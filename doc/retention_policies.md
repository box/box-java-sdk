Retention Policies
======

A retention policy blocks permanent deletion of content for a specified amount of time. Admins can create retention policies and then later assign them to specific folders or their entire enterprise.

<!-- START doctoc generated TOC please keep comment here to allow auto update -->
<!-- DON'T EDIT THIS SECTION, INSTEAD RE-RUN doctoc TO UPDATE -->


- [Create Retention Policy](#create-retention-policy)
- [Get Retention Policy](#get-retention-policy)
- [Update Retention Policy](#update-retention-policy)
- [Get Retention Policies](#get-retention-policies)
- [Get Retention Policy Assignments](#get-retention-policy-assignments)
- [Create Retention Policy Assignment](#create-retention-policy-assignment)
- [Get Retention Policy Assignment](#get-retention-policy-assignment)
- [Get File Version Retention](#get-file-version-retention)
- [Get File Version Retentions](#get-file-version-retentions)

<!-- END doctoc generated TOC please keep comment here to allow auto update -->


Create Retention Policy
-----------------------

The static [`createIndefinitePolicy(BoxAPIConnection api, String name)`][create-indefinite-retention-policy]
method will let you create a new indefinite retention policy with a specified name.

```java
BoxRetentionPolicy.createIndefinitePolicy(api, name);
```

<<<<<<< HEAD
The static [`createFinitePolicy(BoxAPIConnection, String, int, String)`][create-finite-retention-policy] method will let you create a new finite retention policy with a specified name, amount of time to apply the retention policy (in days) and a disposition action. the disposition action can be "permanently\_delete" or "remove\_retention".
=======
The static [`createFinitePolicy(BoxAPIConnection api, String name, int retentionPeriod, String action)`][create-finite-retention-policy]
method will let you create a new finite retention policy with a specified name,
amount of time to apply the retention policy (in days) and a disposition action.
The disposition action can be `"permanently_delete"` or `"remove_retention"`.
>>>>>>> 6fb6d7db

```java
BoxRetentionPolicy.createFinitePolicy(api, name, length, action);
```

Both finite and indefinite policies allow you to specify optional parameters using the [`RetentionPolicyParams`][policy-params]
object.

```java
String notifiedUserID = "12345";
RetentionPolicyParams optionalParams = new RetentionPolicyParams();
optionalParams.setCanOwnerExtendRetention(true);
optionalParams.setAreOwnersNotified(true);
optionalParams.addCustomNotificationRecipient(notifiedUserID);

// Create indefinite policy with optional parameters
BoxRetentionPolicy.createIndefinitePolicy(api, "Retain Stuff Forever", optionalParams);

// Create finite policy with optional parameters
BoxRetentionPolicy.createFinitePolicy(api, "Keep One Year", 365, BoxRetentionPolicy.ACTION_REMOVE_RETENTION, optionalParams);
```

[create-indefinite-retention-policy]: http://opensource.box.com/box-java-sdk/javadoc/com/box/sdk/BoxRetentionPolicy.html#createIndefinitePolicy-com.box.sdk.BoxAPIConnection-java.lang.String-
[create-finite-retention-policy]: http://opensource.box.com/box-java-sdk/javadoc/com/box/sdk/BoxRetentionPolicy.html#createFinitePolicy-com.box.sdk.BoxAPIConnection-java.lang.String-int-java.lang.String-
[policy-params]: http://opensource.box.com/box-java-sdk/javadoc/com/box/sdk/RetentionPolicyParams.html

Get Retention Policy
--------------------

Calling [`getInfo(String... fields)`][get-info] will return a
[`BoxRetentionPolicy.Info'][retention-policy-info] object containing information
about the retention policy. If necessary to retrieve limited set of fields, it
is possible to specify them using the `fields` parameter.

```java
// Get the policy name and status for a given retention policy
BoxRetentionPolicy policy = new BoxRetentionPolicy(api, id);
policy.getInfo("policy_name", "status");
```

[get-info]: http://opensource.box.com/box-java-sdk/javadoc/com/box/sdk/BoxRetentionPolicy.html#getInfo-java.lang.String...-
[retention-policy-info]: http://opensource.box.com/box-java-sdk/javadoc/com/box/sdk/BoxRetentionPolicy.Info.html

Update Retention Policy
-----------------------

Updating a retention policy's information is done by calling
[`updateInfo(BoxRetentionPolicy.Info fieldsToUpdate)`][update-info].

```java
BoxRetentionPolicy policy = new BoxRetentionPolicy(api, id);
BoxRetentionPolicy.Info policyInfo = policy.new Info();
policyInfo.addPendingChange("policy_name", "new policy name");
policy.updateInfo(policyInfo);
```

[update-info]: http://opensource.box.com/box-java-sdk/javadoc/com/box/sdk/BoxRetentionPolicy.html#updateInfo-com.box.sdk.BoxRetentionPolicy.Info-

Get Retention Policies
----------------------

Calling the static [`getAll(BoxAPIConnection api, String... fields)`][get-retention-policies]
will return an iterable that will page through all of the retention policies.
It is possible to specify filter for the name of retention policy, filter for
the type of the policy, filter for the id of user, limit of items per single
response and fields to retrieve by calling the static
[`getAll(String name, String type, String userID, int limit, BoxAPIConnection api, String... fields)`][get-retention-policies-with-fields]
method.

```java
Iterable<BoxRetentionPolicy.Info> policies = BoxRetentionPolicy.getAll(api);
for (BoxRetentionPolicy.Info policyInfo : policies) {
	// Do something with the retention policy.
}
```

[get-retention-policies]: http://opensource.box.com/box-java-sdk/javadoc/com/box/sdk/BoxRetentionPolicy.html#getAll-com.box.sdk.BoxAPIConnection-java.lang.String...-
[get-retention-policies-with-fields]: http://opensource.box.com/box-java-sdk/javadoc/com/box/sdk/BoxRetentionPolicy.html#getAll-java.lang.String-java.lang.String-java.lang.String-int-com.box.sdk.BoxAPIConnection-java.lang.String...-

Get Retention Policy Assignments
--------------------------------

Calling [`getAllAssignments(String... fields)`][get-all-assignments] will return
an iterable that will page through all of the assignments of the retention
policy. It is possible to specify maximum number of items per single response
and fields to retrieve by calling
[`getAllAssignments(int limit, String... fields)`][get-all-assignments-with-params].
If it is necessary to retrieve only assignments of certain type, you can call
[`getFolderAssignments(int limit, String... fields)`][get-folder-assignments] or
[`getEnterpriseAssignments(int limit, String... fields)`][get-enterprise-assignments].

```java
BoxRetentionPolicy policy = new BoxRetentionPolicy(api, id);
Iterable<BoxRetentionPolicyAssignment.Info> allAssignments = BoxRetentionPolicy.getAllAssignments("assigned_by");
Iterable<BoxRetentionPolicyAssignment.Info> folderAssignments = BoxRetentionPolicy.getFolderAssignments(50, "assigned_by");
Iterable<BoxRetentionPolicyAssignment.Info> enterpriseAssignments = BoxRetentionPolicy.getEnterpriseAssignments();
for (BoxRetentionPolicyAssignments.Info assignmentInfo : allAssignments) {
	// Do something with the assignment.
}
for (BoxRetentionPolicyAssignments.Info assignmentInfo : folderAssignments) {
	// Do something with the assignment.
}
for (BoxRetentionPolicyAssignments.Info assignmentInfo : enterpriseAssignments) {
	// Do something with the assignment.
}
```

[get-all-assignments]: http://opensource.box.com/box-java-sdk/javadoc/com/box/sdk/BoxRetentionPolicy.html#getAllAssignments-java.lang.String...-
[get-all-assignments-with-params]: http://opensource.box.com/box-java-sdk/javadoc/com/box/sdk/BoxRetentionPolicy.html#getAllAssignments-int-java.lang.String...-
[get-folder-assignments]: http://opensource.box.com/box-java-sdk/javadoc/com/box/sdk/BoxRetentionPolicy.html#getFolderAssignments-int-java.lang.String...-
[get-enterprise-assignments]: http://opensource.box.com/box-java-sdk/javadoc/com/box/sdk/BoxRetentionPolicy.html#getEnterpriseAssignments-int-java.lang.String...-

Create Retention Policy Assignment
<<<<<<< HEAD
--------------
To create new retention policy assignment call [`assignTo(BoxFolder folder)`][create-assignment] method to assign the policy
to a specific folder, [`assignToEnterprise()`][create-assignment-to-enterprise] to assign the retention policy to the
entire enterprise, or [`assignToMetadataTemplate(String templateID, MetadataFieldFilter... filterFields)`][assign-to-metadata]
to assign the policy to items with a specific metadata template.
=======
----------------------------------

To create new retention policy assignment call the
[`assignTo(BoxFolder target)`][create-assignment] method, or the
[`assignToEnterprise()`][create-assignment-to-enterprise] method to assign
retention policy to the entire enterprise.
>>>>>>> 6fb6d7db

```java
// Assign the policy to the entire enterprise
BoxRetentionPolicy policy = new BoxRetentionPolicy(api, policyID);
BoxRetentionPolicyAssignment.Info enterpriseAssignmentInfo = policy.assignToEnterprise();

// Assign the policy to a single folder
BoxFolder folder = new BoxFolder(api, folderID);
BoxRetentionPolicyAssignment.Info folderAssignmentInfo = policy.assignTo(folder);

// Assign the policy to all items with metadata template "f0dce190-8106-43ca-9d67-7dce9b10a55e"
BoxRetentionPolicyAssignment.Info metadataAssignmentInfo = policy.assignToMetadataTemplate("f0dce190-8106-43ca-9d67-7dce9b10a55e");
```

[create-assignment]: http://opensource.box.com/box-java-sdk/javadoc/com/box/sdk/BoxRetentionPolicy.html#assignTo-com.box.sdk.BoxFolder-
[create-assignment-to-enterprise]: http://opensource.box.com/box-java-sdk/javadoc/com/box/sdk/BoxRetentionPolicy.html#assignToEnterprise--
[assign-to-metadata]: http://opensource.box.com/box-java-sdk/javadoc/com/box/sdk/BoxRetentionPolicy.html#assignToMetadataTemplate-java.lang.String-com.box.sdk.MetadataFieldFilter-

Get Retention Policy Assignment
-------------------------------

Calling [`getInfo(String... fields)`][get-assignment] will return a
[`BoxRetentionPolicyAssignment.Info`][policy-assignment-info] object containing
information about the retention policy assignment.

```java
BoxRetentionPolicyAssignment assignment = new BoxRetentionPolicyAssignment(api, id);
BoxRetentionPolicyAssignment.Info assignmentInfo = assignment.getInfo("assigned_to");
```

[get-assignment]: http://opensource.box.com/box-java-sdk/javadoc/com/box/sdk/BoxRetentionPolicyAssignment.html#getInfo-java.lang.String...-
[policy-assignment-info]: http://opensource.box.com/box-java-sdk/javadoc/com/box/sdk/BoxRetentionPolicyAssignment.Info.html

Get File Version Retention
--------------------------

Calling [`getInfo(String... fields)`][get-file-version-retention] will return a
[`BoxFileVersionRetention.Info`][version-retention-info] object containing
information about the file version retention policy.

```java
BoxFileVersionRetention policy = new BoxFileVersionRetention(api, id);
BoxFileVersionRetention.Info policyInfo = policy.getInfo();
```

[get-file-version-retention]: http://opensource.box.com/box-java-sdk/javadoc/com/box/sdk/BoxFileVersionRetention.html#getInfo-java.lang.String...-
[version-retention-info]: http://opensource.box.com/box-java-sdk/javadoc/com/box/sdk/BoxFileVersionRetention.Info.html

Get File Version Retentions
---------------------------

To get an iterable with all file version retentions for the current retention
policy, call the static [`getAll(BoxAPIConnection api, String... fields)`][get-all-file-version-retentions]
method. It is possible to add filters to query passing a
[`BoxFileVersionRetention.QueryFilter`][query-filter] object as a parameter to
[`getRetentions(BoxAPIConnection api, BoxFileVersionRetention.QueryFilter filter, String... fields)`][get-all-file-version-retentions-with-filter].

```java
BoxFileVersionRetention.QueryFilter filter = new BoxFileVersionRetention.QueryFilter()
                .addFileID("0")
                .addFileVersionID("1")
                .addPolicyID("2")
                .addDispositionAction(BoxRetentionPolicy.ACTION_PERMANENTLY_DELETE)
                .addDispositionBefore(BoxDateFormat.parse("2016-09-15T13:15:35+0000"))
                .addDispositionAfter(BoxDateFormat.parse("2014-09-15T13:15:35+0000"));
Iterable<BoxFileVersionRetention.Info> retentions
                = BoxFileVersionRetention.getRetentions(api, filter, "file", "applied_at");
for (BoxFileVersionRetention.Info retentionInfo : retentions) {
	// Do something with the file version retention.
}
```

[get-all-file-version-retentions]: http://opensource.box.com/box-java-sdk/javadoc/com/box/sdk/BoxFileVersionRetention.html#getAll-com.box.sdk.BoxAPIConnection-java.lang.String...-
[query-filter]: http://opensource.box.com/box-java-sdk/javadoc/com/box/sdk/BoxFileVersionRetention.QueryFilter.html
[get-all-file-version-retentions-with-filter]: http://opensource.box.com/box-java-sdk/javadoc/com/box/sdk/BoxFileVersionRetention.html#getRetentions-com.box.sdk.BoxAPIConnection-com.box.sdk.BoxFileVersionRetention.QueryFilter-java.lang.String...-<|MERGE_RESOLUTION|>--- conflicted
+++ resolved
@@ -30,14 +30,10 @@
 BoxRetentionPolicy.createIndefinitePolicy(api, name);
 ```
 
-<<<<<<< HEAD
-The static [`createFinitePolicy(BoxAPIConnection, String, int, String)`][create-finite-retention-policy] method will let you create a new finite retention policy with a specified name, amount of time to apply the retention policy (in days) and a disposition action. the disposition action can be "permanently\_delete" or "remove\_retention".
-=======
 The static [`createFinitePolicy(BoxAPIConnection api, String name, int retentionPeriod, String action)`][create-finite-retention-policy]
 method will let you create a new finite retention policy with a specified name,
 amount of time to apply the retention policy (in days) and a disposition action.
 The disposition action can be `"permanently_delete"` or `"remove_retention"`.
->>>>>>> 6fb6d7db
 
 ```java
 BoxRetentionPolicy.createFinitePolicy(api, name, length, action);
@@ -151,20 +147,11 @@
 [get-enterprise-assignments]: http://opensource.box.com/box-java-sdk/javadoc/com/box/sdk/BoxRetentionPolicy.html#getEnterpriseAssignments-int-java.lang.String...-
 
 Create Retention Policy Assignment
-<<<<<<< HEAD
---------------
-To create new retention policy assignment call [`assignTo(BoxFolder folder)`][create-assignment] method to assign the policy
+----------------------------------
+To create new retention policy assignment call [`assignTo(BoxFolder target)`][create-assignment] method to assign the policy
 to a specific folder, [`assignToEnterprise()`][create-assignment-to-enterprise] to assign the retention policy to the
 entire enterprise, or [`assignToMetadataTemplate(String templateID, MetadataFieldFilter... filterFields)`][assign-to-metadata]
 to assign the policy to items with a specific metadata template.
-=======
-----------------------------------
-
-To create new retention policy assignment call the
-[`assignTo(BoxFolder target)`][create-assignment] method, or the
-[`assignToEnterprise()`][create-assignment-to-enterprise] method to assign
-retention policy to the entire enterprise.
->>>>>>> 6fb6d7db
 
 ```java
 // Assign the policy to the entire enterprise
