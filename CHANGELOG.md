--- conflicted
+++ resolved
@@ -1,11 +1,8 @@
 # Changelog
 
 ## Next Release
-<<<<<<< HEAD
+- Fix issue for `getIsExternallyOwned()` for Files and Folders ([#808](https://github.com/box/box-java-sdk/pull/808))
 - Add support for the classification field for Files and Folders ([#809](https://github.com/box/box-java-sdk/pull/809))
-=======
-- Fix issue for `getIsExternallyOwned()` for Files and Folders ([#808](https://github.com/box/box-java-sdk/pull/808))
->>>>>>> 5ef54684
 
 ## 2.47.0 [2020-04-23]
 - Add support for the uploader display name field for Files and File Versions ([#791](https://github.com/box/box-java-sdk/pull/791))
