--- conflicted
+++ resolved
@@ -1,17 +1,16 @@
 # Changelog
 
 ## Next Release
-- Add preflight check before chunked uploads ([#782](https://github.com/box/box-java-sdk/pull/782))
-<<<<<<< HEAD
 - Fix retry logic ([#787](https://github.com/box/box-java-sdk/pull/787))
   - Retry for 400 `invalid_grant` error in authentication requests (Clock Skew)
   - Honor Retry-After header if present by waiting for the time specified in the header before retrying
   - Number of request retries after the initial request is now equal to the `DEFAULT_MAX_ATTEMPTS` config value
-=======
+  
+## 2.45.0 [2020-04-02]  
+- Add preflight check before chunked uploads ([#782](https://github.com/box/box-java-sdk/pull/782))
 - Check that part was successfully uploaded for large file uploads before retrying for 500 errors ([#781](https://github.com/box/box-java-sdk/pull/781))
 - Fix bug with premature disconnect when renaming files and weblinks ([#779](https://github.com/box/box-java-sdk/pull/779))
 - Add metadata to each item returned by a metadata query ([#778](https://github.com/box/box-java-sdk/pull/778))
->>>>>>> c7a9ae36
 
 ## 2.44.1 [2020-02-13]
 - Fix formatting bug for Java Logger
