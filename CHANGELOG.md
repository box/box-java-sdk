# Changelog

<<<<<<< HEAD
## Next Release [MINOR] 
- [MINOR] Add support for setting Tracking Codes ([#766](https://github.com/box/box-java-sdk/pull/766))
- [PATCH] Fix issue for `getIsExternallyOwned()` for Files and Folders ([#808](https://github.com/box/box-java-sdk/pull/808))
- [MINOR] Add support for the classification field for Files and Folders ([#809](https://github.com/box/box-java-sdk/pull/809))
- [MINOR] Add ability to set the filename when uploading a new version of a file ([#810](https://github.com/box/box-java-sdk/pull/810))
- [MINOR] Deprecate the use of float for Metadata values, in preference of the underlying value (double) ([#811](https://github.com/box/box-java-sdk/pull/811))
=======
## Next Release
- Add support for setting Tracking Codes ([#766](https://github.com/box/box-java-sdk/pull/766))
- Fix issue for `getIsExternallyOwned()` for Files and Folders ([#808](https://github.com/box/box-java-sdk/pull/808))
- Add support for the classification field for Files and Folders ([#809](https://github.com/box/box-java-sdk/pull/809))
- Add ability to set the filename when uploading a new version of a file ([#810](https://github.com/box/box-java-sdk/pull/810))
- Add iterator support for group collaborations ([#813](https://github.com/box/box-java-sdk/pull/813))
>>>>>>> fb0d5523

## 2.47.0 [2020-04-23]
- Add support for the uploader display name field for Files and File Versions ([#791](https://github.com/box/box-java-sdk/pull/791))
- Fix path parameter sanitization ([#797](https://github.com/box/box-java-sdk/pull/797))

## 2.46.0 [2020-04-09]
- Fix retry logic ([#787](https://github.com/box/box-java-sdk/pull/787))
  - Retry for 400 `invalid_grant` error in authentication requests (Clock Skew)
  - Honor Retry-After header, if present, by waiting for the time specified in the header before retrying
  - The concept of setting / getting "Maximum API Requests" has been deprecated in favor of "Maximum API Retries" to more clearly show the number of times a request will be retried after an error response is received.
- Add ability to set expiration date for a collaboration ([#788](https://github.com/box/box-java-sdk/pull/788))
- Add path parameter sanitization ([#790](https://github.com/box/box-java-sdk/pull/790))

## 2.45.0 [2020-04-02]
- Add preflight check before chunked uploads ([#782](https://github.com/box/box-java-sdk/pull/782))
- Check that part was successfully uploaded for large file uploads before retrying for 500 errors ([#781](https://github.com/box/box-java-sdk/pull/781))
- Fix bug with premature disconnect when renaming files and weblinks ([#779](https://github.com/box/box-java-sdk/pull/779))
- Add metadata to each item returned by a metadata query ([#778](https://github.com/box/box-java-sdk/pull/778))

## 2.44.1 [2020-02-13]
- Fix formatting bug for Java Logger
- Improve date / time parsing for responses

## 2.44.0 [2020-01-21]
- Fix Authentication Request Retries

## 2.43.0 [2019-12-20]
- Throw exceptions for setMetadata on Files and Folders for non-409 errors

## 2.42.0 [2019-12-17]
- Added Metadata Query support
- Added marker based pagination for get users methods

## 2.41.0 [2019-10-24]
- Added enum action option for completed in Box Task class.

## 2.40.0 [2019-10-24]
- General doc changes. 

## 2.39.0 [2019-10-17]
- Deprecated Batch API functionality.
- Added support for [Task completion_rule](https://github.com/box/box-java-sdk/blob/master/src/main/java/com/box/sdk/BoxFile.java#L249)

## 2.38.0 [2019-09-19]
- Added missing fields for File Version: trashed_by, restored_at, purged_at, purged_by.
- Added support for [chunked uploads with file attributes](https://github.com/box/box-java-sdk/blob/master/doc/files.md#upload-a-large-file-in-chunks-including-attributes).

## 2.37.0 [2019-08-22]
- Added support for replace in multi-select metadata for [files](https://github.com/box/box-java-sdk/blob/master/doc/files.md#update-metadata) and
  for [folders](https://github.com/box/box-java-sdk/blob/master/doc/folders.md#update-metadata)
- Improved getting started with JWT authentication docs that can be found [here](https://github.com/box/box-java-sdk/blob/master/doc/authentication.md#server-authentication-with-jwt)

## 2.36.0 [2019-08-01]
- Added support for [removing shared link](https://github.com/box/box-java-sdk/blob/master/src/main/java/com/box/sdk/BoxItem.java#L413) and fixed an issue with setting null for shared link field on BoxItem.
- Added support for additional fields for Box files, folders, and web links.

## 2.35.0 [2019-07-18]
- Added support for retrieving [is_external_only field](https://github.com/box/box-java-sdk/blob/master/src/main/java/com/box/sdk/BoxFile.java#L1668) for Box Files and Folders.

## 2.34.0 [2019-06-06]
- Added support for retrieving a [string type action for tasks](https://github.com/box/box-java-sdk/blob/master/src/main/java/com/box/sdk/BoxTask.java#L281).
  Please use getActionType() going forward instead of the deprecated getAction().

## 2.33.0 [2019-05-23]

- Added support for [setting can_owners_invite field](https://github.com/box/box-java-sdk/blob/1ed10d7a457e44b863ec1c9b1d0d1408fb55e1e5/src/main/java/com/box/sdk/BoxFolder.java#L1272) Thank you @Band-Aid for you pull request! Greatly Appreciated.
- Fixed a bug where chunked upload was not populating the correct part size for upload part.

## 2.32.0 [2019-04-25]
- Added support [setting metadata](https://github.com/box/box-java-sdk/blob/master/doc/folders.md#set-metadata).

## 2.31.0 [2019-04-11]

- Added support for [sorting folder items](https://github.com/box/box-java-sdk/blob/master/doc/folders.md#get-a-folders-items) retrieved from a folder by ascending or descending order.

## 2.30.1 [2019-04-08]

- Fixed a bug where the SDK could throw when parsing JSON containing dates using the Zulu timezone format

## 2.30.0 [2019-04-04]
- Added `action_by` field to enterprise events stream.

## 2.29.0 [2019-04-01]
- Added support for [sorting results returned from Box Search](https://github.com/box/box-java-sdk/blob/master/doc/search.md#search-1)
- Added ability to [attach a file description upon file upload](https://github.com/box/box-java-sdk/blob/master/doc/files.md#upload-a-file)

## 2.28.1 [2019-03-07]
- Fixed a bug where BoxMetadataCascadePolicy.forceApply() would not return correctly.

## 2.28.0 [2019-02-21]
- Added ability for user to [retrieve an avatar](http://opensource.box.com/box-java-sdk/javadoc/com/box/sdk/BoxUser.html#getAvatar--)) for a specified user.

## 2.27.0 [2019-01-31]
- Added support for Metadata Classification for [File](http://opensource.box.com/box-java-sdk/javadoc/com/box/sdk/BoxFile.html#setClassification-java.lang.String...-) and [Folder](http://opensource.box.com/box-java-sdk/javadoc/com/box/sdk/BoxFolder.html#setClassification-java.lang.String...-)

## 2.26.0 [2019-01-17]
- Added [invite_email](https://github.com/box/box-java-sdk/blob/master/src/main/java/com/box/sdk/BoxCollaboration.java#L277) field to collaboration object.
- Added [is_collaboration_restricted_to_enterprise](https://github.com/box/box-java-sdk/blob/master/src/main/java/com/box/sdk/BoxFolder.java#L1104) field to folder object.
- Added [status](https://github.com/box/box-java-sdk/blob/master/src/main/java/com/box/sdk/BoxTaskAssignment.java#L196) field to task assignment object.
- Added ability to retrieve fields for [`BoxFile#getTasks()`](http://opensource.box.com/box-java-sdk/javadoc/com/box/sdk/BoxFile.html#getTasks-java.lang.String...-)
- Fixed bug where offset based paging would not return correctly.

## 2.25.1 [2019-01-03]
- Upgraded dependencies: jose4j to v0.5.5, and bouncycastle to v1.60

## 2.25.0 [2018-12-13]
- Added functionality to allow [content streaming to Box through outputstream](http://opensource.box.com/box-java-sdk/javadoc/com/box/sdk/BoxFolder.html#uploadFile-com.box.UploadFileCallback-java.lang.String-). Thank you @gajarajkalburgi for the pr!

## 2.24.0 [2018-11-16]
- Added `getOptionsObjects()` on `MetadataTemplate.Field` which returns both key and type.
- Added functionality for [`BoxItem#getType()`](http://opensource.box.com/box-java-sdk/javadoc/com/box/sdk/BoxItem.html#getType--) for BoxItem.
- Added functionality for [`BoxAPIConnection#BoxGlobalSettings()`](http://opensource.box.com/box-java-sdk/javadoc/com/box/sdk/BoxAPIConnection.html#setConnectTimeout-java.lang.String-)
and [`BoxAPIConnection#BoxGlobalSettings()`](http://opensource.box.com/box-java-sdk/javadoc/com/box/sdk/BoxAPIConnection.html#getConnectTimeout--) as well as getting and reading the timeout for the connection.
- Added functionality for [`BoxGlobalSettings#getMaxRequestAttempts()`](http://opensource.box.com/box-java-sdk/javadoc/com/box/sdk/BoxGlobalSettings.html#getMaxRequestAttempts--)
and [`BoxGlobalSettings#setMaxRquestAttempts()`](http://opensource.box.com/box-java-sdk/javadoc/com/box/sdk/BoxGlobalSettings.html#setMaxRequestAttempts-java.lang.Integer-)
- Fixed a bug where [`BoxLegalHoldPolicy#create()`](http://opensource.box.com/box-java-sdk/javadoc/com/box/sdk/BoxLegalHoldPolicy.html#create-com.box.BoxAPIConnection-java.lang.String-) was not setting the correct legal hold policy duration.

## 2.23.2 [2018-09-27]
- Fixed a bug where the specified headers for batch requests were not being sent.

## 2.23.1 [2018-09-13]
- Fixed a bug where too many TCP connections were being opened. Thank you @pmatte1 for implementing this fix!

## 2.23.0 [2018-08-23]
- Added support for [Metadata Cascade Policy](https://github.com/box/box-java-sdk/blob/master/doc/folders.md#create-cascade-policy-on-folder)

## 2.22.0 [2018-08-09]
- Deprecated the [moveFolderToUser()](https://github.com/box/box-java-sdk/blob/master/src/main/java/com/box/sdk/BoxUser.java#L455) for Box Users. We encourage users to
use [transferContent](https://github.com/box/box-java-sdk/blob/master/src/main/java/com/box/sdk/BoxUser.java#L482) going forward because idiomatically it is more correct.

## 2.21.0 [2018-07-05]
- Added functionality to allow users to [set passwords on shared links](https://github.com/box/box-java-sdk/pull/623) for Box files, folders, and web links.
- Fixed wrong redirect for two links in the `Getting Started` and `Quick Test` section of the README.

## 2.20.2 [2018-06-28]
- Fixed a bug where customers had issues with large file uploads because they fail to parse the Retry-After header from the
commit response. Reason being headers storage/lookup was case sensitive.

## 2.20.1 [2018-06-04]
- Added better exception handling for JSON parse in response exception.
- Fixed a bug where uploadNewVersion() was returning an empty object.

## 2.20.0 [2018-05-24]
- Fixed a bug where multiple As-User headers could be set.
- Added support to [test update](http://opensource.box.com/box-java-sdk/javadoc/com/box/sdk/Metadata.html#test-java.lang.String-java.util.List-) for multiselect field on metadata

## 2.19.0 [2018-05-10]
- Added support for enterprise admins with Box Zones purchased to have support for [Box Storage Policies and Box Storage Policy Assignments](./doc/storage_policy)
- Added support to allow users to work with [multiselect metadata](./doc/files.md#get-metadata)
- Added `getLogin()` method for the "login" field on the "accessible by" for BoxCollaboration.Info class.


## 2.18.0 [2018-04-30]
- Fixed a bug where the the private key password should be passed into `setPrivateKetPassword()` instead of the private key. A big thank you to [breach10ck](https://github.com/breach10ck)
for their pull request!
- Added an additional check to ensure that the [request properties on the request object is not null in the `toString()` method](https://github.com/box/box-java-sdk/pull/595)
- Added support to [fetch the content of the generated representation](./doc/files.md#get-representation-content) after it has been generated
- Improved error messages for API response errors to allow for better debugging.

## 2.17.0 [2018-04-10]
- Added support for assigning [Retention Policies to Metadata Templates](./doc/retention_policies.md#create-retention-policy-assignment)

## 2.16.1 [2018-03-29]

- Added `CONTENT_ACCESS` to event type enum

## 2.16.0 [2018-03-22]
- Added support for [user tracking codes](http://opensource.box.com/box-java-sdk/javadoc/com/box/sdk/BoxUser.Info.html#getTrackingCodes--) on the user object.
- Fixed a bug where JWT authentication would fail due to improper date parsing.
- Added support for setting custom headers on API connection. This allow for setting [As-User support](./doc/overview.md#as-user)
and [suppressing notifications](./doc/overview.md/suppressing-notifications) support.
- Changed default JWT expiration window to reduce chances of error.

## 2.15.0 [2018-03-12]
- Added support for retrieving a [metadata template by ID](./doc/metadata_template.md#get-by-id)
- Added support for allowing the user to [retrieve specific Collaboration fields on a Collaboration object](./doc/collaborations.md#get-a-collaborations-information)

## 2.14.1 [2018-03-01]

- Reduced the number of API calls that the `EventStream` makes to fetch new events, which should
help users who are running into rate limit issues.
- Force support for TLSv1.1 or higher when available to improve the security of connections to the Box API
- Add randomized jitter to the exponential backoff algorithm used by the SDK to improve the success rate
of retried requests.

## 2.14.0 [2018-02-15]

- Added support for getting and setting the `can_view_path` field on a collaboration object.
- Added support for getting and setting the `tags` field on files and folders.

## 2.13.0 [2018-02-07]

- Fixed an issue where all types of metadata values were being coerced to Strings.  This change deprecates
`Metadata#get()` in favor of type-specific methods like `Metadata#getFloat()` or a generic `Metadata#getValue()`,
which returns a `JsonValue` object that represents any JSON type.  See the [file metadata](./doc/files.md#get-metadata)
or [folder metadata](./doc/folders.md#get-metadata) documentation for more information.

## 2.12.0 [2018-02-01]

- Fixed ability to notify users or groups regarding [file collaboration](https://github.com/box/box-java-sdk/blob/master/doc/files.md#share-a-file) or [folder collaboration](https://github.com/box/box-java-sdk/blob/master/doc/folders.md#share-a-folder)
- Added [OAuth2 token creation event types](https://github.com/box/box-java-sdk/blob/master/src/main/java/com/box/sdk/BoxEvent.java#L747)
- Added support for [inviting a user to another Box Enterprise](http://opensource.box.com/box-java-sdk/javadoc/com/box/sdk/BoxInvite.html)
- Fixed an [OutOfMemory error in large file upload by capping the maximum number of parts that are uploaded concurrently](https://github.com/box/box-java-sdk/pull/543)


## 2.11.0 [2018-01-25]

- [uploadLargeFile now returns a BoxFile object](https://github.com/box/box-java-sdk/pull/524)
- [Fixed chunked upload for Box Files greater than 2GB](https://github.com/box/box-java-sdk/pull/531)
- [Perform modified retry on JWT auth for when the local clock and the Box Server clock are not aligned as well as if the JWT ID has already been consumed](https://github.com/box/box-java-sdk/pull/523)
- BoxFolder.search has been deprecated in favor of [BoxSearch.searchRange](https://github.com/box/box-java-sdk/blob/86b82f2be3c57e3b89ae150b5f237d410e2d4900/doc/search.md)

## 2.10.0 [2018-01-11]

- [Add optional is_confirmed paramater for adding user email alias](https://github.com/box/box-java-sdk/pull/499)
- Added support for [Metadata Template Delete](./doc/metadata_template#delete-a-metadata-template)

## 2.9.0 [2018-01-04]

- Added option to pass file [SHA-1 hash for upload integrity](https://github.com/box/box-java-sdk/blob/master/doc/files.md#upload-a-file)
- Added support for [Terms of Service](./doc/terms_of_service) endpoint
- Fixed missing [webhook triggers](https://github.com/box/box-java-sdk/pull/497)
- Fixed missing [event types for events enum](https://github.com/box/box-java-sdk/pull/500)
- Added [modified_at timestamp to BoxComment.Info](https://github.com/box/box-java-sdk/pull/499)
- Added support for [Collaboration Whitelists](./doc/collaboration_whitelists) endpoint

## 2.8.2 [2017-10-05]

- Added additional check for `PrivateKeyInfo` in `BoxDeveloperEditionApiConnection`

## 2.8.1 [2017-10-05]

- Added ability to [set connect and read timeout globally](https://github.com/box/box-java-sdk/pull/459)

## 2.8.0 [2017-09-07]

- Added method for getting file representations
- Changes to Representation object

## 2.7.0 [2017-08-30]

- Added support for [Representations](https://github.com/box/box-java-sdk/blob/master/src/main/java/com/box/sdk/BoxFile.java#L445) endpoint

## 2.6.0 [2017-08-28]

- Added support for [Batch](https://github.com/box/box-java-sdk/blob/575861fad0b3e67d432b5d5955d1e760b3f6444e/README.md#batchrequestexample)
- Added support for [Unified Metadata](./doc/folders#get-metadata-using-unified-metadata-api)

## 2.5.0 [2017-07-28]

- Added support for [Recent Items](https://github.com/box/box-java-sdk/blob/master/src/main/java/com/box/sdk/BoxRecents.java#L1) endpoint
- Added support [Get All Groups By Name](https://github.com/box/box-java-sdk/blob/a1833950c18139fd9cbb4d8ee61d310c7bbedadf/src/main/java/com/box/sdk/BoxGroup.java#L143) endpoint
- Added support for [Token Exchange](https://github.com/box/box-java-sdk/blob/master/src/main/java/com/box/sdk/BoxAPIConnection.java#L634)

## 2.4.0 [2017-05-02]

- Support for multiput upload. New methods in BoxFolder and BoxFile support multiput upload for better performance and reliability for large files.
- Single file collaborations. The BoxFile class now supports sharing individual files.
- Automatic configuration for JWT auth. The Box Developer console now lets you download a JSON file of your JWT app configuration settings. You can import this file into the Java SDK to easily configure your app.

## 2.3.0 [2017-01-12]

New API Endpoints:

[Legal Holds](https://github.com/box/box-java-sdk/blob/master/doc/legal_holds.md)
[Retention Policies](https://github.com/box/box-java-sdk/blob/master/doc/retention_policies.md)
[Create Metadata Template](https://github.com/box/box-java-sdk/blob/master/doc/metadata_template.md#create-metadata-template)
[Get All Metadata on File](https://github.com/box/box-java-sdk/blob/master/doc/files.md#get-all-metadata-on-file)
[Get All Metadata on Folder](https://github.com/box/box-java-sdk/blob/master/doc/folders.md#get-all-metadata-on-folder)
[Get Enterprise Metadata Templates](https://github.com/box/box-java-sdk/blob/master/doc/metadata_template.md#get-enterprise-metadata-templates)
[Update Group](https://github.com/box/box-java-sdk/blob/master/doc/groups.md#update-a-group)
[Watermarking](https://github.com/box/box-java-sdk/blob/master/doc/watermarking.md)
[Webhooks V2](https://github.com/box/box-java-sdk/blob/master/doc/webhooks.md)
[WebLinks](https://github.com/box/box-java-sdk/blob/master/doc/weblinks.md)
[Collections](https://github.com/box/box-java-sdk/blob/master/doc/collections.md)
[BoxGroupMembership with for Paging](https://github.com/box/box-java-sdk/blob/master/doc/groups.md)
[Enterprise Device Pins](https://github.com/box/box-java-sdk/blob/86b82f2be3c57e3b89ae150b5f237d410e2d4900/doc/devices.md)

New Features:

Transactional Authentication. Support for Box's new Transactional Auth APIs.
Upload file versions with SHA1. A file's SHA1 can be passed in to BoxFile.uploadVersion(...) when uploading new versions.
Get effective_access for shared links. The effective_access field is accessible through BoxSharedLink. getEffectiveAccess().
Added additional Event Types. The TASK_ASSIGNMENT_COMPLETE, TASK_ASSIGNMENT_UPDATE, TASK_CREATE, COMMENT_DELETE types are now included in the BoxEvent class.

## 2.1.0 [2016-02-22]

This release includes improvements to token caching for App Users and support for additional API endpoints.

New Features:

    - App Users token caching. A token cache can now be specified in BoxDeveloperEditionAPIConnection. This allows for improved performance when using App Users authentication.
    - Support for retrieving download URLs. The BoxFile.getDownloadURL() method allows for retrieving a direct download URL to a file.
    - File thumbnails. The BoxFile.getThumbnail() method allows for downloading the [Thumbnail](https://github.com/box/box-java-sdk/blob/master/doc/files.md#get-thumbnail) for a file.

Bug Fixes:

    - Getting info for a file could crash when there's no preview. Previously, an exception would be thrown if BoxFile.getInfo  (BoxFile.ALL_FIELDS) was called and the file didn't have a preview available.<|MERGE_RESOLUTION|>--- conflicted
+++ resolved
@@ -1,20 +1,12 @@
 # Changelog
 
-<<<<<<< HEAD
 ## Next Release [MINOR] 
 - [MINOR] Add support for setting Tracking Codes ([#766](https://github.com/box/box-java-sdk/pull/766))
 - [PATCH] Fix issue for `getIsExternallyOwned()` for Files and Folders ([#808](https://github.com/box/box-java-sdk/pull/808))
 - [MINOR] Add support for the classification field for Files and Folders ([#809](https://github.com/box/box-java-sdk/pull/809))
 - [MINOR] Add ability to set the filename when uploading a new version of a file ([#810](https://github.com/box/box-java-sdk/pull/810))
 - [MINOR] Deprecate the use of float for Metadata values, in preference of the underlying value (double) ([#811](https://github.com/box/box-java-sdk/pull/811))
-=======
-## Next Release
-- Add support for setting Tracking Codes ([#766](https://github.com/box/box-java-sdk/pull/766))
-- Fix issue for `getIsExternallyOwned()` for Files and Folders ([#808](https://github.com/box/box-java-sdk/pull/808))
-- Add support for the classification field for Files and Folders ([#809](https://github.com/box/box-java-sdk/pull/809))
-- Add ability to set the filename when uploading a new version of a file ([#810](https://github.com/box/box-java-sdk/pull/810))
-- Add iterator support for group collaborations ([#813](https://github.com/box/box-java-sdk/pull/813))
->>>>>>> fb0d5523
+- [MINOR] Add iterator support for group collaborations ([#813](https://github.com/box/box-java-sdk/pull/813))
 
 ## 2.47.0 [2020-04-23]
 - Add support for the uploader display name field for Files and File Versions ([#791](https://github.com/box/box-java-sdk/pull/791))
