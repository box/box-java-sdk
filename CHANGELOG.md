# Changelog

## Next Release
- Fix bug with premature disconnect when renaming files and weblinks
- Add metadata to each item returned by a metadata query
<<<<<<< HEAD
- Add preflight check before chunked uploads
=======
- Check that part was successfully uploaded for large file uploads before retrying for 500 errors ([#781](https://github.com/box/box-java-sdk/pull/781))
>>>>>>> 094157be

## 2.44.1 [2020-02-13]
- Fix formatting bug for Java Logger
- Improve date / time parsing for responses

## 2.44.0 [2020-01-21]
- Fix Authentication Request Retries

## 2.43.0 [2019-12-20]
- Throw exceptions for setMetadata on Files and Folders for non-409 errors

## 2.42.0 [2019-12-17]
- Added Metadata Query support
- Added marker based pagination for get users methods

## 2.41.0 [2019-10-24]
- Added enum action option for completed in Box Task class.

## 2.40.0 [2019-10-24]
- General doc changes. 

## 2.39.0 [2019-10-17]
- Deprecated Batch API functionality.
- Added support for [Task completion_rule](https://github.com/box/box-java-sdk/blob/master/src/main/java/com/box/sdk/BoxFile.java#L249)

## 2.38.0 [2019-09-19]
- Added missing fields for File Version: trashed_by, restored_at, purged_at, purged_by.
- Added support for [chunked uploads with file attributes](https://github.com/box/box-java-sdk/blob/master/doc/files.md#upload-a-large-file-in-chunks-including-attributes).

## 2.37.0 [2019-08-22]
- Added support for replace in multi-select metadata for [files](https://github.com/box/box-java-sdk/blob/master/doc/files.md#update-metadata) and
  for [folders](https://github.com/box/box-java-sdk/blob/master/doc/folders.md#update-metadata)
- Improved getting started with JWT authentication docs that can be found [here](https://github.com/box/box-java-sdk/blob/master/doc/authentication.md#server-authentication-with-jwt)

## 2.36.0 [2019-08-01]
- Added support for [removing shared link](https://github.com/box/box-java-sdk/blob/master/src/main/java/com/box/sdk/BoxItem.java#L413) and fixed an issue with setting null for shared link field on BoxItem.
- Added support for additional fields for Box files, folders, and web links.

## 2.35.0 [2019-07-18]
- Added support for retrieving [is_external_only field](https://github.com/box/box-java-sdk/blob/master/src/main/java/com/box/sdk/BoxFile.java#L1668) for Box Files and Folders.

## 2.34.0 [2019-06-06]
- Added support for retrieving a [string type action for tasks](https://github.com/box/box-java-sdk/blob/master/src/main/java/com/box/sdk/BoxTask.java#L281).
  Please use getActionType() going forward instead of the deprecated getAction().

## 2.33.0 [2019-05-23]

- Added support for [setting can_owners_invite field](https://github.com/box/box-java-sdk/blob/1ed10d7a457e44b863ec1c9b1d0d1408fb55e1e5/src/main/java/com/box/sdk/BoxFolder.java#L1272) Thank you @Band-Aid for you pull request! Greatly Appreciated.
- Fixed a bug where chunked upload was not populating the correct part size for upload part.

## 2.32.0 [2019-04-25]
- Added support [setting metadata](https://github.com/box/box-java-sdk/blob/master/doc/folders.md#set-metadata).

## 2.31.0 [2019-04-11]

- Added support for [sorting folder items](https://github.com/box/box-java-sdk/blob/master/doc/folders.md#get-a-folders-items) retrieved from a folder by ascending or descending order.

## 2.30.1 [2019-04-08]

- Fixed a bug where the SDK could throw when parsing JSON containing dates using the Zulu timezone format

## 2.30.0 [2019-04-04]
- Added `action_by` field to enterprise events stream.

## 2.29.0 [2019-04-01]
- Added support for [sorting results returned from Box Search](https://github.com/box/box-java-sdk/blob/master/doc/search.md#search-1)
- Added ability to [attach a file description upon file upload](https://github.com/box/box-java-sdk/blob/master/doc/files.md#upload-a-file)

## 2.28.1 [2019-03-07]
- Fixed a bug where BoxMetadataCascadePolicy.forceApply() would not return correctly.

## 2.28.0 [2019-02-21]
- Added ability for user to [retrieve an avatar](http://opensource.box.com/box-java-sdk/javadoc/com/box/sdk/BoxUser.html#getAvatar--)) for a specified user.

## 2.27.0 [2019-01-31]
- Added support for Metadata Classification for [File](http://opensource.box.com/box-java-sdk/javadoc/com/box/sdk/BoxFile.html#setClassification-java.lang.String...-) and [Folder](http://opensource.box.com/box-java-sdk/javadoc/com/box/sdk/BoxFolder.html#setClassification-java.lang.String...-)

## 2.26.0 [2019-01-17]
- Added [invite_email](https://github.com/box/box-java-sdk/blob/master/src/main/java/com/box/sdk/BoxCollaboration.java#L277) field to collaboration object.
- Added [is_collaboration_restricted_to_enterprise](https://github.com/box/box-java-sdk/blob/master/src/main/java/com/box/sdk/BoxFolder.java#L1104) field to folder object.
- Added [status](https://github.com/box/box-java-sdk/blob/master/src/main/java/com/box/sdk/BoxTaskAssignment.java#L196) field to task assignment object.
- Added ability to retrieve fields for [`BoxFile#getTasks()`](http://opensource.box.com/box-java-sdk/javadoc/com/box/sdk/BoxFile.html#getTasks-java.lang.String...-)
- Fixed bug where offset based paging would not return correctly.

## 2.25.1 [2019-01-03]
- Upgraded dependencies: jose4j to v0.5.5, and bouncycastle to v1.60

## 2.25.0 [2018-12-13]
- Added functionality to allow [content streaming to Box through outputstream](http://opensource.box.com/box-java-sdk/javadoc/com/box/sdk/BoxFolder.html#uploadFile-com.box.UploadFileCallback-java.lang.String-). Thank you @gajarajkalburgi for the pr!

## 2.24.0 [2018-11-16]
- Added `getOptionsObjects()` on `MetadataTemplate.Field` which returns both key and type.
- Added functionality for [`BoxItem#getType()`](http://opensource.box.com/box-java-sdk/javadoc/com/box/sdk/BoxItem.html#getType--) for BoxItem.
- Added functionality for [`BoxAPIConnection#BoxGlobalSettings()`](http://opensource.box.com/box-java-sdk/javadoc/com/box/sdk/BoxAPIConnection.html#setConnectTimeout-java.lang.String-)
and [`BoxAPIConnection#BoxGlobalSettings()`](http://opensource.box.com/box-java-sdk/javadoc/com/box/sdk/BoxAPIConnection.html#getConnectTimeout--) as well as getting and reading the timeout for the connection.
- Added functionality for [`BoxGlobalSettings#getMaxRequestAttempts()`](http://opensource.box.com/box-java-sdk/javadoc/com/box/sdk/BoxGlobalSettings.html#getMaxRequestAttempts--)
and [`BoxGlobalSettings#setMaxRquestAttempts()`](http://opensource.box.com/box-java-sdk/javadoc/com/box/sdk/BoxGlobalSettings.html#setMaxRequestAttempts-java.lang.Integer-)
- Fixed a bug where [`BoxLegalHoldPolicy#create()`](http://opensource.box.com/box-java-sdk/javadoc/com/box/sdk/BoxLegalHoldPolicy.html#create-com.box.BoxAPIConnection-java.lang.String-) was not setting the correct legal hold policy duration.

## 2.23.2 [2018-09-27]
- Fixed a bug where the specified headers for batch requests were not being sent.

## 2.23.1 [2018-09-13]
- Fixed a bug where too many TCP connections were being opened. Thank you @pmatte1 for implementing this fix!

## 2.23.0 [2018-08-23]
- Added support for [Metadata Cascade Policy](https://github.com/box/box-java-sdk/blob/master/doc/folders.md#create-cascade-policy-on-folder)

## 2.22.0 [2018-08-09]
- Deprecated the [moveFolderToUser()](https://github.com/box/box-java-sdk/blob/master/src/main/java/com/box/sdk/BoxUser.java#L455) for Box Users. We encourage users to
use [transferContent](https://github.com/box/box-java-sdk/blob/master/src/main/java/com/box/sdk/BoxUser.java#L482) going forward because idiomatically it is more correct.

## 2.21.0 [2018-07-05]
- Added functionality to allow users to [set passwords on shared links](https://github.com/box/box-java-sdk/pull/623) for Box files, folders, and web links.
- Fixed wrong redirect for two links in the `Getting Started` and `Quick Test` section of the README.

## 2.20.2 [2018-06-28]
- Fixed a bug where customers had issues with large file uploads because they fail to parse the Retry-After header from the
commit response. Reason being headers storage/lookup was case sensitive.

## 2.20.1 [2018-06-04]
- Added better exception handling for JSON parse in response exception.
- Fixed a bug where uploadNewVersion() was returning an empty object.

## 2.20.0 [2018-05-24]
- Fixed a bug where multiple As-User headers could be set.
- Added support to [test update](http://opensource.box.com/box-java-sdk/javadoc/com/box/sdk/Metadata.html#test-java.lang.String-java.util.List-) for multiselect field on metadata

## 2.19.0 [2018-05-10]
- Added support for enterprise admins with Box Zones purchased to have support for [Box Storage Policies and Box Storage Policy Assignments](./doc/storage_policy)
- Added support to allow users to work with [multiselect metadata](./doc/files.md#get-metadata)
- Added `getLogin()` method for the "login" field on the "accessible by" for BoxCollaboration.Info class.


## 2.18.0 [2018-04-30]
- Fixed a bug where the the private key password should be passed into `setPrivateKetPassword()` instead of the private key. A big thank you to [breach10ck](https://github.com/breach10ck)
for their pull request!
- Added an additional check to ensure that the [request properties on the request object is not null in the `toString()` method](https://github.com/box/box-java-sdk/pull/595)
- Added support to [fetch the content of the generated representation](./doc/files.md#get-representation-content) after it has been generated
- Improved error messages for API response errors to allow for better debugging.

## 2.17.0 [2018-04-10]
- Added support for assigning [Retention Policies to Metadata Templates](./doc/retention_policies.md#create-retention-policy-assignment)

## 2.16.1 [2018-03-29]

- Added `CONTENT_ACCESS` to event type enum

## 2.16.0 [2018-03-22]
- Added support for [user tracking codes](http://opensource.box.com/box-java-sdk/javadoc/com/box/sdk/BoxUser.Info.html#getTrackingCodes--) on the user object.
- Fixed a bug where JWT authentication would fail due to improper date parsing.
- Added support for setting custom headers on API connection. This allow for setting [As-User support](./doc/overview.md#as-user)
and [suppressing notifications](./doc/overview.md/suppressing-notifications) support.
- Changed default JWT expiration window to reduce chances of error.

## 2.15.0 [2018-03-12]
- Added support for retrieving a [metadata template by ID](./doc/metadata_template.md#get-by-id)
- Added support for allowing the user to [retrieve specific Collaboration fields on a Collaboration object](./doc/collaborations.md#get-a-collaborations-information)

## 2.14.1 [2018-03-01]

- Reduced the number of API calls that the `EventStream` makes to fetch new events, which should
help users who are running into rate limit issues.
- Force support for TLSv1.1 or higher when available to improve the security of connections to the Box API
- Add randomized jitter to the exponential backoff algorithm used by the SDK to improve the success rate
of retried requests.

## 2.14.0 [2018-02-15]

- Added support for getting and setting the `can_view_path` field on a collaboration object.
- Added support for getting and setting the `tags` field on files and folders.

## 2.13.0 [2018-02-07]

- Fixed an issue where all types of metadata values were being coerced to Strings.  This change deprecates
`Metadata#get()` in favor of type-specific methods like `Metadata#getFloat()` or a generic `Metadata#getValue()`,
which returns a `JsonValue` object that represents any JSON type.  See the [file metadata](./doc/files.md#get-metadata)
or [folder metadata](./doc/folders.md#get-metadata) documentation for more information.

## 2.12.0 [2018-02-01]

- Fixed ability to notify users or groups regarding [file collaboration](https://github.com/box/box-java-sdk/blob/master/doc/files.md#share-a-file) or [folder collaboration](https://github.com/box/box-java-sdk/blob/master/doc/folders.md#share-a-folder)
- Added [OAuth2 token creation event types](https://github.com/box/box-java-sdk/blob/master/src/main/java/com/box/sdk/BoxEvent.java#L747)
- Added support for [inviting a user to another Box Enterprise](http://opensource.box.com/box-java-sdk/javadoc/com/box/sdk/BoxInvite.html)
- Fixed an [OutOfMemory error in large file upload by capping the maximum number of parts that are uploaded concurrently](https://github.com/box/box-java-sdk/pull/543)


## 2.11.0 [2018-01-25]

- [uploadLargeFile now returns a BoxFile object](https://github.com/box/box-java-sdk/pull/524)
- [Fixed chunked upload for Box Files greater than 2GB](https://github.com/box/box-java-sdk/pull/531)
- [Perform modified retry on JWT auth for when the local clock and the Box Server clock are not aligned as well as if the JWT ID has already been consumed](https://github.com/box/box-java-sdk/pull/523)
- BoxFolder.search has been deprecated in favor of [BoxSearch.searchRange](https://github.com/box/box-java-sdk/blob/86b82f2be3c57e3b89ae150b5f237d410e2d4900/doc/search.md)

## 2.10.0 [2018-01-11]

- [Add optional is_confirmed paramater for adding user email alias](https://github.com/box/box-java-sdk/pull/499)
- Added support for [Metadata Template Delete](./doc/metadata_template#delete-a-metadata-template)

## 2.9.0 [2018-01-04]

- Added option to pass file [SHA-1 hash for upload integrity](https://github.com/box/box-java-sdk/blob/master/doc/files.md#upload-a-file)
- Added support for [Terms of Service](./doc/terms_of_service) endpoint
- Fixed missing [webhook triggers](https://github.com/box/box-java-sdk/pull/497)
- Fixed missing [event types for events enum](https://github.com/box/box-java-sdk/pull/500)
- Added [modified_at timestamp to BoxComment.Info](https://github.com/box/box-java-sdk/pull/499)
- Added support for [Collaboration Whitelists](./doc/collaboration_whitelists) endpoint

## 2.8.2 [2017-10-05]

- Added additional check for `PrivateKeyInfo` in `BoxDeveloperEditionApiConnection`

## 2.8.1 [2017-10-05]

- Added ability to [set connect and read timeout globally](https://github.com/box/box-java-sdk/pull/459)

## 2.8.0 [2017-09-07]

- Added method for getting file representations
- Changes to Representation object

## 2.7.0 [2017-08-30]

- Added support for [Representations](https://github.com/box/box-java-sdk/blob/master/src/main/java/com/box/sdk/BoxFile.java#L445) endpoint

## 2.6.0 [2017-08-28]

- Added support for [Batch](https://github.com/box/box-java-sdk/blob/575861fad0b3e67d432b5d5955d1e760b3f6444e/README.md#batchrequestexample)
- Added support for [Unified Metadata](./doc/folders#get-metadata-using-unified-metadata-api)

## 2.5.0 [2017-07-28]

- Added support for [Recent Items](https://github.com/box/box-java-sdk/blob/master/src/main/java/com/box/sdk/BoxRecents.java#L1) endpoint
- Added support [Get All Groups By Name](https://github.com/box/box-java-sdk/blob/a1833950c18139fd9cbb4d8ee61d310c7bbedadf/src/main/java/com/box/sdk/BoxGroup.java#L143) endpoint
- Added support for [Token Exchange](https://github.com/box/box-java-sdk/blob/master/src/main/java/com/box/sdk/BoxAPIConnection.java#L634)

## 2.4.0 [2017-05-02]

- Support for multiput upload. New methods in BoxFolder and BoxFile support multiput upload for better performance and reliability for large files.
- Single file collaborations. The BoxFile class now supports sharing individual files.
- Automatic configuration for JWT auth. The Box Developer console now lets you download a JSON file of your JWT app configuration settings. You can import this file into the Java SDK to easily configure your app.

## 2.3.0 [2017-01-12]

New API Endpoints:

[Legal Holds](https://github.com/box/box-java-sdk/blob/master/doc/legal_holds.md)
[Retention Policies](https://github.com/box/box-java-sdk/blob/master/doc/retention_policies.md)
[Create Metadata Template](https://github.com/box/box-java-sdk/blob/master/doc/metadata_template.md#create-metadata-template)
[Get All Metadata on File](https://github.com/box/box-java-sdk/blob/master/doc/files.md#get-all-metadata-on-file)
[Get All Metadata on Folder](https://github.com/box/box-java-sdk/blob/master/doc/folders.md#get-all-metadata-on-folder)
[Get Enterprise Metadata Templates](https://github.com/box/box-java-sdk/blob/master/doc/metadata_template.md#get-enterprise-metadata-templates)
[Update Group](https://github.com/box/box-java-sdk/blob/master/doc/groups.md#update-a-group)
[Watermarking](https://github.com/box/box-java-sdk/blob/master/doc/watermarking.md)
[Webhooks V2](https://github.com/box/box-java-sdk/blob/master/doc/webhooks.md)
[WebLinks](https://github.com/box/box-java-sdk/blob/master/doc/weblinks.md)
[Collections](https://github.com/box/box-java-sdk/blob/master/doc/collections.md)
[BoxGroupMembership with for Paging](https://github.com/box/box-java-sdk/blob/master/doc/groups.md)
[Enterprise Device Pins](https://github.com/box/box-java-sdk/blob/86b82f2be3c57e3b89ae150b5f237d410e2d4900/doc/devices.md)

New Features:

Transactional Authentication. Support for Box's new Transactional Auth APIs.
Upload file versions with SHA1. A file's SHA1 can be passed in to BoxFile.uploadVersion(...) when uploading new versions.
Get effective_access for shared links. The effective_access field is accessible through BoxSharedLink. getEffectiveAccess().
Added additional Event Types. The TASK_ASSIGNMENT_COMPLETE, TASK_ASSIGNMENT_UPDATE, TASK_CREATE, COMMENT_DELETE types are now included in the BoxEvent class.

## 2.1.0 [2016-02-22]

This release includes improvements to token caching for App Users and support for additional API endpoints.

New Features:

    - App Users token caching. A token cache can now be specified in BoxDeveloperEditionAPIConnection. This allows for improved performance when using App Users authentication.
    - Support for retrieving download URLs. The BoxFile.getDownloadURL() method allows for retrieving a direct download URL to a file.
    - File thumbnails. The BoxFile.getThumbnail() method allows for downloading the [Thumbnail](https://github.com/box/box-java-sdk/blob/master/doc/files.md#get-thumbnail) for a file.

Bug Fixes:

    - Getting info for a file could crash when there's no preview. Previously, an exception would be thrown if BoxFile.getInfo  (BoxFile.ALL_FIELDS) was called and the file didn't have a preview available.<|MERGE_RESOLUTION|>--- conflicted
+++ resolved
@@ -3,11 +3,8 @@
 ## Next Release
 - Fix bug with premature disconnect when renaming files and weblinks
 - Add metadata to each item returned by a metadata query
-<<<<<<< HEAD
-- Add preflight check before chunked uploads
-=======
 - Check that part was successfully uploaded for large file uploads before retrying for 500 errors ([#781](https://github.com/box/box-java-sdk/pull/781))
->>>>>>> 094157be
+- Add preflight check before chunked uploads ([#782](https://github.com/box/box-java-sdk/pull/782))
 
 ## 2.44.1 [2020-02-13]
 - Fix formatting bug for Java Logger
