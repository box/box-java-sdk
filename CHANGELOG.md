# Changelog

## Next Release
- Add support for setting Tracking Codes ([#766](https://github.com/box/box-java-sdk/pull/766))
- Fix issue for `getIsExternallyOwned()` for Files and Folders ([#808](https://github.com/box/box-java-sdk/pull/808))
<<<<<<< HEAD
- Add ability to set the filename when uploading a new version of a file ([#810](https://github.com/box/box-java-sdk/pull/810))
=======
- Add support for the classification field for Files and Folders ([#809](https://github.com/box/box-java-sdk/pull/809))
>>>>>>> 0260f190

## 2.47.0 [2020-04-23]
- Add support for the uploader display name field for Files and File Versions ([#791](https://github.com/box/box-java-sdk/pull/791))
- Fix path parameter sanitization ([#797](https://github.com/box/box-java-sdk/pull/797))

## 2.46.0 [2020-04-09]
- Fix retry logic ([#787](https://github.com/box/box-java-sdk/pull/787))
  - Retry for 400 `invalid_grant` error in authentication requests (Clock Skew)
  - Honor Retry-After header, if present, by waiting for the time specified in the header before retrying
  - The concept of setting / getting "Maximum API Requests" has been deprecated in favor of "Maximum API Retries" to more clearly show the number of times a request will be retried after an error response is received.
- Add ability to set expiration date for a collaboration ([#788](https://github.com/box/box-java-sdk/pull/788))
- Add path parameter sanitization ([#790](https://github.com/box/box-java-sdk/pull/790))

## 2.45.0 [2020-04-02]
- Add preflight check before chunked uploads ([#782](https://github.com/box/box-java-sdk/pull/782))
- Check that part was successfully uploaded for large file uploads before retrying for 500 errors ([#781](https://github.com/box/box-java-sdk/pull/781))
- Fix bug with premature disconnect when renaming files and weblinks ([#779](https://github.com/box/box-java-sdk/pull/779))
- Add metadata to each item returned by a metadata query ([#778](https://github.com/box/box-java-sdk/pull/778))

## 2.44.1 [2020-02-13]
- Fix formatting bug for Java Logger
- Improve date / time parsing for responses

## 2.44.0 [2020-01-21]
- Fix Authentication Request Retries

## 2.43.0 [2019-12-20]
- Throw exceptions for setMetadata on Files and Folders for non-409 errors

## 2.42.0 [2019-12-17]
- Added Metadata Query support
- Added marker based pagination for get users methods

## 2.41.0 [2019-10-24]
- Added enum action option for completed in Box Task class.

## 2.40.0 [2019-10-24]
- General doc changes. 

## 2.39.0 [2019-10-17]
- Deprecated Batch API functionality.
- Added support for [Task completion_rule](https://github.com/box/box-java-sdk/blob/master/src/main/java/com/box/sdk/BoxFile.java#L249)

## 2.38.0 [2019-09-19]
- Added missing fields for File Version: trashed_by, restored_at, purged_at, purged_by.
- Added support for [chunked uploads with file attributes](https://github.com/box/box-java-sdk/blob/master/doc/files.md#upload-a-large-file-in-chunks-including-attributes).

## 2.37.0 [2019-08-22]
- Added support for replace in multi-select metadata for [files](https://github.com/box/box-java-sdk/blob/master/doc/files.md#update-metadata) and
  for [folders](https://github.com/box/box-java-sdk/blob/master/doc/folders.md#update-metadata)
- Improved getting started with JWT authentication docs that can be found [here](https://github.com/box/box-java-sdk/blob/master/doc/authentication.md#server-authentication-with-jwt)

## 2.36.0 [2019-08-01]
- Added support for [removing shared link](https://github.com/box/box-java-sdk/blob/master/src/main/java/com/box/sdk/BoxItem.java#L413) and fixed an issue with setting null for shared link field on BoxItem.
- Added support for additional fields for Box files, folders, and web links.

## 2.35.0 [2019-07-18]
- Added support for retrieving [is_external_only field](https://github.com/box/box-java-sdk/blob/master/src/main/java/com/box/sdk/BoxFile.java#L1668) for Box Files and Folders.

## 2.34.0 [2019-06-06]
- Added support for retrieving a [string type action for tasks](https://github.com/box/box-java-sdk/blob/master/src/main/java/com/box/sdk/BoxTask.java#L281).
  Please use getActionType() going forward instead of the deprecated getAction().

## 2.33.0 [2019-05-23]

- Added support for [setting can_owners_invite field](https://github.com/box/box-java-sdk/blob/1ed10d7a457e44b863ec1c9b1d0d1408fb55e1e5/src/main/java/com/box/sdk/BoxFolder.java#L1272) Thank you @Band-Aid for you pull request! Greatly Appreciated.
- Fixed a bug where chunked upload was not populating the correct part size for upload part.

## 2.32.0 [2019-04-25]
- Added support [setting metadata](https://github.com/box/box-java-sdk/blob/master/doc/folders.md#set-metadata).

## 2.31.0 [2019-04-11]

- Added support for [sorting folder items](https://github.com/box/box-java-sdk/blob/master/doc/folders.md#get-a-folders-items) retrieved from a folder by ascending or descending order.

## 2.30.1 [2019-04-08]

- Fixed a bug where the SDK could throw when parsing JSON containing dates using the Zulu timezone format

## 2.30.0 [2019-04-04]
- Added `action_by` field to enterprise events stream.

## 2.29.0 [2019-04-01]
- Added support for [sorting results returned from Box Search](https://github.com/box/box-java-sdk/blob/master/doc/search.md#search-1)
- Added ability to [attach a file description upon file upload](https://github.com/box/box-java-sdk/blob/master/doc/files.md#upload-a-file)

## 2.28.1 [2019-03-07]
- Fixed a bug where BoxMetadataCascadePolicy.forceApply() would not return correctly.

## 2.28.0 [2019-02-21]
- Added ability for user to [retrieve an avatar](http://opensource.box.com/box-java-sdk/javadoc/com/box/sdk/BoxUser.html#getAvatar--)) for a specified user.

## 2.27.0 [2019-01-31]
- Added support for Metadata Classification for [File](http://opensource.box.com/box-java-sdk/javadoc/com/box/sdk/BoxFile.html#setClassification-java.lang.String...-) and [Folder](http://opensource.box.com/box-java-sdk/javadoc/com/box/sdk/BoxFolder.html#setClassification-java.lang.String...-)

## 2.26.0 [2019-01-17]
- Added [invite_email](https://github.com/box/box-java-sdk/blob/master/src/main/java/com/box/sdk/BoxCollaboration.java#L277) field to collaboration object.
- Added [is_collaboration_restricted_to_enterprise](https://github.com/box/box-java-sdk/blob/master/src/main/java/com/box/sdk/BoxFolder.java#L1104) field to folder object.
- Added [status](https://github.com/box/box-java-sdk/blob/master/src/main/java/com/box/sdk/BoxTaskAssignment.java#L196) field to task assignment object.
- Added ability to retrieve fields for [`BoxFile#getTasks()`](http://opensource.box.com/box-java-sdk/javadoc/com/box/sdk/BoxFile.html#getTasks-java.lang.String...-)
- Fixed bug where offset based paging would not return correctly.

## 2.25.1 [2019-01-03]
- Upgraded dependencies: jose4j to v0.5.5, and bouncycastle to v1.60

## 2.25.0 [2018-12-13]
- Added functionality to allow [content streaming to Box through outputstream](http://opensource.box.com/box-java-sdk/javadoc/com/box/sdk/BoxFolder.html#uploadFile-com.box.UploadFileCallback-java.lang.String-). Thank you @gajarajkalburgi for the pr!

## 2.24.0 [2018-11-16]
- Added `getOptionsObjects()` on `MetadataTemplate.Field` which returns both key and type.
- Added functionality for [`BoxItem#getType()`](http://opensource.box.com/box-java-sdk/javadoc/com/box/sdk/BoxItem.html#getType--) for BoxItem.
- Added functionality for [`BoxAPIConnection#BoxGlobalSettings()`](http://opensource.box.com/box-java-sdk/javadoc/com/box/sdk/BoxAPIConnection.html#setConnectTimeout-java.lang.String-)
and [`BoxAPIConnection#BoxGlobalSettings()`](http://opensource.box.com/box-java-sdk/javadoc/com/box/sdk/BoxAPIConnection.html#getConnectTimeout--) as well as getting and reading the timeout for the connection.
- Added functionality for [`BoxGlobalSettings#getMaxRequestAttempts()`](http://opensource.box.com/box-java-sdk/javadoc/com/box/sdk/BoxGlobalSettings.html#getMaxRequestAttempts--)
and [`BoxGlobalSettings#setMaxRquestAttempts()`](http://opensource.box.com/box-java-sdk/javadoc/com/box/sdk/BoxGlobalSettings.html#setMaxRequestAttempts-java.lang.Integer-)
- Fixed a bug where [`BoxLegalHoldPolicy#create()`](http://opensource.box.com/box-java-sdk/javadoc/com/box/sdk/BoxLegalHoldPolicy.html#create-com.box.BoxAPIConnection-java.lang.String-) was not setting the correct legal hold policy duration.

## 2.23.2 [2018-09-27]
- Fixed a bug where the specified headers for batch requests were not being sent.

## 2.23.1 [2018-09-13]
- Fixed a bug where too many TCP connections were being opened. Thank you @pmatte1 for implementing this fix!

## 2.23.0 [2018-08-23]
- Added support for [Metadata Cascade Policy](https://github.com/box/box-java-sdk/blob/master/doc/folders.md#create-cascade-policy-on-folder)

## 2.22.0 [2018-08-09]
- Deprecated the [moveFolderToUser()](https://github.com/box/box-java-sdk/blob/master/src/main/java/com/box/sdk/BoxUser.java#L455) for Box Users. We encourage users to
use [transferContent](https://github.com/box/box-java-sdk/blob/master/src/main/java/com/box/sdk/BoxUser.java#L482) going forward because idiomatically it is more correct.

## 2.21.0 [2018-07-05]
- Added functionality to allow users to [set passwords on shared links](https://github.com/box/box-java-sdk/pull/623) for Box files, folders, and web links.
- Fixed wrong redirect for two links in the `Getting Started` and `Quick Test` section of the README.

## 2.20.2 [2018-06-28]
- Fixed a bug where customers had issues with large file uploads because they fail to parse the Retry-After header from the
commit response. Reason being headers storage/lookup was case sensitive.

## 2.20.1 [2018-06-04]
- Added better exception handling for JSON parse in response exception.
- Fixed a bug where uploadNewVersion() was returning an empty object.

## 2.20.0 [2018-05-24]
- Fixed a bug where multiple As-User headers could be set.
- Added support to [test update](http://opensource.box.com/box-java-sdk/javadoc/com/box/sdk/Metadata.html#test-java.lang.String-java.util.List-) for multiselect field on metadata

## 2.19.0 [2018-05-10]
- Added support for enterprise admins with Box Zones purchased to have support for [Box Storage Policies and Box Storage Policy Assignments](./doc/storage_policy)
- Added support to allow users to work with [multiselect metadata](./doc/files.md#get-metadata)
- Added `getLogin()` method for the "login" field on the "accessible by" for BoxCollaboration.Info class.


## 2.18.0 [2018-04-30]
- Fixed a bug where the the private key password should be passed into `setPrivateKetPassword()` instead of the private key. A big thank you to [breach10ck](https://github.com/breach10ck)
for their pull request!
- Added an additional check to ensure that the [request properties on the request object is not null in the `toString()` method](https://github.com/box/box-java-sdk/pull/595)
- Added support to [fetch the content of the generated representation](./doc/files.md#get-representation-content) after it has been generated
- Improved error messages for API response errors to allow for better debugging.

## 2.17.0 [2018-04-10]
- Added support for assigning [Retention Policies to Metadata Templates](./doc/retention_policies.md#create-retention-policy-assignment)

## 2.16.1 [2018-03-29]

- Added `CONTENT_ACCESS` to event type enum

## 2.16.0 [2018-03-22]
- Added support for [user tracking codes](http://opensource.box.com/box-java-sdk/javadoc/com/box/sdk/BoxUser.Info.html#getTrackingCodes--) on the user object.
- Fixed a bug where JWT authentication would fail due to improper date parsing.
- Added support for setting custom headers on API connection. This allow for setting [As-User support](./doc/overview.md#as-user)
and [suppressing notifications](./doc/overview.md/suppressing-notifications) support.
- Changed default JWT expiration window to reduce chances of error.

## 2.15.0 [2018-03-12]
- Added support for retrieving a [metadata template by ID](./doc/metadata_template.md#get-by-id)
- Added support for allowing the user to [retrieve specific Collaboration fields on a Collaboration object](./doc/collaborations.md#get-a-collaborations-information)

## 2.14.1 [2018-03-01]

- Reduced the number of API calls that the `EventStream` makes to fetch new events, which should
help users who are running into rate limit issues.
- Force support for TLSv1.1 or higher when available to improve the security of connections to the Box API
- Add randomized jitter to the exponential backoff algorithm used by the SDK to improve the success rate
of retried requests.

## 2.14.0 [2018-02-15]

- Added support for getting and setting the `can_view_path` field on a collaboration object.
- Added support for getting and setting the `tags` field on files and folders.

## 2.13.0 [2018-02-07]

- Fixed an issue where all types of metadata values were being coerced to Strings.  This change deprecates
`Metadata#get()` in favor of type-specific methods like `Metadata#getFloat()` or a generic `Metadata#getValue()`,
which returns a `JsonValue` object that represents any JSON type.  See the [file metadata](./doc/files.md#get-metadata)
or [folder metadata](./doc/folders.md#get-metadata) documentation for more information.

## 2.12.0 [2018-02-01]

- Fixed ability to notify users or groups regarding [file collaboration](https://github.com/box/box-java-sdk/blob/master/doc/files.md#share-a-file) or [folder collaboration](https://github.com/box/box-java-sdk/blob/master/doc/folders.md#share-a-folder)
- Added [OAuth2 token creation event types](https://github.com/box/box-java-sdk/blob/master/src/main/java/com/box/sdk/BoxEvent.java#L747)
- Added support for [inviting a user to another Box Enterprise](http://opensource.box.com/box-java-sdk/javadoc/com/box/sdk/BoxInvite.html)
- Fixed an [OutOfMemory error in large file upload by capping the maximum number of parts that are uploaded concurrently](https://github.com/box/box-java-sdk/pull/543)


## 2.11.0 [2018-01-25]

- [uploadLargeFile now returns a BoxFile object](https://github.com/box/box-java-sdk/pull/524)
- [Fixed chunked upload for Box Files greater than 2GB](https://github.com/box/box-java-sdk/pull/531)
- [Perform modified retry on JWT auth for when the local clock and the Box Server clock are not aligned as well as if the JWT ID has already been consumed](https://github.com/box/box-java-sdk/pull/523)
- BoxFolder.search has been deprecated in favor of [BoxSearch.searchRange](https://github.com/box/box-java-sdk/blob/86b82f2be3c57e3b89ae150b5f237d410e2d4900/doc/search.md)

## 2.10.0 [2018-01-11]

- [Add optional is_confirmed paramater for adding user email alias](https://github.com/box/box-java-sdk/pull/499)
- Added support for [Metadata Template Delete](./doc/metadata_template#delete-a-metadata-template)

## 2.9.0 [2018-01-04]

- Added option to pass file [SHA-1 hash for upload integrity](https://github.com/box/box-java-sdk/blob/master/doc/files.md#upload-a-file)
- Added support for [Terms of Service](./doc/terms_of_service) endpoint
- Fixed missing [webhook triggers](https://github.com/box/box-java-sdk/pull/497)
- Fixed missing [event types for events enum](https://github.com/box/box-java-sdk/pull/500)
- Added [modified_at timestamp to BoxComment.Info](https://github.com/box/box-java-sdk/pull/499)
- Added support for [Collaboration Whitelists](./doc/collaboration_whitelists) endpoint

## 2.8.2 [2017-10-05]

- Added additional check for `PrivateKeyInfo` in `BoxDeveloperEditionApiConnection`

## 2.8.1 [2017-10-05]

- Added ability to [set connect and read timeout globally](https://github.com/box/box-java-sdk/pull/459)

## 2.8.0 [2017-09-07]

- Added method for getting file representations
- Changes to Representation object

## 2.7.0 [2017-08-30]

- Added support for [Representations](https://github.com/box/box-java-sdk/blob/master/src/main/java/com/box/sdk/BoxFile.java#L445) endpoint

## 2.6.0 [2017-08-28]

- Added support for [Batch](https://github.com/box/box-java-sdk/blob/575861fad0b3e67d432b5d5955d1e760b3f6444e/README.md#batchrequestexample)
- Added support for [Unified Metadata](./doc/folders#get-metadata-using-unified-metadata-api)

## 2.5.0 [2017-07-28]

- Added support for [Recent Items](https://github.com/box/box-java-sdk/blob/master/src/main/java/com/box/sdk/BoxRecents.java#L1) endpoint
- Added support [Get All Groups By Name](https://github.com/box/box-java-sdk/blob/a1833950c18139fd9cbb4d8ee61d310c7bbedadf/src/main/java/com/box/sdk/BoxGroup.java#L143) endpoint
- Added support for [Token Exchange](https://github.com/box/box-java-sdk/blob/master/src/main/java/com/box/sdk/BoxAPIConnection.java#L634)

## 2.4.0 [2017-05-02]

- Support for multiput upload. New methods in BoxFolder and BoxFile support multiput upload for better performance and reliability for large files.
- Single file collaborations. The BoxFile class now supports sharing individual files.
- Automatic configuration for JWT auth. The Box Developer console now lets you download a JSON file of your JWT app configuration settings. You can import this file into the Java SDK to easily configure your app.

## 2.3.0 [2017-01-12]

New API Endpoints:

[Legal Holds](https://github.com/box/box-java-sdk/blob/master/doc/legal_holds.md)
[Retention Policies](https://github.com/box/box-java-sdk/blob/master/doc/retention_policies.md)
[Create Metadata Template](https://github.com/box/box-java-sdk/blob/master/doc/metadata_template.md#create-metadata-template)
[Get All Metadata on File](https://github.com/box/box-java-sdk/blob/master/doc/files.md#get-all-metadata-on-file)
[Get All Metadata on Folder](https://github.com/box/box-java-sdk/blob/master/doc/folders.md#get-all-metadata-on-folder)
[Get Enterprise Metadata Templates](https://github.com/box/box-java-sdk/blob/master/doc/metadata_template.md#get-enterprise-metadata-templates)
[Update Group](https://github.com/box/box-java-sdk/blob/master/doc/groups.md#update-a-group)
[Watermarking](https://github.com/box/box-java-sdk/blob/master/doc/watermarking.md)
[Webhooks V2](https://github.com/box/box-java-sdk/blob/master/doc/webhooks.md)
[WebLinks](https://github.com/box/box-java-sdk/blob/master/doc/weblinks.md)
[Collections](https://github.com/box/box-java-sdk/blob/master/doc/collections.md)
[BoxGroupMembership with for Paging](https://github.com/box/box-java-sdk/blob/master/doc/groups.md)
[Enterprise Device Pins](https://github.com/box/box-java-sdk/blob/86b82f2be3c57e3b89ae150b5f237d410e2d4900/doc/devices.md)

New Features:

Transactional Authentication. Support for Box's new Transactional Auth APIs.
Upload file versions with SHA1. A file's SHA1 can be passed in to BoxFile.uploadVersion(...) when uploading new versions.
Get effective_access for shared links. The effective_access field is accessible through BoxSharedLink. getEffectiveAccess().
Added additional Event Types. The TASK_ASSIGNMENT_COMPLETE, TASK_ASSIGNMENT_UPDATE, TASK_CREATE, COMMENT_DELETE types are now included in the BoxEvent class.

## 2.1.0 [2016-02-22]

This release includes improvements to token caching for App Users and support for additional API endpoints.

New Features:

    - App Users token caching. A token cache can now be specified in BoxDeveloperEditionAPIConnection. This allows for improved performance when using App Users authentication.
    - Support for retrieving download URLs. The BoxFile.getDownloadURL() method allows for retrieving a direct download URL to a file.
    - File thumbnails. The BoxFile.getThumbnail() method allows for downloading the [Thumbnail](https://github.com/box/box-java-sdk/blob/master/doc/files.md#get-thumbnail) for a file.

Bug Fixes:

    - Getting info for a file could crash when there's no preview. Previously, an exception would be thrown if BoxFile.getInfo  (BoxFile.ALL_FIELDS) was called and the file didn't have a preview available.<|MERGE_RESOLUTION|>--- conflicted
+++ resolved
@@ -3,11 +3,8 @@
 ## Next Release
 - Add support for setting Tracking Codes ([#766](https://github.com/box/box-java-sdk/pull/766))
 - Fix issue for `getIsExternallyOwned()` for Files and Folders ([#808](https://github.com/box/box-java-sdk/pull/808))
-<<<<<<< HEAD
+- Add support for the classification field for Files and Folders ([#809](https://github.com/box/box-java-sdk/pull/809))
 - Add ability to set the filename when uploading a new version of a file ([#810](https://github.com/box/box-java-sdk/pull/810))
-=======
-- Add support for the classification field for Files and Folders ([#809](https://github.com/box/box-java-sdk/pull/809))
->>>>>>> 0260f190
 
 ## 2.47.0 [2020-04-23]
 - Add support for the uploader display name field for Files and File Versions ([#791](https://github.com/box/box-java-sdk/pull/791))
