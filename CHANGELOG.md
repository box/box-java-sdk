--- conflicted
+++ resolved
@@ -8,33 +8,16 @@
 
 __Bug Fixes:__
 
-<<<<<<< HEAD
-## v2.57.10 [2021-10-28]
+## 2.58.0 [2021-11-23]
 
 __Breaking Changes:__
 
 __New Features and Enhancements:__
-
-__Bug Fixes:__
-
-## v2.57.9 [2021-10-28]
-=======
-## 2.58.0 [2021-11-23]
->>>>>>> 26aaed51
-
-__Breaking Changes:__
-
-__New Features and Enhancements:__
-<<<<<<< HEAD
-
-__Bug Fixes:__
-=======
  - SDK support for new GET /events stream_type: admin_logs_streaming ([#938](https://github.com/box/box-java-sdk/pull/938))
  - Adding BoxDeveloperEditionAPIConnection#getUserConnection to indicate that we can use this connection for managed users or app users ([#940](https://github.com/box/box-java-sdk/pull/940))
 
 __Bug Fixes:__
  - Fix for deprecated enums still being used ([#931](https://github.com/box/box-java-sdk/issues/931))
->>>>>>> 26aaed51
 
 ## 2.57.0 [2021-10-18]
 
