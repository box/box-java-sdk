# Changelog


## Next Release
<<<<<<< HEAD
- Fix retry logic ([#787](https://github.com/box/box-java-sdk/pull/787))
- Retry for 400 `invalid_grant` error in authentication requests (Clock Skew)
- Honor Retry-After header, if present, by waiting for the time specified in the header before retrying
- Number of request retries after the initial request is now equal to the `DEFAULT_MAX_ATTEMPTS` config value
  
## 2.45.0 [2020-04-02]  
=======
- Add ability to set expiration date for a collaboration ([#788](https://github.com/box/box-java-sdk/pull/788))

## 2.45.0 [2020-04-02]
>>>>>>> 7f8533e7
- Add preflight check before chunked uploads ([#782](https://github.com/box/box-java-sdk/pull/782))
- Check that part was successfully uploaded for large file uploads before retrying for 500 errors ([#781](https://github.com/box/box-java-sdk/pull/781))
- Fix bug with premature disconnect when renaming files and weblinks ([#779](https://github.com/box/box-java-sdk/pull/779))
- Add metadata to each item returned by a metadata query ([#778](https://github.com/box/box-java-sdk/pull/778))

## 2.44.1 [2020-02-13]
- Fix formatting bug for Java Logger
- Improve date / time parsing for responses

## 2.44.0 [2020-01-21]
- Fix Authentication Request Retries

## 2.43.0 [2019-12-20]
- Throw exceptions for setMetadata on Files and Folders for non-409 errors

## 2.42.0 [2019-12-17]
- Added Metadata Query support
- Added marker based pagination for get users methods

## 2.41.0 [2019-10-24]
- Added enum action option for completed in Box Task class.

## 2.40.0 [2019-10-24]
- General doc changes. 

## 2.39.0 [2019-10-17]
- Deprecated Batch API functionality.
- Added support for [Task completion_rule](https://github.com/box/box-java-sdk/blob/master/src/main/java/com/box/sdk/BoxFile.java#L249)

## 2.38.0 [2019-09-19]
- Added missing fields for File Version: trashed_by, restored_at, purged_at, purged_by.
- Added support for [chunked uploads with file attributes](https://github.com/box/box-java-sdk/blob/master/doc/files.md#upload-a-large-file-in-chunks-including-attributes).

## 2.37.0 [2019-08-22]
- Added support for replace in multi-select metadata for [files](https://github.com/box/box-java-sdk/blob/master/doc/files.md#update-metadata) and
  for [folders](https://github.com/box/box-java-sdk/blob/master/doc/folders.md#update-metadata)
- Improved getting started with JWT authentication docs that can be found [here](https://github.com/box/box-java-sdk/blob/master/doc/authentication.md#server-authentication-with-jwt)

## 2.36.0 [2019-08-01]
- Added support for [removing shared link](https://github.com/box/box-java-sdk/blob/master/src/main/java/com/box/sdk/BoxItem.java#L413) and fixed an issue with setting null for shared link field on BoxItem.
- Added support for additional fields for Box files, folders, and web links.

## 2.35.0 [2019-07-18]
- Added support for retrieving [is_external_only field](https://github.com/box/box-java-sdk/blob/master/src/main/java/com/box/sdk/BoxFile.java#L1668) for Box Files and Folders.

## 2.34.0 [2019-06-06]
- Added support for retrieving a [string type action for tasks](https://github.com/box/box-java-sdk/blob/master/src/main/java/com/box/sdk/BoxTask.java#L281).
  Please use getActionType() going forward instead of the deprecated getAction().

## 2.33.0 [2019-05-23]

- Added support for [setting can_owners_invite field](https://github.com/box/box-java-sdk/blob/1ed10d7a457e44b863ec1c9b1d0d1408fb55e1e5/src/main/java/com/box/sdk/BoxFolder.java#L1272) Thank you @Band-Aid for you pull request! Greatly Appreciated.
- Fixed a bug where chunked upload was not populating the correct part size for upload part.

## 2.32.0 [2019-04-25]
- Added support [setting metadata](https://github.com/box/box-java-sdk/blob/master/doc/folders.md#set-metadata).

## 2.31.0 [2019-04-11]

- Added support for [sorting folder items](https://github.com/box/box-java-sdk/blob/master/doc/folders.md#get-a-folders-items) retrieved from a folder by ascending or descending order.

## 2.30.1 [2019-04-08]

- Fixed a bug where the SDK could throw when parsing JSON containing dates using the Zulu timezone format

## 2.30.0 [2019-04-04]
- Added `action_by` field to enterprise events stream.

## 2.29.0 [2019-04-01]
- Added support for [sorting results returned from Box Search](https://github.com/box/box-java-sdk/blob/master/doc/search.md#search-1)
- Added ability to [attach a file description upon file upload](https://github.com/box/box-java-sdk/blob/master/doc/files.md#upload-a-file)

## 2.28.1 [2019-03-07]
- Fixed a bug where BoxMetadataCascadePolicy.forceApply() would not return correctly.

## 2.28.0 [2019-02-21]
- Added ability for user to [retrieve an avatar](http://opensource.box.com/box-java-sdk/javadoc/com/box/sdk/BoxUser.html#getAvatar--)) for a specified user.

## 2.27.0 [2019-01-31]
- Added support for Metadata Classification for [File](http://opensource.box.com/box-java-sdk/javadoc/com/box/sdk/BoxFile.html#setClassification-java.lang.String...-) and [Folder](http://opensource.box.com/box-java-sdk/javadoc/com/box/sdk/BoxFolder.html#setClassification-java.lang.String...-)

## 2.26.0 [2019-01-17]
- Added [invite_email](https://github.com/box/box-java-sdk/blob/master/src/main/java/com/box/sdk/BoxCollaboration.java#L277) field to collaboration object.
- Added [is_collaboration_restricted_to_enterprise](https://github.com/box/box-java-sdk/blob/master/src/main/java/com/box/sdk/BoxFolder.java#L1104) field to folder object.
- Added [status](https://github.com/box/box-java-sdk/blob/master/src/main/java/com/box/sdk/BoxTaskAssignment.java#L196) field to task assignment object.
- Added ability to retrieve fields for [`BoxFile#getTasks()`](http://opensource.box.com/box-java-sdk/javadoc/com/box/sdk/BoxFile.html#getTasks-java.lang.String...-)
- Fixed bug where offset based paging would not return correctly.

## 2.25.1 [2019-01-03]
- Upgraded dependencies: jose4j to v0.5.5, and bouncycastle to v1.60

## 2.25.0 [2018-12-13]
- Added functionality to allow [content streaming to Box through outputstream](http://opensource.box.com/box-java-sdk/javadoc/com/box/sdk/BoxFolder.html#uploadFile-com.box.UploadFileCallback-java.lang.String-). Thank you @gajarajkalburgi for the pr!

## 2.24.0 [2018-11-16]
- Added `getOptionsObjects()` on `MetadataTemplate.Field` which returns both key and type.
- Added functionality for [`BoxItem#getType()`](http://opensource.box.com/box-java-sdk/javadoc/com/box/sdk/BoxItem.html#getType--) for BoxItem.
- Added functionality for [`BoxAPIConnection#BoxGlobalSettings()`](http://opensource.box.com/box-java-sdk/javadoc/com/box/sdk/BoxAPIConnection.html#setConnectTimeout-java.lang.String-)
and [`BoxAPIConnection#BoxGlobalSettings()`](http://opensource.box.com/box-java-sdk/javadoc/com/box/sdk/BoxAPIConnection.html#getConnectTimeout--) as well as getting and reading the timeout for the connection.
- Added functionality for [`BoxGlobalSettings#getMaxRequestAttempts()`](http://opensource.box.com/box-java-sdk/javadoc/com/box/sdk/BoxGlobalSettings.html#getMaxRequestAttempts--)
and [`BoxGlobalSettings#setMaxRquestAttempts()`](http://opensource.box.com/box-java-sdk/javadoc/com/box/sdk/BoxGlobalSettings.html#setMaxRequestAttempts-java.lang.Integer-)
- Fixed a bug where [`BoxLegalHoldPolicy#create()`](http://opensource.box.com/box-java-sdk/javadoc/com/box/sdk/BoxLegalHoldPolicy.html#create-com.box.BoxAPIConnection-java.lang.String-) was not setting the correct legal hold policy duration.

## 2.23.2 [2018-09-27]
- Fixed a bug where the specified headers for batch requests were not being sent.

## 2.23.1 [2018-09-13]
- Fixed a bug where too many TCP connections were being opened. Thank you @pmatte1 for implementing this fix!

## 2.23.0 [2018-08-23]
- Added support for [Metadata Cascade Policy](https://github.com/box/box-java-sdk/blob/master/doc/folders.md#create-cascade-policy-on-folder)

## 2.22.0 [2018-08-09]
- Deprecated the [moveFolderToUser()](https://github.com/box/box-java-sdk/blob/master/src/main/java/com/box/sdk/BoxUser.java#L455) for Box Users. We encourage users to
use [transferContent](https://github.com/box/box-java-sdk/blob/master/src/main/java/com/box/sdk/BoxUser.java#L482) going forward because idiomatically it is more correct.

## 2.21.0 [2018-07-05]
- Added functionality to allow users to [set passwords on shared links](https://github.com/box/box-java-sdk/pull/623) for Box files, folders, and web links.
- Fixed wrong redirect for two links in the `Getting Started` and `Quick Test` section of the README.

## 2.20.2 [2018-06-28]
- Fixed a bug where customers had issues with large file uploads because they fail to parse the Retry-After header from the
commit response. Reason being headers storage/lookup was case sensitive.

## 2.20.1 [2018-06-04]
- Added better exception handling for JSON parse in response exception.
- Fixed a bug where uploadNewVersion() was returning an empty object.

## 2.20.0 [2018-05-24]
- Fixed a bug where multiple As-User headers could be set.
- Added support to [test update](http://opensource.box.com/box-java-sdk/javadoc/com/box/sdk/Metadata.html#test-java.lang.String-java.util.List-) for multiselect field on metadata

## 2.19.0 [2018-05-10]
- Added support for enterprise admins with Box Zones purchased to have support for [Box Storage Policies and Box Storage Policy Assignments](./doc/storage_policy)
- Added support to allow users to work with [multiselect metadata](./doc/files.md#get-metadata)
- Added `getLogin()` method for the "login" field on the "accessible by" for BoxCollaboration.Info class.


## 2.18.0 [2018-04-30]
- Fixed a bug where the the private key password should be passed into `setPrivateKetPassword()` instead of the private key. A big thank you to [breach10ck](https://github.com/breach10ck)
for their pull request!
- Added an additional check to ensure that the [request properties on the request object is not null in the `toString()` method](https://github.com/box/box-java-sdk/pull/595)
- Added support to [fetch the content of the generated representation](./doc/files.md#get-representation-content) after it has been generated
- Improved error messages for API response errors to allow for better debugging.

## 2.17.0 [2018-04-10]
- Added support for assigning [Retention Policies to Metadata Templates](./doc/retention_policies.md#create-retention-policy-assignment)

## 2.16.1 [2018-03-29]

- Added `CONTENT_ACCESS` to event type enum

## 2.16.0 [2018-03-22]
- Added support for [user tracking codes](http://opensource.box.com/box-java-sdk/javadoc/com/box/sdk/BoxUser.Info.html#getTrackingCodes--) on the user object.
- Fixed a bug where JWT authentication would fail due to improper date parsing.
- Added support for setting custom headers on API connection. This allow for setting [As-User support](./doc/overview.md#as-user)
and [suppressing notifications](./doc/overview.md/suppressing-notifications) support.
- Changed default JWT expiration window to reduce chances of error.

## 2.15.0 [2018-03-12]
- Added support for retrieving a [metadata template by ID](./doc/metadata_template.md#get-by-id)
- Added support for allowing the user to [retrieve specific Collaboration fields on a Collaboration object](./doc/collaborations.md#get-a-collaborations-information)

## 2.14.1 [2018-03-01]

- Reduced the number of API calls that the `EventStream` makes to fetch new events, which should
help users who are running into rate limit issues.
- Force support for TLSv1.1 or higher when available to improve the security of connections to the Box API
- Add randomized jitter to the exponential backoff algorithm used by the SDK to improve the success rate
of retried requests.

## 2.14.0 [2018-02-15]

- Added support for getting and setting the `can_view_path` field on a collaboration object.
- Added support for getting and setting the `tags` field on files and folders.

## 2.13.0 [2018-02-07]

- Fixed an issue where all types of metadata values were being coerced to Strings.  This change deprecates
`Metadata#get()` in favor of type-specific methods like `Metadata#getFloat()` or a generic `Metadata#getValue()`,
which returns a `JsonValue` object that represents any JSON type.  See the [file metadata](./doc/files.md#get-metadata)
or [folder metadata](./doc/folders.md#get-metadata) documentation for more information.

## 2.12.0 [2018-02-01]

- Fixed ability to notify users or groups regarding [file collaboration](https://github.com/box/box-java-sdk/blob/master/doc/files.md#share-a-file) or [folder collaboration](https://github.com/box/box-java-sdk/blob/master/doc/folders.md#share-a-folder)
- Added [OAuth2 token creation event types](https://github.com/box/box-java-sdk/blob/master/src/main/java/com/box/sdk/BoxEvent.java#L747)
- Added support for [inviting a user to another Box Enterprise](http://opensource.box.com/box-java-sdk/javadoc/com/box/sdk/BoxInvite.html)
- Fixed an [OutOfMemory error in large file upload by capping the maximum number of parts that are uploaded concurrently](https://github.com/box/box-java-sdk/pull/543)


## 2.11.0 [2018-01-25]

- [uploadLargeFile now returns a BoxFile object](https://github.com/box/box-java-sdk/pull/524)
- [Fixed chunked upload for Box Files greater than 2GB](https://github.com/box/box-java-sdk/pull/531)
- [Perform modified retry on JWT auth for when the local clock and the Box Server clock are not aligned as well as if the JWT ID has already been consumed](https://github.com/box/box-java-sdk/pull/523)
- BoxFolder.search has been deprecated in favor of [BoxSearch.searchRange](https://github.com/box/box-java-sdk/blob/86b82f2be3c57e3b89ae150b5f237d410e2d4900/doc/search.md)

## 2.10.0 [2018-01-11]

- [Add optional is_confirmed paramater for adding user email alias](https://github.com/box/box-java-sdk/pull/499)
- Added support for [Metadata Template Delete](./doc/metadata_template#delete-a-metadata-template)

## 2.9.0 [2018-01-04]

- Added option to pass file [SHA-1 hash for upload integrity](https://github.com/box/box-java-sdk/blob/master/doc/files.md#upload-a-file)
- Added support for [Terms of Service](./doc/terms_of_service) endpoint
- Fixed missing [webhook triggers](https://github.com/box/box-java-sdk/pull/497)
- Fixed missing [event types for events enum](https://github.com/box/box-java-sdk/pull/500)
- Added [modified_at timestamp to BoxComment.Info](https://github.com/box/box-java-sdk/pull/499)
- Added support for [Collaboration Whitelists](./doc/collaboration_whitelists) endpoint

## 2.8.2 [2017-10-05]

- Added additional check for `PrivateKeyInfo` in `BoxDeveloperEditionApiConnection`

## 2.8.1 [2017-10-05]

- Added ability to [set connect and read timeout globally](https://github.com/box/box-java-sdk/pull/459)

## 2.8.0 [2017-09-07]

- Added method for getting file representations
- Changes to Representation object

## 2.7.0 [2017-08-30]

- Added support for [Representations](https://github.com/box/box-java-sdk/blob/master/src/main/java/com/box/sdk/BoxFile.java#L445) endpoint

## 2.6.0 [2017-08-28]

- Added support for [Batch](https://github.com/box/box-java-sdk/blob/575861fad0b3e67d432b5d5955d1e760b3f6444e/README.md#batchrequestexample)
- Added support for [Unified Metadata](./doc/folders#get-metadata-using-unified-metadata-api)

## 2.5.0 [2017-07-28]

- Added support for [Recent Items](https://github.com/box/box-java-sdk/blob/master/src/main/java/com/box/sdk/BoxRecents.java#L1) endpoint
- Added support [Get All Groups By Name](https://github.com/box/box-java-sdk/blob/a1833950c18139fd9cbb4d8ee61d310c7bbedadf/src/main/java/com/box/sdk/BoxGroup.java#L143) endpoint
- Added support for [Token Exchange](https://github.com/box/box-java-sdk/blob/master/src/main/java/com/box/sdk/BoxAPIConnection.java#L634)

## 2.4.0 [2017-05-02]

- Support for multiput upload. New methods in BoxFolder and BoxFile support multiput upload for better performance and reliability for large files.
- Single file collaborations. The BoxFile class now supports sharing individual files.
- Automatic configuration for JWT auth. The Box Developer console now lets you download a JSON file of your JWT app configuration settings. You can import this file into the Java SDK to easily configure your app.

## 2.3.0 [2017-01-12]

New API Endpoints:

[Legal Holds](https://github.com/box/box-java-sdk/blob/master/doc/legal_holds.md)
[Retention Policies](https://github.com/box/box-java-sdk/blob/master/doc/retention_policies.md)
[Create Metadata Template](https://github.com/box/box-java-sdk/blob/master/doc/metadata_template.md#create-metadata-template)
[Get All Metadata on File](https://github.com/box/box-java-sdk/blob/master/doc/files.md#get-all-metadata-on-file)
[Get All Metadata on Folder](https://github.com/box/box-java-sdk/blob/master/doc/folders.md#get-all-metadata-on-folder)
[Get Enterprise Metadata Templates](https://github.com/box/box-java-sdk/blob/master/doc/metadata_template.md#get-enterprise-metadata-templates)
[Update Group](https://github.com/box/box-java-sdk/blob/master/doc/groups.md#update-a-group)
[Watermarking](https://github.com/box/box-java-sdk/blob/master/doc/watermarking.md)
[Webhooks V2](https://github.com/box/box-java-sdk/blob/master/doc/webhooks.md)
[WebLinks](https://github.com/box/box-java-sdk/blob/master/doc/weblinks.md)
[Collections](https://github.com/box/box-java-sdk/blob/master/doc/collections.md)
[BoxGroupMembership with for Paging](https://github.com/box/box-java-sdk/blob/master/doc/groups.md)
[Enterprise Device Pins](https://github.com/box/box-java-sdk/blob/86b82f2be3c57e3b89ae150b5f237d410e2d4900/doc/devices.md)

New Features:

Transactional Authentication. Support for Box's new Transactional Auth APIs.
Upload file versions with SHA1. A file's SHA1 can be passed in to BoxFile.uploadVersion(...) when uploading new versions.
Get effective_access for shared links. The effective_access field is accessible through BoxSharedLink. getEffectiveAccess().
Added additional Event Types. The TASK_ASSIGNMENT_COMPLETE, TASK_ASSIGNMENT_UPDATE, TASK_CREATE, COMMENT_DELETE types are now included in the BoxEvent class.

## 2.1.0 [2016-02-22]

This release includes improvements to token caching for App Users and support for additional API endpoints.

New Features:

    - App Users token caching. A token cache can now be specified in BoxDeveloperEditionAPIConnection. This allows for improved performance when using App Users authentication.
    - Support for retrieving download URLs. The BoxFile.getDownloadURL() method allows for retrieving a direct download URL to a file.
    - File thumbnails. The BoxFile.getThumbnail() method allows for downloading the [Thumbnail](https://github.com/box/box-java-sdk/blob/master/doc/files.md#get-thumbnail) for a file.

Bug Fixes:

    - Getting info for a file could crash when there's no preview. Previously, an exception would be thrown if BoxFile.getInfo  (BoxFile.ALL_FIELDS) was called and the file didn't have a preview available.<|MERGE_RESOLUTION|>--- conflicted
+++ resolved
@@ -2,18 +2,13 @@
 
 
 ## Next Release
-<<<<<<< HEAD
 - Fix retry logic ([#787](https://github.com/box/box-java-sdk/pull/787))
 - Retry for 400 `invalid_grant` error in authentication requests (Clock Skew)
 - Honor Retry-After header, if present, by waiting for the time specified in the header before retrying
 - Number of request retries after the initial request is now equal to the `DEFAULT_MAX_ATTEMPTS` config value
-  
-## 2.45.0 [2020-04-02]  
-=======
 - Add ability to set expiration date for a collaboration ([#788](https://github.com/box/box-java-sdk/pull/788))
 
 ## 2.45.0 [2020-04-02]
->>>>>>> 7f8533e7
 - Add preflight check before chunked uploads ([#782](https://github.com/box/box-java-sdk/pull/782))
 - Check that part was successfully uploaded for large file uploads before retrying for 500 errors ([#781](https://github.com/box/box-java-sdk/pull/781))
 - Fix bug with premature disconnect when renaming files and weblinks ([#779](https://github.com/box/box-java-sdk/pull/779))
