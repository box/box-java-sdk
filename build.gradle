--- conflicted
+++ resolved
@@ -14,11 +14,7 @@
 
 group = 'com.box'
 archivesBaseName = 'box-java-sdk'
-<<<<<<< HEAD
-version = '2.57.10'
-=======
 version = '2.58.0'
->>>>>>> 26aaed51
 
 repositories {
     mavenCentral()
