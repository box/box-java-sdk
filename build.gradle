--- conflicted
+++ resolved
@@ -8,11 +8,7 @@
 
 group = 'com.box'
 archivesBaseName = 'box-java-sdk'
-<<<<<<< HEAD
-version = '1.0.0'
-=======
 version = '1.1.0'
->>>>>>> 54e70fa8
 
 repositories {
     mavenCentral()
