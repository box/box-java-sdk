plugins {
    id 'com.github.kt3k.coveralls' version '2.6.3'
}

apply plugin: 'checkstyle'
apply plugin: 'jacoco'
apply plugin: 'java'
apply plugin: 'maven'
apply plugin: 'signing'
apply plugin: 'eclipse'

sourceCompatibility = 1.7

group = 'com.box'
archivesBaseName = 'box-java-sdk'
<<<<<<< HEAD
version = '2.53.0-872'
=======
version = '2.54.0'
>>>>>>> 40e8d273

repositories {
    mavenCentral()
}

sourceSets {
    example {
        java {
            compileClasspath += main.output
            runtimeClasspath += main.runtimeClasspath
        }
    }
}

dependencies {
    compile 'com.eclipsesource.minimal-json:minimal-json:0.9.1'
    compile 'org.bitbucket.b_c:jose4j:0.5.5'
    compile 'org.bouncycastle:bcprov-jdk15on:1.60'
    compile 'org.bouncycastle:bcpkix-jdk15on:1.60'
    testCompile 'junit:junit:4.11'
    testCompile 'org.hamcrest:hamcrest-library:1.3'
    testCompile 'com.github.tomakehurst:wiremock:2.17.0'
    testCompile 'org.mockito:mockito-core:1.9.5'
    testCompile 'org.slf4j:slf4j-api:1.7.7'
    testCompile 'org.slf4j:slf4j-nop:1.7.7'
    exampleCompile 'com.eclipsesource.minimal-json:minimal-json:0.9.1'
    checkstyle 'com.puppycrawl.tools:checkstyle:5.9'
}

compileJava {
    sourceCompatibility = 1.6
    targetCompatibility = 1.6
}

javadoc {
    options.windowTitle 'Box Java SDK'
    options.noQualifiers 'all'
    options.stylesheetFile file('doc/css/javadoc.css')
    options.noTree true
    options.noIndex true
    options.noHelp true
    options.noDeprecatedList true
    options.noNavBar true
    options.encoding 'utf-8'
    options.docEncoding 'utf-8'
    options.charSet 'utf-8'
    options.linkSource true
    options.links 'https://docs.oracle.com/javase/8/docs/api/'
}

checkstyleMain { classpath += configurations.compile }
checkstyleTest { classpath += configurations.compile }

task runExample(type: JavaExec, dependsOn: 'exampleClasses') {
    classpath = sourceSets.example.runtimeClasspath
    main = 'com.box.sdk.example.Main'
}

task runCreateAppUser(type: JavaExec, dependsOn: 'exampleClasses') {
    classpath = sourceSets.example.runtimeClasspath
    main = 'com.box.sdk.example.CreateAppUser'
}

task runAccessAsAppUser(type: JavaExec, dependsOn: 'exampleClasses') {
    classpath = sourceSets.example.runtimeClasspath
    main = 'com.box.sdk.example.AccessAsAppUser'
}

task javadocJar(type: Jar) {
    classifier = 'javadoc'
    from javadoc
}

task sourcesJar(type: Jar) {
    classifier = 'sources'
    from sourceSets.main.allSource
}

task integrationTest(type: Test) {
    description 'Runs the integration tests.'
    group 'Verification'
    testLogging.showStandardStreams = true
    useJUnit {
        includeCategories 'com.box.sdk.IntegrationTest'

    }
}

task integrationTestDebug(type: Test) {
    description 'Runs the integration tests.'
    group 'Verification'
    testLogging.showStandardStreams = true
    useJUnit {
        includeCategories 'com.box.sdk.IntegrationTestDebug'

    }
}

task integrationTestJWT(type: Test) {
    description 'Runs the JWT based integration tests.'
    group 'Verification'
    testLogging.showStandardStreams = true
    useJUnit {
        includeCategories 'com.box.sdk.IntegrationTestJWT'

    }
}

jacoco {
    reportsDir = file("$buildDir/reports/jacoco")
}

jacocoTestReport {
    reports {
        xml.enabled = true // coveralls plugin depends on xml format report
        html.enabled = true
    }
}
//jacocoTestReport.dependsOn(check)

tasks.withType(JavaCompile) {
    options.compilerArgs << '-Xlint:all'

    if (project.hasProperty('bootClasspath')) {
        options.bootClasspath = bootClasspath
    }
}

tasks.withType(Test) {
    testLogging {
        exceptionFormat = 'full'
    }

    jacoco {
        //append = true
        destinationFile = file("$buildDir/jacoco/test.exec")
    }

    outputs.upToDateWhen { false }
}

artifacts {
    archives sourcesJar, javadocJar
}

test {
    useJUnit {
        excludeCategories 'com.box.sdk.IntegrationTest'
        excludeCategories 'com.box.sdk.IntegrationTestDebug'
        excludeCategories 'com.box.sdk.IntegrationTestJWT'
    }
}

signing {
    required { !version.endsWith('SNAPSHOT') && gradle.taskGraph.hasTask('uploadArchives') }
    sign configurations.archives
}

uploadArchives {
    repositories {
        mavenDeployer {
            beforeDeployment { MavenDeployment deployment -> signing.signPom(deployment) }

            if (project.hasProperty('ossrhUsername') && project.hasProperty('ossrhPassword')) {
                repository(url: 'https://oss.sonatype.org/service/local/staging/deploy/maven2/') {
                    authentication(userName: ossrhUsername, password: ossrhPassword)
                }

                snapshotRepository(url: 'https://oss.sonatype.org/content/repositories/snapshots/') {
                    authentication(userName: ossrhUsername, password: ossrhPassword)
                }
            }

            pom.project {
                name 'Box Java SDK'
                packaging 'jar'
                description 'The Box SDK for Java.'
                url 'http://opensource.box.com/box-java-sdk/'

                scm {
                    connection 'scm:git:https://github.com/box/box-java-sdk.git'
                    developerConnection 'scm:git:https://github.com/box/box-java-sdk.git'
                    url 'https://github.com/box/box-java-sdk'
                }

                licenses {
                    license {
                        name 'The Apache License, Version 2.0'
                        url 'http://www.apache.org/licenses/LICENSE-2.0.txt'
                    }
                }

                developers {
                    developer {
                        id 'gcurtis'
                        name 'Greg Curtis'
                        email 'gcurtis@box.com'
                    }
                }
            }
        }
    }
}<|MERGE_RESOLUTION|>--- conflicted
+++ resolved
@@ -13,11 +13,7 @@
 
 group = 'com.box'
 archivesBaseName = 'box-java-sdk'
-<<<<<<< HEAD
-version = '2.53.0-872'
-=======
 version = '2.54.0'
->>>>>>> 40e8d273
 
 repositories {
     mavenCentral()
@@ -152,7 +148,7 @@
     }
 
     jacoco {
-        //append = true
+        append = true
         destinationFile = file("$buildDir/jacoco/test.exec")
     }
 
