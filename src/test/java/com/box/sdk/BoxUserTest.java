--- conflicted
+++ resolved
@@ -1045,7 +1045,6 @@
         user.delete(false, false);
     }
 
-<<<<<<< HEAD
     @Test
     @Category(UnitTest.class)
     public void trackingCodesFieldIsParsedCorrectly() {
@@ -1078,6 +1077,4 @@
         Assert.assertEquals("value1", trackingCodes.get("tc1"));
         Assert.assertEquals("value2", trackingCodes.get("tc2"));
     }
-=======
->>>>>>> 20fa0c9d
 }