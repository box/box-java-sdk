package com.box.sdk;

import java.io.*;
import java.net.MalformedURLException;
import java.net.URL;
import java.net.URLDecoder;
import java.security.DigestInputStream;
import java.security.MessageDigest;
import java.text.SimpleDateFormat;
import java.util.ArrayList;
import java.util.Calendar;
import java.util.Collection;
import java.util.Date;
import java.util.List;
import java.util.Random;

import static org.hamcrest.Matchers.equalTo;
import static org.hamcrest.Matchers.hasItem;
import static org.hamcrest.Matchers.hasSize;
import static org.hamcrest.Matchers.instanceOf;
import static org.hamcrest.Matchers.is;
import static org.hamcrest.Matchers.isEmptyOrNullString;
import static org.hamcrest.Matchers.not;
import static org.hamcrest.Matchers.notNullValue;
import static org.hamcrest.Matchers.nullValue;
import static org.junit.Assert.*;
import static org.mockito.Matchers.anyLong;
import static org.mockito.Matchers.longThat;
import static org.mockito.Mockito.atLeastOnce;
import static org.mockito.Mockito.mock;
import static org.mockito.Mockito.verify;

import static com.github.tomakehurst.wiremock.client.WireMock.*;
import static com.github.tomakehurst.wiremock.stubbing.Scenario.STARTED;

import com.eclipsesource.json.JsonArray;
<<<<<<< HEAD
import com.github.tomakehurst.wiremock.client.WireMock;
import com.github.tomakehurst.wiremock.junit.WireMockClassRule;
import org.hamcrest.Matchers;
import org.junit.Assert;
import org.junit.ClassRule;
=======
import com.github.tomakehurst.wiremock.junit.WireMockRule;
import org.hamcrest.Matchers;
import org.junit.Assert;
import org.junit.Rule;
>>>>>>> 9275b1e6
import org.junit.Test;
import org.junit.experimental.categories.Category;

import com.eclipsesource.json.JsonObject;

/**
 * {@link BoxFile} related unit tests.
 */
public class BoxFileTest {

    @ClassRule
    public static final WireMockClassRule WIRE_MOCK_CLASS_RULE = new WireMockClassRule(53621);
    static final String LARGE_FILE_NAME = "oversize_pdf_test_0.pdf";

<<<<<<< HEAD
    private BoxAPIConnection api = TestConfig.getAPIConnection();
=======
    /**
     * Wiremock
     */
    @Rule
    public WireMockRule wireMockRule = new WireMockRule(53620);

    /**
     * Unit test for {@link BoxFile#addTask(BoxTask.Action, String, Date)}
     */
    @Test
    @Category(UnitTest.class)
    public void testAddTaskSendsCorrectJson() throws ParseException {
        final String itemType = "file";
        final String itemID = "1";
        final String action = "review";
        final String message = "text message";
        final Date dueAt = BoxDateFormat.parse("2016-05-09T17:41:27-07:00");

        BoxAPIConnection api = new BoxAPIConnection("");
        api.setRequestInterceptor(new JSONRequestInterceptor() {
            @Override
            protected BoxAPIResponse onJSONRequest(BoxJSONRequest request, JsonObject json) {
                Assert.assertEquals("https://api.box.com/2.0/tasks",
                        request.getUrl().toString());
                Assert.assertEquals(itemID, json.get("item").asObject().get("id").asString());
                Assert.assertEquals(itemType, json.get("item").asObject().get("type").asString());
                Assert.assertEquals(action, json.get("action").asString());
                Assert.assertEquals(message, json.get("message").asString());
                try {
                    Assert.assertEquals(dueAt, BoxDateFormat.parse(json.get("due_at").asString()));
                } catch (ParseException e) {
                    assert false;
                }
                return new BoxJSONResponse() {
                    @Override
                    public String getJSON() {
                        return "{\"id\": \"0\"}";
                    }
                };
            }
        });

        new BoxFile(api, "1").addTask(BoxTask.Action.REVIEW, message, dueAt);
    }

    /**
     * Unit test for {@link BoxFile#addTask(BoxTask.Action, String, Date)}
     */
    @Test
    @Category(UnitTest.class)
    public void testAddTaskParseAllFieldsCorrectly() throws ParseException {
        final String id = "1839355";
        final String itemID = "7287087200";
        final String itemSequenceID = "0";
        final String itemEtag = "0";
        final String itemSha1 = "0bbd79a105c504f99573e3799756debba4c760cd";
        final String itemName = "box-logo.png";
        final Date dueAt = BoxDateFormat.parse("2014-04-03T11:09:43-07:00");
        final BoxTask.Action action = BoxTask.Action.REVIEW;
        final String message = "REVIEW PLZ K THX";
        final int assignmentCount = 0;
        final boolean isCompleted = false;
        final String createdByID = "11993747";
        final String createdByName = "sean";
        final String createdByLogin = "sean@box.com";
        final Date createdAt = BoxDateFormat.parse("2013-04-03T11:12:54-07:00");

        final JsonObject fakeJSONResponse = JsonObject.readFrom("{\n"
                + "    \"type\": \"task\",\n"
                + "    \"id\": \"1839355\",\n"
                + "    \"item\": {\n"
                + "        \"type\": \"file\",\n"
                + "        \"id\": \"7287087200\",\n"
                + "        \"sequence_id\": \"0\",\n"
                + "        \"etag\": \"0\",\n"
                + "        \"sha1\": \"0bbd79a105c504f99573e3799756debba4c760cd\",\n"
                + "        \"name\": \"box-logo.png\"\n"
                + "    },\n"
                + "    \"due_at\": \"2014-04-03T11:09:43-07:00\",\n"
                + "    \"action\": \"review\",\n"
                + "    \"message\": \"REVIEW PLZ K THX\",\n"
                + "    \"task_assignment_collection\": {\n"
                + "        \"total_count\": 0,\n"
                + "        \"entries\": []\n"
                + "    },\n"
                + "    \"is_completed\": false,\n"
                + "    \"created_by\": {\n"
                + "        \"type\": \"user\",\n"
                + "        \"id\": \"11993747\",\n"
                + "        \"name\": \"sean\",\n"
                + "        \"login\": \"sean@box.com\"\n"
                + "    },\n"
                + "    \"created_at\": \"2013-04-03T11:12:54-07:00\"\n"
                + "}");

        BoxAPIConnection api = new BoxAPIConnection("");
        api.setRequestInterceptor(JSONRequestInterceptor.respondWith(fakeJSONResponse));

        BoxTask.Info info = new BoxFile(api, id).addTask(action, message, dueAt);
        Assert.assertEquals(id, info.getID());
        Assert.assertEquals(itemID, info.getItem().getID());
        Assert.assertEquals(itemSequenceID, info.getItem().getSequenceID());
        Assert.assertEquals(itemEtag, info.getItem().getEtag());
        Assert.assertEquals(itemSha1, info.getItem().getSha1());
        Assert.assertEquals(itemName, info.getItem().getName());
        Assert.assertEquals(dueAt, info.getDueAt());
        Assert.assertEquals(action, info.getAction());
        Assert.assertEquals(message, info.getMessage());
        Assert.assertEquals(assignmentCount, info.getTaskAssignments().size());
        Assert.assertEquals(isCompleted, info.isCompleted());
        Assert.assertEquals(createdByID, info.getCreatedBy().getID());
        Assert.assertEquals(createdByName, info.getCreatedBy().getName());
        Assert.assertEquals(createdByLogin, info.getCreatedBy().getLogin());
        Assert.assertEquals(createdAt, info.getCreatedAt());
    }

    /**
     * Unit test for {@link BoxFile#getWatermark(String...)}
     */
    @Test
    @Category(UnitTest.class)
    public void testGetWatermarkSendsCorrectRequest() {
        BoxAPIConnection api = new BoxAPIConnection("");
        api.setRequestInterceptor(new RequestInterceptor() {
            @Override
            public BoxAPIResponse onRequest(BoxAPIRequest request) {
                Assert.assertEquals("https://api.box.com/2.0/files/0/watermark",
                        request.getUrl().toString());
                return new BoxJSONResponse() {
                    @Override
                    public String getJSON() {
                        return "{}";
                    }
                };
            }
        });

        new BoxFile(api, "0").getWatermark();
    }

    /**
     * Unit test for {@link BoxFile#getWatermark(String...)}
     */
    @Test
    @Category(UnitTest.class)
    public void testGetWatermarkParseAllFieldsCorrectly() throws ParseException {
        final Date createdAt = BoxDateFormat.parse("2016-10-31T15:33:33-07:00");
        final Date modifiedAt = BoxDateFormat.parse("2016-11-31T15:33:33-07:00");

        final JsonObject fakeJSONResponse = JsonObject.readFrom("{\n"
                + "  \"watermark\": {\n"
                + "    \"created_at\": \"2016-10-31T15:33:33-07:00\",\n"
                + "    \"modified_at\": \"2016-11-31T15:33:33-07:00\"\n"
                + "  }\n"
                + "}");

        BoxAPIConnection api = new BoxAPIConnection("");
        api.setRequestInterceptor(JSONRequestInterceptor.respondWith(fakeJSONResponse));

        BoxWatermark watermark = new BoxFile(api, "0").getWatermark();
        Assert.assertEquals(createdAt, watermark.getCreatedAt());
        Assert.assertEquals(modifiedAt, watermark.getModifiedAt());
    }

    /**
     * Unit test for {@link BoxFile#applyWatermark()}
     */
    @Test
    @Category(UnitTest.class)
    public void testApplyWatermarkSendsCorrectJson() {
        final String imprint = "default";

        BoxAPIConnection api = new BoxAPIConnection("");
        api.setRequestInterceptor(new JSONRequestInterceptor() {
            @Override
            protected BoxAPIResponse onJSONRequest(BoxJSONRequest request, JsonObject json) {
                Assert.assertEquals("https://api.box.com/2.0/files/0/watermark",
                        request.getUrl().toString());
                Assert.assertEquals(imprint, json.get("watermark").asObject().get("imprint").asString());
                return new BoxJSONResponse() {
                    @Override
                    public String getJSON() {
                        return "{}";
                    }
                };
            }
        });

        new BoxFile(api, "0").applyWatermark();
    }

    /**
     * Unit test for {@link BoxFile#applyWatermark()}
     */
    @Test
    @Category(UnitTest.class)
    public void testApplyWatermarkParseAllFieldsCorrectly() throws ParseException {
        final Date createdAt = BoxDateFormat.parse("2016-10-31T15:33:33-07:00");
        final Date modifiedAt = BoxDateFormat.parse("2016-11-31T15:33:33-07:00");

        final JsonObject fakeJSONResponse = JsonObject.readFrom("{\n"
                + "  \"watermark\": {\n"
                + "    \"created_at\": \"2016-10-31T15:33:33-07:00\",\n"
                + "    \"modified_at\": \"2016-11-31T15:33:33-07:00\"\n"
                + "  }\n"
                + "}");

        BoxAPIConnection api = new BoxAPIConnection("");
        api.setRequestInterceptor(JSONRequestInterceptor.respondWith(fakeJSONResponse));

        BoxWatermark watermark = new BoxFile(api, "0").applyWatermark();
        Assert.assertEquals(createdAt, watermark.getCreatedAt());
        Assert.assertEquals(modifiedAt, watermark.getModifiedAt());
    }

    /**
     * Unit test for {@link BoxFile#removeWatermark()}
     */
    @Test
    @Category(UnitTest.class)
    public void testRemoveWatermarkSendsCorrectRequest() {
        BoxAPIConnection api = new BoxAPIConnection("");
        api.setRequestInterceptor(new RequestInterceptor() {
            @Override
            public BoxAPIResponse onRequest(BoxAPIRequest request) {
                Assert.assertEquals("https://api.box.com/2.0/files/0/watermark",
                        request.getUrl().toString());
                return new BoxJSONResponse() {
                    @Override
                    public String getJSON() {
                        return "{}";
                    }
                };
            }
        });

        new BoxFile(api, "0").removeWatermark();
    }

    /**
     * Unit test for {@link BoxFile#getAllMetadata(String...)}.
     */
    @Test
    @Category(UnitTest.class)
    public void testGetAllMetadataSendsCorrectRequest() {
        final BoxAPIConnection api = new BoxAPIConnection("");
        api.setRequestInterceptor(new RequestInterceptor() {
            @Override
            public BoxAPIResponse onRequest(BoxAPIRequest request) {
                Assert.assertEquals(
                        "https://api.box.com/2.0/files/5010739061/metadata?fields=name%2Cdescription&limit=100",
                        request.getUrl().toString());
                return new BoxJSONResponse() {
                    @Override
                    public String getJSON() {
                        return "{\"entries\": []}";
                    }
                };
            }
        });

        BoxFile file = new BoxFile(api, "5010739061");
        Iterator<Metadata> iterator = file.getAllMetadata("name", "description").iterator();
        iterator.hasNext();
    }

    /**
     * Unit test for {@link BoxFile#getAllMetadata(String...)}.
     */
    @Test
    @Category(UnitTest.class)
    public void testGetAllMetadateParseAllFieldsCorrectly() {
        final String firstEntrycurrentDocumentStage = "Init";
        final String firstEntryType = "documentFlow-452b4c9d-c3ad-4ac7-b1ad-9d5192f2fc5f";
        final String firstEntryParent = "file_5010739061";
        final String firstEntryID = "50ba0dba-0f89-4395-b867-3e057c1f6ed9";
        final int firstEntryVersion = 4;
        final int firstEntryTypeVersion = 2;
        final String firstEntryNeedApprovalFrom = "Smith";
        final String firstEntryTemplate = "documentFlow";
        final String firstEntryScope = "enterprise_12345";
        final String secondEntryType = "productInfo-9d7b6993-b09e-4e52-b197-e42f0ea995b9";
        final String secondEntryParent = "file_5010739061";
        final String secondEntryID = "15d1014a-06c2-47ad-9916-014eab456194";
        final int secondEntryVersion = 2;
        final int secondEntryTypeVersion = 1;
        final int secondEntrySkuNumber = 45334223;
        final String secondEntryDescription = "Watch";
        final String secondEntryTemplate = "productInfo";
        final String secondEntryScope = "enterprise_12345";

        final JsonObject fakeJSONResponse = JsonObject.readFrom("{\n"
                + "    \"entries\": [\n"
                + "        {\n"
                + "            \"currentDocumentStage\": \"Init\",\n"
                + "            \"$type\": \"documentFlow-452b4c9d-c3ad-4ac7-b1ad-9d5192f2fc5f\",\n"
                + "            \"$parent\": \"file_5010739061\",\n"
                + "            \"$id\": \"50ba0dba-0f89-4395-b867-3e057c1f6ed9\",\n"
                + "            \"$version\": 4,\n"
                + "            \"$typeVersion\": 2,\n"
                + "            \"needsApprovalFrom\": \"Smith\",\n"
                + "            \"$template\": \"documentFlow\",\n"
                + "            \"$scope\": \"enterprise_12345\"\n"
                + "        },\n"
                + "        {\n"
                + "            \"$type\": \"productInfo-9d7b6993-b09e-4e52-b197-e42f0ea995b9\",\n"
                + "            \"$parent\": \"file_5010739061\",\n"
                + "            \"$id\": \"15d1014a-06c2-47ad-9916-014eab456194\",\n"
                + "            \"$version\": 2,\n"
                + "            \"$typeVersion\": 1,\n"
                + "            \"skuNumber\": 45334223,\n"
                + "            \"description\": \"Watch\",\n"
                + "            \"$template\": \"productInfo\",\n"
                + "            \"$scope\": \"enterprise_12345\"\n"
                + "        }\n"
                + "\n"
                + "    ],\n"
                + "    \"limit\": 100\n"
                + "}");

        BoxAPIConnection api = new BoxAPIConnection("");
        api.setRequestInterceptor(JSONRequestInterceptor.respondWith(fakeJSONResponse));

        BoxFile file = new BoxFile(api, "0");
        Iterator<Metadata> iterator = file.getAllMetadata().iterator();
        Metadata entry = iterator.next();
        Assert.assertEquals(firstEntrycurrentDocumentStage, entry.getString("/currentDocumentStage"));
        Assert.assertEquals(firstEntryType, entry.getTypeName());
        Assert.assertEquals(firstEntryParent, entry.getParentID());
        Assert.assertEquals(firstEntryID, entry.getID());
        Assert.assertEquals(firstEntryVersion, (int) entry.getFloat("/$version"));
        Assert.assertEquals(firstEntryTypeVersion, (int) entry.getFloat("/$typeVersion"));
        Assert.assertEquals(firstEntryNeedApprovalFrom, entry.getString("/needsApprovalFrom"));
        Assert.assertEquals(firstEntryTemplate, entry.getTemplateName());
        Assert.assertEquals(firstEntryScope, entry.getScope());
        entry = iterator.next();
        Assert.assertEquals(secondEntryType, entry.getTypeName());
        Assert.assertEquals(secondEntryParent, entry.getParentID());
        Assert.assertEquals(secondEntryID, entry.getID());
        Assert.assertEquals(secondEntryVersion, (int) entry.getFloat("/$version"));
        Assert.assertEquals(secondEntryTypeVersion, (int) entry.getFloat("/$typeVersion"));
        Assert.assertEquals(secondEntrySkuNumber, (int) entry.getFloat("/skuNumber"));
        Assert.assertEquals(secondEntrySkuNumber, entry.getValue("/skuNumber").asInt());
        Assert.assertEquals(secondEntryDescription, entry.getString("/description"));
        Assert.assertEquals(secondEntryTemplate, entry.getTemplateName());
        Assert.assertEquals(secondEntryScope, entry.getScope());
    }

    @Test
    @Category(UnitTest.class)
    public void getRepresentationsUnitTest() throws MalformedURLException {
        final JsonObject fakeResponse = JsonObject.readFrom("{"
            + "\"etag\": \"1\","
            + "\"id\": \"0\","
            + "\"type\": \"file\","
            + "\"representations\": {"
            + "    \"entries\": ["
            + "        {"
            + "            \"content\": {"
            + "                \"url_template\": \".../{+asset_path}\""
            + "            },"
            + "            \"info\": {"
            + "                \"url\": \"http://dummy.com\""
            + "            },"
            + "            \"metadata\": {"
            + "                \"pages\": 10"
            + "            },"
            + "            \"properties\": {"
            + "                \"dimensions\": \"2048x2048\","
            + "                \"paged\": \"true\","
            + "                \"thumb\": \"false\""
            + "            },"
            + "            \"representation\": \"png\","
            + "            \"status\": {"
            + "                \"state\": \"success\""
            + "            }"
            + "        }"
            + "    ]"
            + "}"
            + "}");
        BoxAPIConnection api = new BoxAPIConnection("");
        api.setRequestInterceptor(JSONRequestInterceptor.respondWith(fakeResponse));
        BoxFile file = new BoxFile(api, "0");
        List<Representation> representations = file.getInfo("representations").getRepresentations();
        Assert.assertEquals("There should be only one representation", 1, representations.size());
        Assert.assertEquals("content.url_template should exist with valid value",
            ".../{+asset_path}", representations.get(0).getContent().getUrlTemplate());
        Assert.assertEquals("info.url should exist with valid value",
            new URL("http://dummy.com"), representations.get(0).getInfo().getUrl());
        Assert.assertEquals("metadata.pages should have exact value",
            10, representations.get(0).getMetadata().get("pages").asInt());
        Assert.assertEquals("properties.dimensions should exist with valid value",
            "2048x2048", representations.get(0).getProperties().get("dimensions").asString());
        Assert.assertEquals("properties.paged should exist with valid value",
            "true", representations.get(0).getProperties().get("paged").asString());
        Assert.assertEquals("properties.thumb should exist with valid value",
            "false", representations.get(0).getProperties().get("thumb").asString());
        Assert.assertEquals("representation should exist with valid value",
            "png", representations.get(0).getRepresentation());
        Assert.assertEquals("status.state should exist with valid value",
            "success", representations.get(0).getStatus().getState());
    }

    @Test
    @Category(UnitTest.class)
    public void getRepresentationsShouldThrowExceptionWhenHintsIsInvalid() throws MalformedURLException {
        BoxAPIConnection api = new BoxAPIConnection("");
        BoxFile file = new BoxFile(api, "0");
        try {
            List<Representation> representations = file.getInfoWithRepresentations("png",
                "representations").getRepresentations();
        } catch (Exception e) {
            Assert.assertTrue("BoxAPIException should be thrown", e instanceof BoxAPIException);
        }
    }
>>>>>>> 9275b1e6

    @Test
    @Category(IntegrationTest.class)
    public void getInfoWithRepresentationsIntegrationTestWithSimpleHint() throws MalformedURLException {
        BoxAPIConnection api = new BoxAPIConnection(TestConfig.getAccessToken());
        BoxFile file = new BoxFile(api, "135907614435");
        List<Representation> representations = file.getInfoWithRepresentations("[png]").getRepresentations();
        Assert.assertTrue("There should be at least one representation", representations.size() > 0);
    }

    @Test
    @Category(IntegrationTest.class)
    public void getInfoWithRepresentationsIntegrationTestWithComplexHint() throws MalformedURLException {
        BoxAPIConnection api = new BoxAPIConnection(TestConfig.getAccessToken());
        BoxFile file = new BoxFile(api, "135907614435");
        List<Representation> representations = file.getInfoWithRepresentations(
                "[jpg,png?dimensions=1024x1024][pdf]").getRepresentations();
        Assert.assertTrue("There should be at least one representation", representations.size() > 0);
    }

    @Test
    @Category(IntegrationTest.class)
    public void uploadAndDownloadFileSucceeds() throws IOException {
        BoxAPIConnection api = new BoxAPIConnection(TestConfig.getAccessToken());
        BoxFolder rootFolder = BoxFolder.getRootFolder(api);
        String fileName = "Tamme-Lauri_tamm_suvepäeval.jpg";
        URL fileURL = this.getClass().getResource("/sample-files/" + fileName);
        String filePath = URLDecoder.decode(fileURL.getFile(), "utf-8");
        long fileSize = new File(filePath).length();
        byte[] fileContent = readAllBytes(filePath);

        InputStream uploadStream = new FileInputStream(filePath);
        ProgressListener mockUploadListener = mock(ProgressListener.class);
        BoxFile.Info uploadedFileInfo = rootFolder.uploadFile(uploadStream,
                BoxFileTest.generateString(), fileSize, mockUploadListener);
        BoxFile uploadedFile = uploadedFileInfo.getResource();

        ByteArrayOutputStream downloadStream = new ByteArrayOutputStream();
        ProgressListener mockDownloadListener = mock(ProgressListener.class);
        uploadedFile.download(downloadStream, mockDownloadListener);
        byte[] downloadedFileContent = downloadStream.toByteArray();

        assertThat(downloadedFileContent, is(equalTo(fileContent)));
        assertThat(rootFolder, hasItem(Matchers.<BoxItem.Info>hasProperty("ID", equalTo(uploadedFile.getID()))));
        verify(mockUploadListener, atLeastOnce()).onProgressChanged(anyLong(), longThat(is(equalTo(fileSize))));
        verify(mockDownloadListener, atLeastOnce()).onProgressChanged(anyLong(), longThat(is(equalTo(fileSize))));

        uploadedFile.delete();
    }

    @Test
    @Category(IntegrationTest.class)
    public void downloadFileRangeSucceeds() throws IOException {
        BoxAPIConnection api = new BoxAPIConnection(TestConfig.getAccessToken());
        BoxFolder rootFolder = BoxFolder.getRootFolder(api);
        String fileName = "Tamme-Lauri_tamm_suvepäeval.jpg";
        URL fileURL = this.getClass().getResource("/sample-files/" + fileName);
        String filePath = URLDecoder.decode(fileURL.getFile(), "utf-8");
        long fileSize = new File(filePath).length();
        byte[] fileContent = readAllBytes(filePath);

        InputStream uploadStream = new FileInputStream(filePath);
        ProgressListener mockUploadListener = mock(ProgressListener.class);
        BoxFile.Info uploadedFileInfo = rootFolder.uploadFile(uploadStream, fileName, fileSize, mockUploadListener);
        BoxFile uploadedFile = uploadedFileInfo.getResource();
        long firstHalf = uploadedFileInfo.getSize() / 2;

        ByteArrayOutputStream downloadStream = new ByteArrayOutputStream();
        uploadedFile.downloadRange(downloadStream, 0, firstHalf);
        uploadedFile.downloadRange(downloadStream, firstHalf + 1);
        byte[] downloadedFileContent = downloadStream.toByteArray();

        assertThat(downloadedFileContent, is(equalTo(fileContent)));
        assertThat(rootFolder, hasItem(Matchers.<BoxItem.Info>hasProperty("ID", equalTo(uploadedFile.getID()))));
        verify(mockUploadListener, atLeastOnce()).onProgressChanged(anyLong(), longThat(is(equalTo(fileSize))));

        uploadedFile.delete();
    }

    @Test
    @Category(IntegrationTest.class)
    public void uploadAndDownloadMultipleVersionsSucceeds() throws UnsupportedEncodingException {
        BoxFile uploadedFile = null;
        String fileName = "[uploadAndDownloadMultipleVersionsSucceeds] Multi-version File.txt";
        String version1Content = "Version 1";
        String version1Sha = "db3cbc01da600701b9fe4a497fe328e71fa7022f";
        String version2Content = "Version 2";
        ProgressListener mockUploadListener = mock(ProgressListener.class);
        try {
            uploadedFile = BoxFileTest.createAndUpdateFileHelper(fileName, version1Content,
                    version2Content, mockUploadListener);
            Collection<BoxFileVersion> versions = uploadedFile.getVersions();
            BoxFileVersion previousVersion = versions.iterator().next();

            ByteArrayOutputStream downloadStream = new ByteArrayOutputStream();
            ProgressListener mockDownloadListener = mock(ProgressListener.class);
            previousVersion.download(downloadStream, mockDownloadListener);
            String downloadedContent = downloadStream.toString(StandardCharsets.UTF_8.name());

            assertThat(versions, hasSize(1));
            assertThat(previousVersion.getSha1(), is(equalTo(version1Sha)));
            assertThat(downloadedContent, equalTo(version1Content));
            verify(mockDownloadListener, atLeastOnce()).onProgressChanged(anyLong(), anyLong());
            long version1Size = version1Content.getBytes(StandardCharsets.UTF_8).length;
            verify(mockUploadListener, atLeastOnce()).onProgressChanged(anyLong(),
                    longThat(is(equalTo(version1Size))));

        } finally {
            if (uploadedFile != null) {
                uploadedFile.delete();
            }
        }
    }

    protected static BoxFile createAndUpdateFileHelper(String fileName, String version1Content,
                                                       String version2Content, ProgressListener mockUploadListener) {
        BoxAPIConnection api = new BoxAPIConnection(TestConfig.getAccessToken());
        BoxFolder rootFolder = BoxFolder.getRootFolder(api);

        byte[] version1Bytes = version1Content.getBytes(StandardCharsets.UTF_8);


        byte[] version2Bytes = version2Content.getBytes(StandardCharsets.UTF_8);
        long version2Size = version1Bytes.length;

        InputStream uploadStream = new ByteArrayInputStream(version1Bytes);
        BoxFile uploadedFile = rootFolder.uploadFile(uploadStream, fileName).getResource();

        uploadStream = new ByteArrayInputStream(version2Bytes);
        uploadedFile.uploadNewVersion(uploadStream, null, version2Size, mockUploadListener);
        return uploadedFile;
    }

    @Test
    @Category(IntegrationTest.class)
    public void getInfoWithOnlyTheNameField() {
        BoxAPIConnection api = new BoxAPIConnection(TestConfig.getAccessToken());
        BoxFolder rootFolder = BoxFolder.getRootFolder(api);
        String fileName = "[getInfoWithOnlyTheNameField] Test File.txt";
        String fileContent = "Test file";
        byte[] fileBytes = fileContent.getBytes(StandardCharsets.UTF_8);

        InputStream uploadStream = new ByteArrayInputStream(fileBytes);
        BoxFile uploadedFile = rootFolder.uploadFile(uploadStream, fileName).getResource();
        BoxFile.Info uploadedFileInfo = uploadedFile.getInfo("name");

        assertThat(uploadedFileInfo.getName(), is(equalTo(fileName)));
        assertThat(uploadedFileInfo.getDescription(), is(nullValue()));
        assertThat(uploadedFileInfo.getSize(), is(equalTo(0L)));

        uploadedFileInfo.getResource().delete();
    }

    @Test
    @Category(IntegrationTest.class)
    public void fileLockAndUnlockSucceeds() {
        BoxAPIConnection api = new BoxAPIConnection(TestConfig.getAccessToken());
        BoxFolder rootFolder = BoxFolder.getRootFolder(api);
        String fileName = "[getInfoWithOnlyTheLockField] Test File.txt";
        String fileContent = "Test file";
        byte[] fileBytes = fileContent.getBytes(StandardCharsets.UTF_8);

        InputStream uploadStream = new ByteArrayInputStream(fileBytes);
        BoxFile uploadedFile = rootFolder.uploadFile(uploadStream, fileName).getResource();

        Calendar calendar = Calendar.getInstance();
        calendar.add(Calendar.DAY_OF_YEAR, 1);
        Date expiresAt = calendar.getTime();
        uploadedFile.lock(expiresAt, false);

        BoxFile.Info uploadedFileInfo = uploadedFile.getInfo("lock", "created_by");
        BoxLock fileLock = uploadedFileInfo.getLock();

        assertThat(fileLock, is(instanceOf(BoxLock.class)));
        assertThat(fileLock.getExpiresAt().toString(), is(equalTo(expiresAt.toString())));
        assertThat(fileLock.getIsDownloadPrevented(), is(equalTo(false)));
        assertThat(fileLock.getCreatedBy().getID(), is(equalTo(uploadedFileInfo.getCreatedBy().getID())));

        uploadedFile.unlock();

        BoxFile.Info updatedFileInfo = uploadedFile.getInfo("lock");
        assertThat(updatedFileInfo.getLock(), is(nullValue()));

        uploadedFile.lock(true);

        uploadedFileInfo = uploadedFile.getInfo("lock", "created_by");
        fileLock = uploadedFileInfo.getLock();

        assertThat(fileLock, is(instanceOf(BoxLock.class)));
        assertNull(fileLock.getExpiresAt());
        assertThat(fileLock.getIsDownloadPrevented(), is(equalTo(true)));
        assertThat(fileLock.getCreatedBy().getID(), is(equalTo(uploadedFileInfo.getCreatedBy().getID())));

        uploadedFile.unlock();

        uploadedFile.lock();

        uploadedFileInfo = uploadedFile.getInfo("lock", "created_by");
        fileLock = uploadedFileInfo.getLock();

        assertThat(fileLock, is(instanceOf(BoxLock.class)));
        assertNull(fileLock.getExpiresAt());
        assertThat(fileLock.getIsDownloadPrevented(), is(equalTo(false)));
        assertThat(fileLock.getCreatedBy().getID(), is(equalTo(uploadedFileInfo.getCreatedBy().getID())));

        uploadedFile.unlock();

        updatedFileInfo.getResource().delete();
    }

    @Test
    @Category(IntegrationTest.class)
    public void getInfoWithAllFields() {
        BoxAPIConnection api = new BoxAPIConnection(TestConfig.getAccessToken());
        BoxFolder rootFolder = BoxFolder.getRootFolder(api);
        String fileName = "[getInfoWithAllFields] Test File.txt";
        String fileContent = "Test file";
        byte[] fileBytes = fileContent.getBytes(StandardCharsets.UTF_8);

        InputStream uploadStream = new ByteArrayInputStream(fileBytes);
        BoxFile uploadedFile = rootFolder.uploadFile(uploadStream, fileName).getResource();
        BoxFile.Info uploadedFileInfo = uploadedFile.getInfo(BoxFile.ALL_FIELDS);

        assertThat(uploadedFileInfo.getName(), is(equalTo(fileName)));
        assertThat(uploadedFileInfo.getVersionNumber(), is(equalTo("1")));
        assertThat(uploadedFileInfo.getCommentCount(), is(equalTo(0L)));
        assertThat(uploadedFileInfo.getExtension(), is(equalTo("txt")));
        assertThat(uploadedFileInfo.getIsPackage(), is(false));
        assertThat(uploadedFileInfo.getItemStatus(), is(equalTo("active")));
        assertThat(uploadedFileInfo.getVersion(), not(nullValue()));
        assertThat(uploadedFileInfo.getVersion().getVersionID(), not(nullValue()));

        uploadedFileInfo.getResource().delete();
    }

    @Test
    @Category(IntegrationTest.class)
    public void updateFileWithSpecialCharsInNameSucceeds() {
        BoxAPIConnection api = new BoxAPIConnection(TestConfig.getAccessToken());
        BoxFolder rootFolder = BoxFolder.getRootFolder(api);
        String originalFileName = "[updateFileWithSpecialCharsInNameSucceeds] abc\";def.txt";
        String fileContent = "Test file";
        byte[] fileBytes = fileContent.getBytes(StandardCharsets.UTF_8);

        InputStream uploadStream = new ByteArrayInputStream(fileBytes);
        BoxFile.Info uploadedFileInfo = rootFolder.uploadFile(uploadStream, originalFileName);
        BoxFile uploadedFile = uploadedFileInfo.getResource();

        assertThat(uploadedFileInfo.getName(), is(equalTo(originalFileName)));

        uploadedFile.delete();
    }

    @Test
    @Category(IntegrationTest.class)
    public void updateFileInfoSucceeds() {
        BoxAPIConnection api = new BoxAPIConnection(TestConfig.getAccessToken());
        BoxFolder rootFolder = BoxFolder.getRootFolder(api);
        String originalFileName = "[updateFileInfoSucceeds] Original Name.txt";
        String newFileName = "[updateFileInfoSucceeds] New Name.txt";
        String fileContent = "Test file";
        byte[] fileBytes = fileContent.getBytes(StandardCharsets.UTF_8);

        InputStream uploadStream = new ByteArrayInputStream(fileBytes);
        BoxFile.Info uploadedFileInfo = rootFolder.uploadFile(uploadStream, originalFileName);
        BoxFile uploadedFile = uploadedFileInfo.getResource();

        BoxFile.Info newInfo = uploadedFile.new Info();
        newInfo.setName(newFileName);
        uploadedFile.updateInfo(newInfo);

        assertThat(newInfo.getName(), is(equalTo(newFileName)));

        uploadedFile.delete();
    }

    @Test
    @Category(UnitTest.class)
    public void getAndSetTags() {

        JsonObject fakeResponse = new JsonObject();
        fakeResponse.add("type", "file");
        fakeResponse.add("id", "1234");
        JsonArray tagsJSON = new JsonArray();
        tagsJSON.add("foo");
        tagsJSON.add("bar");
        fakeResponse.add("tags", tagsJSON);

        BoxAPIConnection api = new BoxAPIConnection("");
        api.setRequestInterceptor(JSONRequestInterceptor.respondWith(fakeResponse));

        BoxFile file = new BoxFile(api, "1234");
        BoxFile.Info info = file.getInfo();
        List<String> tags = info.getTags();
        Assert.assertEquals("foo", tags.get(0));
        Assert.assertEquals("bar", tags.get(1));

        tags.add("baz");
        info.setTags(tags);

        api.setRequestInterceptor(new JSONRequestInterceptor() {
            @Override
            protected BoxAPIResponse onJSONRequest(BoxJSONRequest request, JsonObject json) {
                Assert.assertEquals("foo", json.get("tags").asArray().get(0).asString());
                Assert.assertEquals("bar", json.get("tags").asArray().get(1).asString());
                Assert.assertEquals("baz", json.get("tags").asArray().get(2).asString());
                return new BoxJSONResponse() {
                    @Override
                    public String getJSON() {
                        return "{}";
                    }
                };
            }
        });

        file.updateInfo(info);
    }

    @Test
    @Category(IntegrationTest.class)
    public void deleteVersionSucceeds() {
        BoxAPIConnection api = new BoxAPIConnection(TestConfig.getAccessToken());
        BoxFolder rootFolder = BoxFolder.getRootFolder(api);
        String fileName = "[deleteVersionSucceeds] Multi-version File.txt";
        byte[] version1Bytes = "Version 1".getBytes(StandardCharsets.UTF_8);
        byte[] version2Bytes = "Version 2".getBytes(StandardCharsets.UTF_8);

        InputStream uploadStream = new ByteArrayInputStream(version1Bytes);
        BoxFile uploadedFile = rootFolder.uploadFile(uploadStream, fileName).getResource();
        uploadStream = new ByteArrayInputStream(version2Bytes);
        uploadedFile.uploadNewVersion(uploadStream);

        Collection<BoxFileVersion> versions = uploadedFile.getVersions();
        BoxFileVersion previousVersion = versions.iterator().next();
        previousVersion.delete();

        uploadedFile.delete();
    }

    @Test
    @Category(IntegrationTest.class)
    public void shouldReturnTrashedAtForADeleteVersion() {
        BoxAPIConnection api = new BoxAPIConnection(TestConfig.getAccessToken());
        BoxFolder rootFolder = BoxFolder.getRootFolder(api);
        String fileName = "[deleteVersionSucceeds] Multi-version File.txt";
        byte[] version1Bytes = "Version 1".getBytes(StandardCharsets.UTF_8);
        byte[] version2Bytes = "Version 2".getBytes(StandardCharsets.UTF_8);

        InputStream uploadStream = new ByteArrayInputStream(version1Bytes);
        BoxFile uploadedFile = rootFolder.uploadFile(uploadStream, fileName).getResource();
        uploadStream = new ByteArrayInputStream(version2Bytes);
        uploadedFile.uploadNewVersion(uploadStream);

        Collection<BoxFileVersion> versions = uploadedFile.getVersions();
        BoxFileVersion previousVersion = versions.iterator().next();

        assertThat(previousVersion.getTrashedAt(), is(nullValue()));

        previousVersion.delete();
        versions = uploadedFile.getVersions();
        previousVersion = versions.iterator().next();

        assertThat(previousVersion.getTrashedAt(), is(notNullValue()));

        uploadedFile.delete();
    }

    @Test
    @Category(IntegrationTest.class)
    public void promoteVersionsSucceeds() throws UnsupportedEncodingException {
        BoxAPIConnection api = new BoxAPIConnection(TestConfig.getAccessToken());
        BoxFolder rootFolder = BoxFolder.getRootFolder(api);
        String fileName = "[promoteVersionsSucceeds] Multi-version File.txt";
        String version1Content = "Version 1";
        byte[] version1Bytes = version1Content.getBytes(StandardCharsets.UTF_8);
        byte[] version2Bytes = "Version 2".getBytes(StandardCharsets.UTF_8);

        InputStream uploadStream = new ByteArrayInputStream(version1Bytes);
        BoxFile uploadedFile = rootFolder.uploadFile(uploadStream, fileName).getResource();
        uploadStream = new ByteArrayInputStream(version2Bytes);
        uploadedFile.uploadNewVersion(uploadStream);

        Collection<BoxFileVersion> versions = uploadedFile.getVersions();
        BoxFileVersion previousVersion = versions.iterator().next();
        previousVersion.promote();

        ByteArrayOutputStream downloadStream = new ByteArrayOutputStream();
        uploadedFile.download(downloadStream);
        String downloadedContent = downloadStream.toString(StandardCharsets.UTF_8.name());
        assertThat(downloadedContent, equalTo(version1Content));

        uploadedFile.delete();
    }

    @Test
    @Category(IntegrationTest.class)
    public void copyFileSucceeds() throws UnsupportedEncodingException {
        BoxAPIConnection api = new BoxAPIConnection(TestConfig.getAccessToken());
        BoxFolder rootFolder = BoxFolder.getRootFolder(api);
        String originalFileName = "[copyFileSucceeds] Original File.txt";
        String newFileName = "[copyFileSucceeds] New File.txt";
        String fileContent = "Test file";
        byte[] fileBytes = fileContent.getBytes(StandardCharsets.UTF_8);

        InputStream uploadStream = new ByteArrayInputStream(fileBytes);
        BoxFile uploadedFile = rootFolder.uploadFile(uploadStream, originalFileName).getResource();

        BoxFile.Info copiedFileInfo = uploadedFile.copy(rootFolder, newFileName);
        BoxFile copiedFile = copiedFileInfo.getResource();

        ByteArrayOutputStream downloadStream = new ByteArrayOutputStream();
        copiedFile.download(downloadStream);
        String downloadedContent = downloadStream.toString(StandardCharsets.UTF_8.name());
        assertThat(downloadedContent, equalTo(fileContent));

        uploadedFile.delete();
        copiedFile.delete();
    }

    @Test
    @Category(IntegrationTest.class)
    public void moveFileSucceeds() throws UnsupportedEncodingException {
        BoxAPIConnection api = new BoxAPIConnection(TestConfig.getAccessToken());
        BoxFolder rootFolder = BoxFolder.getRootFolder(api);
        String fileName = "[moveFileSucceeds] Test File.txt";
        String fileContent = "Test file";
        byte[] fileBytes = fileContent.getBytes(StandardCharsets.UTF_8);
        String folderName = "[moveFileSucceeds] Destination Folder";

        InputStream uploadStream = new ByteArrayInputStream(fileBytes);
        BoxFile uploadedFile = rootFolder.uploadFile(uploadStream, fileName).getResource();

        BoxFolder destinationFolder = rootFolder.createFolder(folderName).getResource();
        uploadedFile.move(destinationFolder);

        assertThat(destinationFolder, hasItem(Matchers.<BoxItem.Info>hasProperty("ID", equalTo(uploadedFile.getID()))));

        uploadedFile.delete();
        destinationFolder.delete(false);
    }

    @Test
    @Category(IntegrationTest.class)
    public void createAndUpdateSharedLinkSucceeds() {
        BoxAPIConnection api = new BoxAPIConnection(TestConfig.getAccessToken());
        BoxFolder rootFolder = BoxFolder.getRootFolder(api);
        String fileName = "[createAndUpdateSharedLinkSucceeds] Test File.txt";
        byte[] fileBytes = "Non-empty string".getBytes(StandardCharsets.UTF_8);

        InputStream uploadStream = new ByteArrayInputStream(fileBytes);
        BoxFile uploadedFile = rootFolder.uploadFile(uploadStream, fileName).getResource();
        BoxSharedLink.Permissions permissions = new BoxSharedLink.Permissions();
        permissions.setCanDownload(true);
        permissions.setCanPreview(true);
        BoxSharedLink sharedLink = uploadedFile.createSharedLink(BoxSharedLink.Access.OPEN, null, permissions);

        assertThat(sharedLink.getURL(), not(isEmptyOrNullString()));

        sharedLink.getPermissions().setCanDownload(false);
        BoxFile.Info info = uploadedFile.new Info();
        info.setSharedLink(sharedLink);
        uploadedFile.updateInfo(info);

        assertThat(info.getSharedLink().getPermissions().getCanDownload(), is(false));

        uploadedFile.delete();
    }

    @Test
    @Category(IntegrationTest.class)
    public void addCommentSucceeds() {
        BoxAPIConnection api = new BoxAPIConnection(TestConfig.getAccessToken());
        BoxFolder rootFolder = BoxFolder.getRootFolder(api);
        String fileName = "[addCommentSucceeds] Test File.txt";
        byte[] fileBytes = "Non-empty string".getBytes(StandardCharsets.UTF_8);
        String commentMessage = "Non-empty message";

        InputStream uploadStream = new ByteArrayInputStream(fileBytes);
        BoxFile uploadedFile = rootFolder.uploadFile(uploadStream, fileName).getResource();
        BoxComment.Info addedCommentInfo = uploadedFile.addComment(commentMessage);

        assertThat(addedCommentInfo.getMessage(), is(equalTo(commentMessage)));

        uploadedFile.delete();
    }

    @Test
    @Category(IntegrationTest.class)
    public void addCommentWithMentionSucceeds() {
        BoxAPIConnection api = new BoxAPIConnection(TestConfig.getAccessToken());
        BoxFolder rootFolder = BoxFolder.getRootFolder(api);
        String fileName = "[addCommentSucceeds] Test File.txt";
        byte[] fileBytes = "Non-empty string".getBytes(StandardCharsets.UTF_8);
        String commentMessage = String.format("Message mentioning @[%s:%s]", TestConfig.getCollaboratorID(),
                TestConfig.getCollaborator());
        String expectedCommentMessage = "Message mentioning " + TestConfig.getCollaborator();

        InputStream uploadStream = new ByteArrayInputStream(fileBytes);
        BoxFile uploadedFile = rootFolder.uploadFile(uploadStream, fileName).getResource();
        BoxComment.Info addedCommentInfo = uploadedFile.addComment(commentMessage);

        assertThat(addedCommentInfo.getMessage(), is(equalTo(expectedCommentMessage)));
        assertThat(uploadedFile.getComments(), hasItem(Matchers.<BoxComment.Info>hasProperty("ID",
                equalTo(addedCommentInfo.getID()))));

        uploadedFile.delete();
    }

    @Test
    @Category(IntegrationTest.class)
    public void createMetadataAndGetMetadataOnInfoSucceeds() {
        BoxAPIConnection api = new BoxAPIConnection(TestConfig.getAccessToken());
        BoxFolder rootFolder = BoxFolder.getRootFolder(api);
        String fileName = "[createMetadataSucceeds] Test File.txt";
        byte[] fileBytes = "Non-empty string".getBytes(StandardCharsets.UTF_8);

        InputStream uploadStream = new ByteArrayInputStream(fileBytes);
        BoxFile uploadedFile = rootFolder.uploadFile(uploadStream, fileName).getResource();
        try {
            uploadedFile.createMetadata(new Metadata().add("/foo", "bar"));

            Metadata check1 = uploadedFile.getMetadata();
            Assert.assertNotNull(check1);
            Assert.assertEquals("bar", check1.getString("/foo"));

            Metadata actualMD = uploadedFile.getInfo("metadata.global.properties").getMetadata("properties", "global");
            assertNotNull("Metadata should not be null for this file", actualMD);
        } catch (BoxAPIException e) {
            fail("Metadata should have been present on this folder");
        } finally {
            uploadedFile.delete();
        }
    }

    @Test
    @Category(IntegrationTest.class)
    public void updateMetadataSucceeds() {
        BoxAPIConnection api = new BoxAPIConnection(TestConfig.getAccessToken());
        BoxFolder rootFolder = BoxFolder.getRootFolder(api);
        String fileName = "[updateMetadataSucceeds] Test File.txt";
        byte[] fileBytes = "Non-empty string".getBytes(StandardCharsets.UTF_8);

        InputStream uploadStream = new ByteArrayInputStream(fileBytes);
        BoxFile uploadedFile = rootFolder.uploadFile(uploadStream, fileName).getResource();
        uploadedFile.createMetadata(new Metadata().add("/foo", "bar"));

        Metadata check1 = uploadedFile.getMetadata();
        Assert.assertNotNull(check1);
        Assert.assertEquals("bar", check1.getString("/foo"));

        uploadedFile.updateMetadata(check1.replace("/foo", "baz"));

        Metadata check2 = uploadedFile.getMetadata();
        Assert.assertNotNull(check2);
        Assert.assertEquals("baz", check2.getString("/foo"));

        uploadedFile.delete();
    }

    @Test
    @Category(IntegrationTest.class)
    public void addTaskSucceeds() {
        BoxAPIConnection api = new BoxAPIConnection(TestConfig.getAccessToken());
        BoxFolder rootFolder = BoxFolder.getRootFolder(api);
        String fileName = "[addTaskSucceeds] Test File.txt";
        byte[] fileBytes = "Non-empty string".getBytes(StandardCharsets.UTF_8);
        String taskMessage = "Non-empty message";
        SimpleDateFormat dateFormat = new SimpleDateFormat("yyyy-MM-dd'T'HH:mm:ssXXX");
        Date dueAt = new Date(new Date().getTime() + (1000 * 24 * 60 * 60));

        InputStream uploadStream = new ByteArrayInputStream(fileBytes);
        BoxFile uploadedFile = rootFolder.uploadFile(uploadStream, fileName).getResource();
        BoxTask.Info addedTaskInfo = uploadedFile.addTask(BoxTask.Action.REVIEW, taskMessage, dueAt);

        assertThat(addedTaskInfo.getMessage(), is(equalTo(taskMessage)));
        assertThat(dateFormat.format(addedTaskInfo.getDueAt()), is(equalTo(dateFormat.format(dueAt))));
        assertThat(uploadedFile.getTasks(), hasItem(Matchers.<BoxTask.Info>hasProperty("ID",
                equalTo(addedTaskInfo.getID()))));

        uploadedFile.delete();
    }

    @Test
    @Category(IntegrationTest.class)
    public void getPreviewLink() {
        BoxAPIConnection api = new BoxAPIConnection(TestConfig.getAccessToken());
        BoxFolder rootFolder = BoxFolder.getRootFolder(api);
        String fileName = "[getPreviewLink] Test File.txt";
        String fileContent = "Test file";
        byte[] fileBytes = fileContent.getBytes(StandardCharsets.UTF_8);
        InputStream uploadStream = new ByteArrayInputStream(fileBytes);
        BoxFile uploadedFile = rootFolder.uploadFile(uploadStream, fileName).getResource();

        URL uploadedFilePreviewLink = uploadedFile.getPreviewLink();

        assertThat(uploadedFilePreviewLink, is(notNullValue()));
        assertThat(uploadedFilePreviewLink.toString(), not(isEmptyOrNullString()));

        uploadedFile.delete();
    }

    @Test
    @Category(IntegrationTest.class)
    public void getDownloadURL() {
        BoxAPIConnection api = new BoxAPIConnection(TestConfig.getAccessToken());
        BoxFolder rootFolder = BoxFolder.getRootFolder(api);
        String fileName = "[getPreviewLink] Test File.txt";
        String fileContent = "Test file";
        byte[] fileBytes = fileContent.getBytes(StandardCharsets.UTF_8);
        InputStream uploadStream = new ByteArrayInputStream(fileBytes);
        BoxFile uploadedFile = rootFolder.uploadFile(uploadStream, fileName).getResource();

        URL uploadedFileDownloadURL = uploadedFile.getDownloadURL();

        assertThat(uploadedFileDownloadURL, is(notNullValue()));
        assertThat(uploadedFileDownloadURL.toString(), not(isEmptyOrNullString()));

        uploadedFile.delete();
    }

    @Test
    @Category(IntegrationTest.class)
    public void getThumbnail() {
        BoxAPIConnection api = new BoxAPIConnection(TestConfig.getAccessToken());
        BoxFolder rootFolder = BoxFolder.getRootFolder(api);
        String fileName = "[getPreviewLink] Test File.txt";
        String fileContent = "Test file";
        byte[] fileBytes = fileContent.getBytes(StandardCharsets.UTF_8);
        InputStream uploadStream = new ByteArrayInputStream(fileBytes);
        BoxFile uploadedFile = rootFolder.uploadFile(uploadStream, fileName).getResource();

        byte[] thumbnail = uploadedFile.getThumbnail(BoxFile.ThumbnailFileType.PNG, 256, 256, 256, 256);

        assertThat(thumbnail, is(notNullValue()));
        assertNotEquals(thumbnail.length, 0);

        uploadedFile.delete();
    }

    @Test
    @Category(IntegrationTest.class)
    public void setCollectionsSucceeds() {
        BoxAPIConnection api = new BoxAPIConnection(TestConfig.getAccessToken());
        BoxFolder rootFolder = BoxFolder.getRootFolder(api);
        String fileName = "[setCollectionsSucceeds] Test File.txt";
        String fileContent = "Test file";
        byte[] fileBytes = fileContent.getBytes(StandardCharsets.UTF_8);

        InputStream uploadStream = new ByteArrayInputStream(fileBytes);
        BoxFile uploadedFile = rootFolder.uploadFile(uploadStream, fileName).getResource();

        Iterable<BoxCollection.Info> collections = BoxCollection.getAllCollections(api);
        BoxCollection.Info favoritesInfo = collections.iterator().next();
        BoxFile.Info updatedInfo = uploadedFile.setCollections(favoritesInfo.getResource());

        assertThat(updatedInfo.getCollections(), hasItem(Matchers.<BoxCollection.Info>hasProperty("ID",
                equalTo(favoritesInfo.getID()))));
        uploadedFile.delete();
    }

    @Test
    @Category(IntegrationTest.class)
    public void setCollectionsWithInfoSucceeds() {
        BoxAPIConnection api = new BoxAPIConnection(TestConfig.getAccessToken());
        BoxFolder rootFolder = BoxFolder.getRootFolder(api);
        String fileName = "[setCollectionsWithInfoSucceeds] Test File.txt";
        String fileContent = "Test file";
        byte[] fileBytes = fileContent.getBytes(StandardCharsets.UTF_8);

        InputStream uploadStream = new ByteArrayInputStream(fileBytes);
        BoxFile uploadedFile = rootFolder.uploadFile(uploadStream, fileName).getResource();

        Iterable<BoxCollection.Info> collections = BoxCollection.getAllCollections(api);
        BoxCollection.Info favoritesInfo = collections.iterator().next();
        ArrayList<BoxCollection> newCollections = new ArrayList<BoxCollection>();
        newCollections.add(favoritesInfo.getResource());
        BoxFile.Info fileInfo = uploadedFile.new Info();
        fileInfo.setCollections(newCollections);
        uploadedFile.updateInfo(fileInfo);
        BoxFile.Info updatedInfo = uploadedFile.getInfo("collections");

        assertThat(fileInfo.getCollections(), hasItem(Matchers.<BoxCollection.Info>hasProperty("ID",
                equalTo(favoritesInfo.getID()))));
        assertThat(updatedInfo.getCollections(), hasItem(Matchers.<BoxCollection.Info>hasProperty("ID",
                equalTo(favoritesInfo.getID()))));
        uploadedFile.delete();
    }

    @Test
    @Category(UnitTest.class)
    public void collaborateWithOptionalParamsSendsCorrectRequest() {

        final String fileID = "983745";
        final String collaboratorLogin = "boxer@example.com";
        final BoxCollaboration.Role collaboratorRole = BoxCollaboration.Role.VIEWER;

        BoxAPIConnection api = new BoxAPIConnection("");
        api.setRequestInterceptor(new JSONRequestInterceptor() {
            @Override
            public BoxJSONResponse onJSONRequest(BoxJSONRequest request, JsonObject body) {
                Assert.assertEquals(
                        "https://api.box.com/2.0/collaborations?notify=true",
                        request.getUrl().toString());
                Assert.assertEquals("POST", request.getMethod());

                Assert.assertEquals(fileID, body.get("item").asObject().get("id").asString());
                Assert.assertEquals("file", body.get("item").asObject().get("type").asString());
                Assert.assertEquals(collaboratorLogin, body.get("accessible_by").asObject().get("login").asString());
                Assert.assertEquals("user", body.get("accessible_by").asObject().get("type").asString());
                Assert.assertEquals(collaboratorRole.toJSONString(), body.get("role").asString());

                return new BoxJSONResponse() {
                    @Override
                    public String getJSON() {
                        return "{\"type\":\"collaboration\",\"id\":\"98763245\"}";
                    }
                };
            }
        });

        BoxFile file = new BoxFile(api, fileID);
        BoxCollaboration.Info collabInfo = file.collaborate(collaboratorLogin, collaboratorRole, true, true);
    }

    @Test
    @Category(IntegrationTest.class)
    public void uploadSessionCommitFlowSuccess() throws Exception {
        BoxAPIConnection api = new BoxAPIConnection(TestConfig.getAccessToken());
        BoxFolder rootFolder = BoxFolder.getRootFolder(api);

        BoxFile uploadedFile = null;
        try {
            URL fileURL = this.getClass().getResource("/sample-files/" + BoxFileTest.LARGE_FILE_NAME);
            String filePath = URLDecoder.decode(fileURL.getFile(), "utf-8");
            File file = new File(filePath);
            long fileSize = file.length();

            //Create the session
            BoxFileUploadSession.Info session =
                    this.createFileUploadSession(rootFolder, BoxFileTest.generateString(), fileSize);

            //Create the parts
            MessageDigest fileDigest = this.uploadParts(uploadedFile, session, fileSize);

            //List the session parts
            List<BoxFileUploadSessionPart> parts = this.listUploadSessionParts(session.getResource());

            byte[] digestBytes = fileDigest.digest();
            String digest = Base64.encode(digestBytes);

            //Verify the delete session
            uploadedFile = this.commitSession(session.getResource(), digest, parts);
        } finally {
            if (uploadedFile != null) {
                uploadedFile.delete();
            }
        }
    }

    private BoxFileUploadSession.Info createFileUploadSession(BoxFolder folder, String fileName, long fileSize) {
        BoxFileUploadSession.Info session = folder.createUploadSession(fileName, fileSize);
        Assert.assertNotNull(session.getUploadSessionId());
        Assert.assertNotNull(session.getSessionExpiresAt());
        Assert.assertNotNull(session.getPartSize());

        BoxFileUploadSession.Endpoints endpoints = session.getSessionEndpoints();
        Assert.assertNotNull(endpoints);
        Assert.assertNotNull(endpoints.getUploadPartEndpoint());
        Assert.assertNotNull(endpoints.getStatusEndpoint());
        Assert.assertNotNull(endpoints.getListPartsEndpoint());
        Assert.assertNotNull(endpoints.getCommitEndpoint());
        Assert.assertNotNull(endpoints.getAbortEndpoint());

        return session;
    }

    @Test
    @Category(IntegrationTest.class)
    public void uploadSessionVersionCommitFlowSuccess() throws Exception {
        BoxAPIConnection api = new BoxAPIConnection(TestConfig.getAccessToken());
        BoxFolder rootFolder = BoxFolder.getRootFolder(api);

        BoxFile.Info fileInfo = this.createFile(rootFolder);

        BoxFile uploadedFile = fileInfo.getResource();
        try {
            //Create the session
            BoxFileUploadSession.Info session = this.createFileUploadSession(uploadedFile, fileInfo.getSize());

            //Create the parts
            MessageDigest fileDigest = this.uploadParts(uploadedFile, session, fileInfo.getSize());

            //List the session parts
            List<BoxFileUploadSessionPart> parts = this.listUploadSessionParts(session.getResource());

            byte[] digestBytes = fileDigest.digest();
            String digest = Base64.encode(digestBytes);

            //Verify the commit session
            uploadedFile = this.commitSession(session.getResource(), digest, parts);
        } finally {
            uploadedFile.delete();
        }
    }

    private BoxFileUploadSession.Info createFileUploadSession(BoxFile uploadedFile, long fileSize) {
        BoxFileUploadSession.Info session = uploadedFile.createUploadSession(fileSize);
        Assert.assertNotNull(session.getUploadSessionId());
        Assert.assertNotNull(session.getSessionExpiresAt());
        Assert.assertNotNull(session.getPartSize());

        BoxFileUploadSession.Endpoints endpoints = session.getSessionEndpoints();
        Assert.assertNotNull(endpoints);
        Assert.assertNotNull(endpoints.getUploadPartEndpoint());
        Assert.assertNotNull(endpoints.getStatusEndpoint());
        Assert.assertNotNull(endpoints.getListPartsEndpoint());
        Assert.assertNotNull(endpoints.getCommitEndpoint());
        Assert.assertNotNull(endpoints.getAbortEndpoint());

        return session;
    }

    private MessageDigest uploadParts(BoxFile uploadedFile, BoxFileUploadSession.Info session,
                                      long fileSize) throws Exception {
        return this.uploadParts(uploadedFile, session, fileSize, BoxFileTest.LARGE_FILE_NAME);
    }

    private MessageDigest uploadParts(BoxFile uploadedFile, BoxFileUploadSession.Info session,
                                      long fileSize, String fileName) throws Exception {

        URL fileURL = this.getClass().getResource("/sample-files/" + fileName);
        String filePath = URLDecoder.decode(fileURL.getFile(), "utf-8");
        File file = new File(filePath);

        FileInputStream stream = new FileInputStream(file);
        MessageDigest fileDigest = MessageDigest.getInstance("SHA1");
        DigestInputStream dis = new DigestInputStream(stream, fileDigest);

        long offset = 0;
        byte[] bytes = null;
        long processed = 0;
        boolean canBreak = false;
        while (true) {
            long min = session.getPartSize();
            long diff = fileSize - processed;
            if (diff < min) {
                min = diff;
                canBreak = true;
            }

            BoxFileUploadSessionPart part = session.getResource().uploadPart(dis, offset, (int) min, fileSize);
            Assert.assertNotNull(part.getSha1());
            Assert.assertNotNull(part.getPartId());
            Assert.assertEquals(part.getOffset(), offset);
            Assert.assertTrue(part.getSize() <= session.getPartSize());
            offset = offset + session.getPartSize();
            processed += min;
            if (canBreak) {
                break;
            }
        }

        return fileDigest;
    }

    private String generateHex() {
        String hex = "";
        while (hex.length() != 8) {
            Random random = new Random();
            int val = random.nextInt();
            hex = Integer.toHexString(val);
        }

        return hex;
    }

    private BoxFile.Info createFile(BoxFolder folder) throws IOException {
        return this.createFile(folder, BoxFileTest.generateString());
    }

    private BoxFile.Info createFile(BoxFolder folder, String fileName) throws IOException {
        URL fileURL = this.getClass().getResource("/sample-files/" + BoxFileTest.LARGE_FILE_NAME);
        String filePath = URLDecoder.decode(fileURL.getFile(), "utf-8");
        File file = new File(filePath);
        long fileSize = file.length();

        FileInputStream stream = new FileInputStream(file);

        byte[] fileBytes = new byte[(int) fileSize];

        InputStream uploadStream = new ByteArrayInputStream(fileBytes);
        return folder.uploadFile(uploadStream, fileName);
    }

    @Test
    @Category(UnitTest.class)
    public void testGetRepContentsWorks() throws FileNotFoundException, IOException, UnsupportedEncodingException {

        String fileID = "12345";
        String repHint = "[png?dimensions=1024x1024]";
        String assetPath = "1.png";
        String apiRoot = "http://localhost:53620";
        String repInfoPath = "/internal_files/123456789/versions/987654321/representations/png_paged_1024x1024";
        String repContentPath = "/internal_files/123456789/versions/987654321/representations"
                + "/png_paged_1024x1024/content/{+asset_path}";
        String repContent = "asdfghjkl";

        String originalResponseJSON = "{\n"
                + "    \"type\": \"file\",\n"
                + "    \"id\": \"123456789\",\n"
                + "    \"etag\": \"0\",\n"
                + "    \"representations\": {\n"
                + "        \"entries\": [\n"
                + "            {\n"
                + "                \"representation\": \"png\",\n"
                + "                \"properties\": {\n"
                + "                    \"dimensions\": \"1024x1024\",\n"
                + "                    \"paged\": \"true\",\n"
                + "                    \"thumb\": \"false\"\n"
                + "                },\n"
                + "                \"info\": {\n"
                + "                    \"url\": \"" + apiRoot + repInfoPath + "\"\n"
                + "                },\n"
                + "                \"status\": {\n"
                + "                    \"state\": \"none\"\n"
                + "                },\n"
                + "                \"content\": {\n"
                + "                    \"url_template\": \"" + apiRoot + repContentPath + "\"\n"
                + "                }\n"
                + "            }\n"
                + "        ]\n"
                + "    }\n"
                + "}";

        String infoPendingJSON = "{\n"
                + "    \"representation\": \"png\",\n"
                + "    \"properties\": {\n"
                + "        \"dimensions\": \"1024x1024\",\n"
                + "        \"paged\": \"true\",\n"
                + "        \"thumb\": \"false\"\n"
                + "    },\n"
                + "    \"info\": {\n"
                + "        \"url\": \"" + apiRoot + repInfoPath + "\"\n"
                + "    },\n"
                + "    \"status\": {\n"
                + "        \"state\": \"pending\"\n"
                + "    },\n"
                + "    \"content\": {\n"
                + "        \"url_template\": \"" + apiRoot + repContentPath + "\"\n"
                + "    }\n"
                + "}";

        String infoSuccessJSON = "{\n"
                + "    \"representation\": \"png\",\n"
                + "    \"properties\": {\n"
                + "        \"dimensions\": \"1024x1024\",\n"
                + "        \"paged\": \"true\",\n"
                + "        \"thumb\": \"false\"\n"
                + "    },\n"
                + "    \"info\": {\n"
                + "        \"url\": \"" + apiRoot + repInfoPath + "\"\n"
                + "    },\n"
                + "    \"status\": {\n"
                + "        \"state\": \"success\"\n"
                + "    },\n"
                + "    \"content\": {\n"
                + "        \"url_template\": \"" + apiRoot + repContentPath + "\"\n"
                + "    },\n"
                + "    \"metadata\": {\n"
                + "        \"pages\": 298\n"
                + "    }\n"
                + "}";

        stubFor(get(urlEqualTo("/files/" + fileID + "?fields=representations"))
                .willReturn(aResponse()
                        .withStatus(200)
                        .withHeader("Content-Type", "application/json")
                        .withBody(originalResponseJSON))
                .inScenario("repContent")
                .whenScenarioStateIs(STARTED)
                .willSetStateTo("repPending1"));

        stubFor(get(urlEqualTo(repInfoPath))
                .willReturn(aResponse()
                        .withStatus(200)
                        .withHeader("Content-Type", "application/json")
                        .withBody(infoPendingJSON))
                .inScenario("repContent")
                .whenScenarioStateIs("repPending1")
                .willSetStateTo("repPending2"));

        stubFor(get(urlEqualTo(repInfoPath))
                .willReturn(aResponse()
                        .withStatus(200)
                        .withHeader("Content-Type", "application/json")
                        .withBody(infoPendingJSON))
                .inScenario("repContent")
                .whenScenarioStateIs("repPending2")
                .willSetStateTo("repReady"));

        stubFor(get(urlEqualTo(repInfoPath))
                .willReturn(aResponse()
                        .withStatus(200)
                        .withHeader("Content-Type", "application/json")
                        .withBody(infoSuccessJSON))
                .inScenario("repContent")
                .whenScenarioStateIs("repReady"));

        stubFor(get(urlEqualTo(repContentPath.replace("{+asset_path}", assetPath)))
                .willReturn(aResponse()
                        .withStatus(200)
                        .withBody(repContent))
                .inScenario("repContent")
                .whenScenarioStateIs("repReady"));

        ByteArrayOutputStream output = new ByteArrayOutputStream();

        BoxAPIConnection api = new BoxAPIConnection("");
        api.setBaseURL(apiRoot + "/");
        BoxFile file = new BoxFile(api, fileID);

        file.getRepresentationContent(repHint, assetPath, output);

        output.close();
        String actualRepContents = output.toString("UTF-8");

        Assert.assertEquals(repContent, actualRepContents);
    }

    @Test
    @Category(IntegrationTest.class)
    public void uploadSessionAbortFlowSuccess() throws Exception {
        URL fileURL = this.getClass().getResource("/sample-files/" + BoxFileTest.LARGE_FILE_NAME);
        String filePath = URLDecoder.decode(fileURL.getFile(), "utf-8");
        File file = new File(filePath);
        long fileSize = file.length();

        FileInputStream stream = new FileInputStream(file);

        byte[] fileBytes = new byte[(int) file.length()];
        stream.read(fileBytes);
        InputStream uploadStream = new ByteArrayInputStream(fileBytes);

        BoxAPIConnection api = new BoxAPIConnection(TestConfig.getAccessToken());
        BoxFolder rootFolder = BoxFolder.getRootFolder(api);
        BoxFile uploadedFile = rootFolder.uploadFile(uploadStream, BoxFileTest.generateString()).getResource();
        try {
            BoxFileUploadSession.Info session = uploadedFile.createUploadSession(fileBytes.length);
            Assert.assertNotNull(session.getUploadSessionId());
            Assert.assertNotNull(session.getSessionExpiresAt());
            Assert.assertNotNull(session.getPartSize());

            BoxFileUploadSession.Endpoints endpoints = session.getSessionEndpoints();
            Assert.assertNotNull(endpoints);
            Assert.assertNotNull(endpoints.getUploadPartEndpoint());
            Assert.assertNotNull(endpoints.getStatusEndpoint());
            Assert.assertNotNull(endpoints.getListPartsEndpoint());
            Assert.assertNotNull(endpoints.getCommitEndpoint());
            Assert.assertNotNull(endpoints.getAbortEndpoint());

            //Verify the status of the session
            this.getUploadSessionStatus(session.getResource());

            //Verify the delete session
            this.abortUploadSession(session.getResource());
        } finally {
            uploadedFile.delete();
        }
    }

    private List<BoxFileUploadSessionPart> listUploadSessionParts(BoxFileUploadSession session) {
        BoxFileUploadSessionPartList list = session.listParts(0, 100);

        List<BoxFileUploadSessionPart> parts = list.getEntries();

        return parts;
    }

    private BoxFile commitSession(BoxFileUploadSession session, String digest, List<BoxFileUploadSessionPart> parts) {
        BoxFile.Info file = session.commit(digest, parts, null, null, null);
        Assert.assertNotNull(file);

        return file.getResource();
    }

    private void getUploadSessionStatus(BoxFileUploadSession session) {
        BoxFileUploadSession.Info sessionInfo = session.getStatus();
        Assert.assertNotNull(sessionInfo.getSessionExpiresAt());
        Assert.assertNotNull(sessionInfo.getPartSize());
        Assert.assertNotNull(sessionInfo.getTotalParts());
        Assert.assertNotNull(sessionInfo.getPartsProcessed());
    }

    private void abortUploadSession(BoxFileUploadSession session) {
        session.abort();

        try {
            BoxFileUploadSession.Info sessionInfo = session.getStatus();

            //If the session is aborted, this line should not be executed.
            Assert.assertFalse("Upload session is not deleted", true);
        } catch (BoxAPIException apiEx) {
            Assert.assertEquals(apiEx.getResponseCode(), 404);
        }
    }

    protected static byte[] readAllBytes(String fileName) throws IOException {
        RandomAccessFile f = new RandomAccessFile(fileName, "r");
        byte[] b = new byte[(int) f.length()];
        f.read(b);
        return b;
    }

    @Test
    @Category(IntegrationTest.class)
    public void uploadLargeFileVersion() throws Exception {
        URL fileURL = this.getClass().getResource("/sample-files/" + BoxFileTest.LARGE_FILE_NAME);
        String filePath = URLDecoder.decode(fileURL.getFile(), "utf-8");
        File file = new File(filePath);
        FileInputStream stream = new FileInputStream(file);

        BoxAPIConnection api = new BoxAPIConnection(TestConfig.getAccessToken());
        BoxFolder rootFolder = BoxFolder.getRootFolder(api);
        BoxFile.Info uploadedFile = rootFolder.uploadFile(stream, BoxFileTest.generateString());

        stream = new FileInputStream(file);

        BoxFile.Info fileVerion = uploadedFile.getResource().uploadLargeFile(stream, file.length());
        Assert.assertNotNull(fileVerion);

        fileVerion.getResource().delete();
    }

    @Test
    @Category(UnitTest.class)
    public void testGetFileInfoSucceeds() throws IOException {
        String result = "";
        final String fileID = "12345";
        final String fileURL = "/files/" + fileID;
        final String fileName = "Example.pdf";
        final String pathCollectionName = "All Files";
        final String createdByLogin = "test@user.com";
        final String modifiedByName = "Test User";
        final String ownedByID = "1111";

        result = TestConfig.getFixture("BoxFile/GetFileInfo200");

        WIRE_MOCK_CLASS_RULE.stubFor(WireMock.get(WireMock.urlPathEqualTo(fileURL))
                .willReturn(WireMock.aResponse()
                        .withHeader("Content-Type", "application/json")
                        .withBody(result)));

        BoxFile file = new BoxFile(this.api, fileID);
        BoxFile.Info info = file.getInfo();

        Assert.assertEquals(fileID, info.getID());
        Assert.assertEquals(fileName, info.getName());
        Assert.assertEquals(pathCollectionName, info.getPathCollection().get(0).getName());
        Assert.assertEquals(createdByLogin, info.getCreatedBy().getLogin());
        Assert.assertEquals(modifiedByName, info.getModifiedBy().getName());
        Assert.assertEquals(ownedByID, info.getOwnedBy().getID());
    }

    @Test
    @Category(UnitTest.class)
    public void testUpdateFileInformationSucceedsAndSendsCorrectJson() throws IOException {
        String result = "";
        final String fileID = "12345";
        final String fileURL = "/files/" + fileID;
        final String newFileName = "New File Name";
        JsonObject updateObject = new JsonObject()
                .add("name", newFileName);

        result = TestConfig.getFixture("BoxFile/UpdateFileInfo200");

        WIRE_MOCK_CLASS_RULE.stubFor(WireMock.put(WireMock.urlPathEqualTo(fileURL))
                .withRequestBody(WireMock.equalToJson(updateObject.toString()))
                .willReturn(WireMock.aResponse()
                        .withHeader("Content-Type", "application/json")
                        .withBody(result)));

        BoxFile file = new BoxFile(this.api, fileID);
        BoxFile.Info info = file.new Info();
        info.setName(newFileName);
        file.updateInfo(info);

        Assert.assertEquals(newFileName, info.getName());
    }

    @Test
    @Category(UnitTest.class)
    public void testCopyFileSucceedsAndSendsCorrectJson() throws IOException {
        String result = "";
        final String fileID = "12345";
        final String fileURL = "/files/" + fileID + "/copy";
        final String parentID = "0";
        final String parentName = "All Files";
        JsonObject innerObject = new JsonObject()
                .add("id", "0");
        JsonObject parentObject = new JsonObject()
                .add("parent", innerObject);

        result = TestConfig.getFixture("BoxFile/CopyFile200");

        WIRE_MOCK_CLASS_RULE.stubFor(WireMock.post(WireMock.urlPathEqualTo(fileURL))
                .withRequestBody(WireMock.equalToJson(parentObject.toString()))
                .willReturn(WireMock.aResponse()
                        .withHeader("Content-Type", "application/json")
                        .withBody(result)));

        BoxFolder rootFolder = BoxFolder.getRootFolder(this.api);
        BoxFile file = new BoxFile(this.api, fileID);
        BoxFile.Info copiedFileInfo = file.copy(rootFolder);

        Assert.assertEquals(parentID, copiedFileInfo.getParent().getID());
        Assert.assertEquals(parentName, copiedFileInfo.getParent().getName());
    }

    @Test
    @Category(UnitTest.class)
    public void testMoveFileSucceedsAndSendsCorrectJson() throws IOException {
        String result = "";
        final String fileID = "12345";
        final String fileURL = "/files/" + fileID;
        final String newParentID = "1111";
        final String newParentName = "Another Move Folder";
        JsonObject moveObject = new JsonObject()
                .add("id", newParentID);
        JsonObject parentObject = new JsonObject()
                .add("parent", moveObject);

        result = TestConfig.getFixture("BoxFile/MoveFile200");

        WIRE_MOCK_CLASS_RULE.stubFor(WireMock.put(WireMock.urlPathEqualTo(fileURL))
                .withRequestBody(WireMock.equalToJson(parentObject.toString()))
                .willReturn(WireMock.aResponse()
                        .withHeader("Content-Type", "application/json")
                        .withBody(result)));

        BoxFile file = new BoxFile(this.api, fileID);
        BoxFolder destinationFolder = new BoxFolder(this.api, newParentID);
        BoxItem.Info fileInfo = file.move(destinationFolder);

        Assert.assertEquals(newParentID, fileInfo.getParent().getID());
        Assert.assertEquals(fileID, fileInfo.getID());
        Assert.assertEquals(newParentName, fileInfo.getParent().getName());
    }

    @Test
    @Category(UnitTest.class)
    public void testDeleteFileSucceeds() throws IOException {
        final String fileID = "12345";
        final String deleteFileURL = "/files/" + fileID;

        WIRE_MOCK_CLASS_RULE.stubFor(WireMock.delete(WireMock.urlPathEqualTo(deleteFileURL))
                .willReturn(WireMock.aResponse()
                        .withHeader("Content-Type", "application/json")
                        .withStatus(204)));

        BoxFile file = new BoxFile(this.api, fileID);
        file.delete();
    }

    @Test
    @Category(UnitTest.class)
    public void testLockFileSucceedsAndSendsCorrectJson() throws IOException {
        String result = "";
        final String fileID = "12345";
        final String fileURL = "/files/" + fileID;
        final boolean isDownloadPrevented = true;
        final String lockID = "1111";
        final String createdByLogin = "test@user.com";
        final String createdByName = "Test User";

        JsonObject innerObject = new JsonObject()
                .add("type", "lock")
                .add("is_download_prevented", "true");

        JsonObject lockObject = new JsonObject()
                .add("lock", innerObject);

        result = TestConfig.getFixture("BoxFile/LockFile200");

        WIRE_MOCK_CLASS_RULE.stubFor(WireMock.put(WireMock.urlPathEqualTo(fileURL))
                .withQueryParam("fields", WireMock.containing("lock"))
                .willReturn(WireMock.aResponse()
                        .withHeader("Content-Type", "application/json")
                        .withBody(result)));

        BoxFile file = new BoxFile(this.api, fileID);
        BoxLock fileLock = file.lock(true);

        Assert.assertEquals(isDownloadPrevented, fileLock.getIsDownloadPrevented());
        Assert.assertEquals(createdByLogin, fileLock.getCreatedBy().getLogin());
        Assert.assertEquals(createdByName, fileLock.getCreatedBy().getName());
    }

    @Test
    @Category(UnitTest.class)
    public void testUnlockFileSucceedsAndSendSendsCorrectJson() throws IOException {
        String result = "";
        String fileResult = "";
        final String fileID = "12345";
        final String fileURL = "/files/" + fileID;
        JsonObject unlockObject = new JsonObject()
                .add("lock", JsonObject.NULL);

        fileResult = TestConfig.getFixture("BoxFile/GetFileInfo200");

        result = TestConfig.getFixture("BoxFile/UnlockFile200");

        WIRE_MOCK_CLASS_RULE.stubFor(WireMock.get(WireMock.urlPathEqualTo(fileURL))
                .willReturn(WireMock.aResponse()
                        .withHeader("Content-Type", "application/json")
                        .withBody(fileResult)));

        WIRE_MOCK_CLASS_RULE.stubFor(WireMock.put(WireMock.urlPathEqualTo(fileURL))
                .withQueryParam("fields", WireMock.containing("lock"))
                .withRequestBody(WireMock.equalToJson(unlockObject.toString()))
                .willReturn(WireMock.aResponse()
                        .withHeader("Content-Type", "application/json")
                        .withBody(result)));

        BoxFile file = new BoxFile(this.api, fileID);
        file.unlock();

        Assert.assertEquals(fileID, file.getID());
        Assert.assertEquals(null, file.getInfo().getLock());
    }

    @Test
    @Category(UnitTest.class)
    public void testDeleteMetadataOnFileSucceeds() throws IOException {
        final String fileID = "12345";
        final String metadataURL = "/files/" + fileID + "/metadata/global/properties";

        WIRE_MOCK_CLASS_RULE.stubFor(WireMock.delete(WireMock.urlPathEqualTo(metadataURL))
                .willReturn(WireMock.aResponse()
                        .withHeader("Content-Type", "application/json")
                        .withStatus(204)));

        BoxFile file = new BoxFile(this.api, fileID);
        file.deleteMetadata();
    }

    @Test
    @Category(UnitTest.class)
    public void testGetThumbnailSucceeds() throws IOException {
        final String fileID = "12345";
        final String fileURL = "/files/" + fileID + "/thumbnail.jpg";

        WIRE_MOCK_CLASS_RULE.stubFor(WireMock.get(WireMock.urlPathEqualTo(fileURL))
                .willReturn(WireMock.aResponse()
                        .withHeader("Content-Type", "application/json")
                        .withStatus(200)));

        BoxFile file = new BoxFile(this.api, fileID);
        byte[] thumbnail = file.getThumbnail(BoxFile.ThumbnailFileType.JPG, 256, 256, 256, 256);
    }

    @Test
    @Category(UnitTest.class)
    public void testDeletePreviousFileVersionSucceeds() throws IOException {
        String result = "";
        String versionResult = "";
        final String versionID = "12345";
        final String fileID = "1111";
        final String fileURL = "/files/" + fileID + "/versions";
        final String versionURL = "/files/" + fileID + "/versions/" + versionID;

        result = TestConfig.getFixture("BoxFile/GetFileInfo200");

        versionResult = TestConfig.getFixture("BoxFile/GetAllFileVersions200");

        WIRE_MOCK_CLASS_RULE.stubFor(WireMock.get(WireMock.urlPathEqualTo(fileURL))
                .willReturn(WireMock.aResponse()
                        .withHeader("Content-Type", "application/json")
                        .withBody(result)));

        WIRE_MOCK_CLASS_RULE.stubFor(WireMock.get(WireMock.urlPathEqualTo(fileURL))
                .willReturn(WireMock.aResponse()
                        .withHeader("Content-Type", "application/json")
                        .withBody(versionResult)));

        WIRE_MOCK_CLASS_RULE.stubFor(WireMock.delete(WireMock.urlPathEqualTo(versionURL))
                .willReturn(WireMock.aResponse()
                        .withHeader("Content-Type", "application/json")
                        .withStatus(204)));

        BoxFile file = new BoxFile(this.api, fileID);
        Collection<BoxFileVersion> versions = file.getVersions();
        BoxFileVersion firstVersion = versions.iterator().next();
        firstVersion.delete();
    }

    @Test
    @Category(UnitTest.class)
    public void testCreateMetadataOnFileSucceeds() throws IOException {
        String result = "";
        final String metadataID = "12345";
        final String fileID = "12345";
        final String template = "properties";
        final String scope = "global";
        final String metadataURL = "/files/" + fileID + "/metadata/global/properties";
        JsonObject metadataObject = new JsonObject()
                .add("foo", "bar");

        result = TestConfig.getFixture("BoxFile/CreateMetadataOnFile201");

        WIRE_MOCK_CLASS_RULE.stubFor(WireMock.post(WireMock.urlPathEqualTo(metadataURL))
                .withRequestBody(WireMock.equalToJson(metadataObject.toString()))
                .willReturn(WireMock.aResponse()
                        .withHeader("Content-Type", "application/json")
                        .withBody(result)));

        BoxFile file = new BoxFile(this.api, fileID);
        Metadata info = file.createMetadata(new Metadata().add("/foo", "bar"));

        Assert.assertEquals(metadataID, info.getID());
        Assert.assertEquals(scope, info.getScope());
    }

    @Test
    @Category(UnitTest.class)
    public void testGetMetadataOnFileSucceeds() throws IOException {
        String result = "";
        final String fileID = "12345";
        final String metadataID = "12345";
        final String parent = "file_1111";
        final String template = "properties";
        final String scope = "global";
        final String metadataURL = "/files/" + fileID + "/metadata/global/properties";

        result = TestConfig.getFixture("BoxFile/GetMetadataOnFile200");

        WIRE_MOCK_CLASS_RULE.stubFor(WireMock.get(WireMock.urlPathEqualTo(metadataURL))
                .willReturn(WireMock.aResponse()
                        .withHeader("Content-Type", "application/json")
                        .withBody(result)));

        BoxFile file = new BoxFile(this.api, fileID);
        Metadata metadata = file.getMetadata();

        Assert.assertEquals(metadataID, metadata.getID());
        Assert.assertEquals(parent, metadata.getParentID());
        Assert.assertEquals(template, metadata.getTemplateName());
        Assert.assertEquals(scope, metadata.getScope());
    }

    private BoxFile.Info parallelMuliputUpload(File file, BoxFolder folder, String fileName)
            throws IOException, InterruptedException {
        FileInputStream newStream = new FileInputStream(file);
        return folder.uploadLargeFile(newStream, BoxFileTest.generateString(), file.length());
    }

    protected static String generateString() {
        Random rng = new Random();
        String characters = "abcdefghijklmnopqrstuvwxyz1234567890ABCDEFGHIJKLMNOPQRSTUVWXYZ";
        int length = 10;
        char[] text = new char[length];
        for (int i = 0; i < length; i++) {
            text[i] = characters.charAt(rng.nextInt(characters.length()));
        }
        return new String(text);
    }
}

<|MERGE_RESOLUTION|>--- conflicted
+++ resolved
@@ -34,18 +34,12 @@
 import static com.github.tomakehurst.wiremock.stubbing.Scenario.STARTED;
 
 import com.eclipsesource.json.JsonArray;
-<<<<<<< HEAD
 import com.github.tomakehurst.wiremock.client.WireMock;
 import com.github.tomakehurst.wiremock.junit.WireMockClassRule;
 import org.hamcrest.Matchers;
 import org.junit.Assert;
 import org.junit.ClassRule;
-=======
-import com.github.tomakehurst.wiremock.junit.WireMockRule;
-import org.hamcrest.Matchers;
-import org.junit.Assert;
-import org.junit.Rule;
->>>>>>> 9275b1e6
+
 import org.junit.Test;
 import org.junit.experimental.categories.Category;
 
@@ -60,425 +54,7 @@
     public static final WireMockClassRule WIRE_MOCK_CLASS_RULE = new WireMockClassRule(53621);
     static final String LARGE_FILE_NAME = "oversize_pdf_test_0.pdf";
 
-<<<<<<< HEAD
     private BoxAPIConnection api = TestConfig.getAPIConnection();
-=======
-    /**
-     * Wiremock
-     */
-    @Rule
-    public WireMockRule wireMockRule = new WireMockRule(53620);
-
-    /**
-     * Unit test for {@link BoxFile#addTask(BoxTask.Action, String, Date)}
-     */
-    @Test
-    @Category(UnitTest.class)
-    public void testAddTaskSendsCorrectJson() throws ParseException {
-        final String itemType = "file";
-        final String itemID = "1";
-        final String action = "review";
-        final String message = "text message";
-        final Date dueAt = BoxDateFormat.parse("2016-05-09T17:41:27-07:00");
-
-        BoxAPIConnection api = new BoxAPIConnection("");
-        api.setRequestInterceptor(new JSONRequestInterceptor() {
-            @Override
-            protected BoxAPIResponse onJSONRequest(BoxJSONRequest request, JsonObject json) {
-                Assert.assertEquals("https://api.box.com/2.0/tasks",
-                        request.getUrl().toString());
-                Assert.assertEquals(itemID, json.get("item").asObject().get("id").asString());
-                Assert.assertEquals(itemType, json.get("item").asObject().get("type").asString());
-                Assert.assertEquals(action, json.get("action").asString());
-                Assert.assertEquals(message, json.get("message").asString());
-                try {
-                    Assert.assertEquals(dueAt, BoxDateFormat.parse(json.get("due_at").asString()));
-                } catch (ParseException e) {
-                    assert false;
-                }
-                return new BoxJSONResponse() {
-                    @Override
-                    public String getJSON() {
-                        return "{\"id\": \"0\"}";
-                    }
-                };
-            }
-        });
-
-        new BoxFile(api, "1").addTask(BoxTask.Action.REVIEW, message, dueAt);
-    }
-
-    /**
-     * Unit test for {@link BoxFile#addTask(BoxTask.Action, String, Date)}
-     */
-    @Test
-    @Category(UnitTest.class)
-    public void testAddTaskParseAllFieldsCorrectly() throws ParseException {
-        final String id = "1839355";
-        final String itemID = "7287087200";
-        final String itemSequenceID = "0";
-        final String itemEtag = "0";
-        final String itemSha1 = "0bbd79a105c504f99573e3799756debba4c760cd";
-        final String itemName = "box-logo.png";
-        final Date dueAt = BoxDateFormat.parse("2014-04-03T11:09:43-07:00");
-        final BoxTask.Action action = BoxTask.Action.REVIEW;
-        final String message = "REVIEW PLZ K THX";
-        final int assignmentCount = 0;
-        final boolean isCompleted = false;
-        final String createdByID = "11993747";
-        final String createdByName = "sean";
-        final String createdByLogin = "sean@box.com";
-        final Date createdAt = BoxDateFormat.parse("2013-04-03T11:12:54-07:00");
-
-        final JsonObject fakeJSONResponse = JsonObject.readFrom("{\n"
-                + "    \"type\": \"task\",\n"
-                + "    \"id\": \"1839355\",\n"
-                + "    \"item\": {\n"
-                + "        \"type\": \"file\",\n"
-                + "        \"id\": \"7287087200\",\n"
-                + "        \"sequence_id\": \"0\",\n"
-                + "        \"etag\": \"0\",\n"
-                + "        \"sha1\": \"0bbd79a105c504f99573e3799756debba4c760cd\",\n"
-                + "        \"name\": \"box-logo.png\"\n"
-                + "    },\n"
-                + "    \"due_at\": \"2014-04-03T11:09:43-07:00\",\n"
-                + "    \"action\": \"review\",\n"
-                + "    \"message\": \"REVIEW PLZ K THX\",\n"
-                + "    \"task_assignment_collection\": {\n"
-                + "        \"total_count\": 0,\n"
-                + "        \"entries\": []\n"
-                + "    },\n"
-                + "    \"is_completed\": false,\n"
-                + "    \"created_by\": {\n"
-                + "        \"type\": \"user\",\n"
-                + "        \"id\": \"11993747\",\n"
-                + "        \"name\": \"sean\",\n"
-                + "        \"login\": \"sean@box.com\"\n"
-                + "    },\n"
-                + "    \"created_at\": \"2013-04-03T11:12:54-07:00\"\n"
-                + "}");
-
-        BoxAPIConnection api = new BoxAPIConnection("");
-        api.setRequestInterceptor(JSONRequestInterceptor.respondWith(fakeJSONResponse));
-
-        BoxTask.Info info = new BoxFile(api, id).addTask(action, message, dueAt);
-        Assert.assertEquals(id, info.getID());
-        Assert.assertEquals(itemID, info.getItem().getID());
-        Assert.assertEquals(itemSequenceID, info.getItem().getSequenceID());
-        Assert.assertEquals(itemEtag, info.getItem().getEtag());
-        Assert.assertEquals(itemSha1, info.getItem().getSha1());
-        Assert.assertEquals(itemName, info.getItem().getName());
-        Assert.assertEquals(dueAt, info.getDueAt());
-        Assert.assertEquals(action, info.getAction());
-        Assert.assertEquals(message, info.getMessage());
-        Assert.assertEquals(assignmentCount, info.getTaskAssignments().size());
-        Assert.assertEquals(isCompleted, info.isCompleted());
-        Assert.assertEquals(createdByID, info.getCreatedBy().getID());
-        Assert.assertEquals(createdByName, info.getCreatedBy().getName());
-        Assert.assertEquals(createdByLogin, info.getCreatedBy().getLogin());
-        Assert.assertEquals(createdAt, info.getCreatedAt());
-    }
-
-    /**
-     * Unit test for {@link BoxFile#getWatermark(String...)}
-     */
-    @Test
-    @Category(UnitTest.class)
-    public void testGetWatermarkSendsCorrectRequest() {
-        BoxAPIConnection api = new BoxAPIConnection("");
-        api.setRequestInterceptor(new RequestInterceptor() {
-            @Override
-            public BoxAPIResponse onRequest(BoxAPIRequest request) {
-                Assert.assertEquals("https://api.box.com/2.0/files/0/watermark",
-                        request.getUrl().toString());
-                return new BoxJSONResponse() {
-                    @Override
-                    public String getJSON() {
-                        return "{}";
-                    }
-                };
-            }
-        });
-
-        new BoxFile(api, "0").getWatermark();
-    }
-
-    /**
-     * Unit test for {@link BoxFile#getWatermark(String...)}
-     */
-    @Test
-    @Category(UnitTest.class)
-    public void testGetWatermarkParseAllFieldsCorrectly() throws ParseException {
-        final Date createdAt = BoxDateFormat.parse("2016-10-31T15:33:33-07:00");
-        final Date modifiedAt = BoxDateFormat.parse("2016-11-31T15:33:33-07:00");
-
-        final JsonObject fakeJSONResponse = JsonObject.readFrom("{\n"
-                + "  \"watermark\": {\n"
-                + "    \"created_at\": \"2016-10-31T15:33:33-07:00\",\n"
-                + "    \"modified_at\": \"2016-11-31T15:33:33-07:00\"\n"
-                + "  }\n"
-                + "}");
-
-        BoxAPIConnection api = new BoxAPIConnection("");
-        api.setRequestInterceptor(JSONRequestInterceptor.respondWith(fakeJSONResponse));
-
-        BoxWatermark watermark = new BoxFile(api, "0").getWatermark();
-        Assert.assertEquals(createdAt, watermark.getCreatedAt());
-        Assert.assertEquals(modifiedAt, watermark.getModifiedAt());
-    }
-
-    /**
-     * Unit test for {@link BoxFile#applyWatermark()}
-     */
-    @Test
-    @Category(UnitTest.class)
-    public void testApplyWatermarkSendsCorrectJson() {
-        final String imprint = "default";
-
-        BoxAPIConnection api = new BoxAPIConnection("");
-        api.setRequestInterceptor(new JSONRequestInterceptor() {
-            @Override
-            protected BoxAPIResponse onJSONRequest(BoxJSONRequest request, JsonObject json) {
-                Assert.assertEquals("https://api.box.com/2.0/files/0/watermark",
-                        request.getUrl().toString());
-                Assert.assertEquals(imprint, json.get("watermark").asObject().get("imprint").asString());
-                return new BoxJSONResponse() {
-                    @Override
-                    public String getJSON() {
-                        return "{}";
-                    }
-                };
-            }
-        });
-
-        new BoxFile(api, "0").applyWatermark();
-    }
-
-    /**
-     * Unit test for {@link BoxFile#applyWatermark()}
-     */
-    @Test
-    @Category(UnitTest.class)
-    public void testApplyWatermarkParseAllFieldsCorrectly() throws ParseException {
-        final Date createdAt = BoxDateFormat.parse("2016-10-31T15:33:33-07:00");
-        final Date modifiedAt = BoxDateFormat.parse("2016-11-31T15:33:33-07:00");
-
-        final JsonObject fakeJSONResponse = JsonObject.readFrom("{\n"
-                + "  \"watermark\": {\n"
-                + "    \"created_at\": \"2016-10-31T15:33:33-07:00\",\n"
-                + "    \"modified_at\": \"2016-11-31T15:33:33-07:00\"\n"
-                + "  }\n"
-                + "}");
-
-        BoxAPIConnection api = new BoxAPIConnection("");
-        api.setRequestInterceptor(JSONRequestInterceptor.respondWith(fakeJSONResponse));
-
-        BoxWatermark watermark = new BoxFile(api, "0").applyWatermark();
-        Assert.assertEquals(createdAt, watermark.getCreatedAt());
-        Assert.assertEquals(modifiedAt, watermark.getModifiedAt());
-    }
-
-    /**
-     * Unit test for {@link BoxFile#removeWatermark()}
-     */
-    @Test
-    @Category(UnitTest.class)
-    public void testRemoveWatermarkSendsCorrectRequest() {
-        BoxAPIConnection api = new BoxAPIConnection("");
-        api.setRequestInterceptor(new RequestInterceptor() {
-            @Override
-            public BoxAPIResponse onRequest(BoxAPIRequest request) {
-                Assert.assertEquals("https://api.box.com/2.0/files/0/watermark",
-                        request.getUrl().toString());
-                return new BoxJSONResponse() {
-                    @Override
-                    public String getJSON() {
-                        return "{}";
-                    }
-                };
-            }
-        });
-
-        new BoxFile(api, "0").removeWatermark();
-    }
-
-    /**
-     * Unit test for {@link BoxFile#getAllMetadata(String...)}.
-     */
-    @Test
-    @Category(UnitTest.class)
-    public void testGetAllMetadataSendsCorrectRequest() {
-        final BoxAPIConnection api = new BoxAPIConnection("");
-        api.setRequestInterceptor(new RequestInterceptor() {
-            @Override
-            public BoxAPIResponse onRequest(BoxAPIRequest request) {
-                Assert.assertEquals(
-                        "https://api.box.com/2.0/files/5010739061/metadata?fields=name%2Cdescription&limit=100",
-                        request.getUrl().toString());
-                return new BoxJSONResponse() {
-                    @Override
-                    public String getJSON() {
-                        return "{\"entries\": []}";
-                    }
-                };
-            }
-        });
-
-        BoxFile file = new BoxFile(api, "5010739061");
-        Iterator<Metadata> iterator = file.getAllMetadata("name", "description").iterator();
-        iterator.hasNext();
-    }
-
-    /**
-     * Unit test for {@link BoxFile#getAllMetadata(String...)}.
-     */
-    @Test
-    @Category(UnitTest.class)
-    public void testGetAllMetadateParseAllFieldsCorrectly() {
-        final String firstEntrycurrentDocumentStage = "Init";
-        final String firstEntryType = "documentFlow-452b4c9d-c3ad-4ac7-b1ad-9d5192f2fc5f";
-        final String firstEntryParent = "file_5010739061";
-        final String firstEntryID = "50ba0dba-0f89-4395-b867-3e057c1f6ed9";
-        final int firstEntryVersion = 4;
-        final int firstEntryTypeVersion = 2;
-        final String firstEntryNeedApprovalFrom = "Smith";
-        final String firstEntryTemplate = "documentFlow";
-        final String firstEntryScope = "enterprise_12345";
-        final String secondEntryType = "productInfo-9d7b6993-b09e-4e52-b197-e42f0ea995b9";
-        final String secondEntryParent = "file_5010739061";
-        final String secondEntryID = "15d1014a-06c2-47ad-9916-014eab456194";
-        final int secondEntryVersion = 2;
-        final int secondEntryTypeVersion = 1;
-        final int secondEntrySkuNumber = 45334223;
-        final String secondEntryDescription = "Watch";
-        final String secondEntryTemplate = "productInfo";
-        final String secondEntryScope = "enterprise_12345";
-
-        final JsonObject fakeJSONResponse = JsonObject.readFrom("{\n"
-                + "    \"entries\": [\n"
-                + "        {\n"
-                + "            \"currentDocumentStage\": \"Init\",\n"
-                + "            \"$type\": \"documentFlow-452b4c9d-c3ad-4ac7-b1ad-9d5192f2fc5f\",\n"
-                + "            \"$parent\": \"file_5010739061\",\n"
-                + "            \"$id\": \"50ba0dba-0f89-4395-b867-3e057c1f6ed9\",\n"
-                + "            \"$version\": 4,\n"
-                + "            \"$typeVersion\": 2,\n"
-                + "            \"needsApprovalFrom\": \"Smith\",\n"
-                + "            \"$template\": \"documentFlow\",\n"
-                + "            \"$scope\": \"enterprise_12345\"\n"
-                + "        },\n"
-                + "        {\n"
-                + "            \"$type\": \"productInfo-9d7b6993-b09e-4e52-b197-e42f0ea995b9\",\n"
-                + "            \"$parent\": \"file_5010739061\",\n"
-                + "            \"$id\": \"15d1014a-06c2-47ad-9916-014eab456194\",\n"
-                + "            \"$version\": 2,\n"
-                + "            \"$typeVersion\": 1,\n"
-                + "            \"skuNumber\": 45334223,\n"
-                + "            \"description\": \"Watch\",\n"
-                + "            \"$template\": \"productInfo\",\n"
-                + "            \"$scope\": \"enterprise_12345\"\n"
-                + "        }\n"
-                + "\n"
-                + "    ],\n"
-                + "    \"limit\": 100\n"
-                + "}");
-
-        BoxAPIConnection api = new BoxAPIConnection("");
-        api.setRequestInterceptor(JSONRequestInterceptor.respondWith(fakeJSONResponse));
-
-        BoxFile file = new BoxFile(api, "0");
-        Iterator<Metadata> iterator = file.getAllMetadata().iterator();
-        Metadata entry = iterator.next();
-        Assert.assertEquals(firstEntrycurrentDocumentStage, entry.getString("/currentDocumentStage"));
-        Assert.assertEquals(firstEntryType, entry.getTypeName());
-        Assert.assertEquals(firstEntryParent, entry.getParentID());
-        Assert.assertEquals(firstEntryID, entry.getID());
-        Assert.assertEquals(firstEntryVersion, (int) entry.getFloat("/$version"));
-        Assert.assertEquals(firstEntryTypeVersion, (int) entry.getFloat("/$typeVersion"));
-        Assert.assertEquals(firstEntryNeedApprovalFrom, entry.getString("/needsApprovalFrom"));
-        Assert.assertEquals(firstEntryTemplate, entry.getTemplateName());
-        Assert.assertEquals(firstEntryScope, entry.getScope());
-        entry = iterator.next();
-        Assert.assertEquals(secondEntryType, entry.getTypeName());
-        Assert.assertEquals(secondEntryParent, entry.getParentID());
-        Assert.assertEquals(secondEntryID, entry.getID());
-        Assert.assertEquals(secondEntryVersion, (int) entry.getFloat("/$version"));
-        Assert.assertEquals(secondEntryTypeVersion, (int) entry.getFloat("/$typeVersion"));
-        Assert.assertEquals(secondEntrySkuNumber, (int) entry.getFloat("/skuNumber"));
-        Assert.assertEquals(secondEntrySkuNumber, entry.getValue("/skuNumber").asInt());
-        Assert.assertEquals(secondEntryDescription, entry.getString("/description"));
-        Assert.assertEquals(secondEntryTemplate, entry.getTemplateName());
-        Assert.assertEquals(secondEntryScope, entry.getScope());
-    }
-
-    @Test
-    @Category(UnitTest.class)
-    public void getRepresentationsUnitTest() throws MalformedURLException {
-        final JsonObject fakeResponse = JsonObject.readFrom("{"
-            + "\"etag\": \"1\","
-            + "\"id\": \"0\","
-            + "\"type\": \"file\","
-            + "\"representations\": {"
-            + "    \"entries\": ["
-            + "        {"
-            + "            \"content\": {"
-            + "                \"url_template\": \".../{+asset_path}\""
-            + "            },"
-            + "            \"info\": {"
-            + "                \"url\": \"http://dummy.com\""
-            + "            },"
-            + "            \"metadata\": {"
-            + "                \"pages\": 10"
-            + "            },"
-            + "            \"properties\": {"
-            + "                \"dimensions\": \"2048x2048\","
-            + "                \"paged\": \"true\","
-            + "                \"thumb\": \"false\""
-            + "            },"
-            + "            \"representation\": \"png\","
-            + "            \"status\": {"
-            + "                \"state\": \"success\""
-            + "            }"
-            + "        }"
-            + "    ]"
-            + "}"
-            + "}");
-        BoxAPIConnection api = new BoxAPIConnection("");
-        api.setRequestInterceptor(JSONRequestInterceptor.respondWith(fakeResponse));
-        BoxFile file = new BoxFile(api, "0");
-        List<Representation> representations = file.getInfo("representations").getRepresentations();
-        Assert.assertEquals("There should be only one representation", 1, representations.size());
-        Assert.assertEquals("content.url_template should exist with valid value",
-            ".../{+asset_path}", representations.get(0).getContent().getUrlTemplate());
-        Assert.assertEquals("info.url should exist with valid value",
-            new URL("http://dummy.com"), representations.get(0).getInfo().getUrl());
-        Assert.assertEquals("metadata.pages should have exact value",
-            10, representations.get(0).getMetadata().get("pages").asInt());
-        Assert.assertEquals("properties.dimensions should exist with valid value",
-            "2048x2048", representations.get(0).getProperties().get("dimensions").asString());
-        Assert.assertEquals("properties.paged should exist with valid value",
-            "true", representations.get(0).getProperties().get("paged").asString());
-        Assert.assertEquals("properties.thumb should exist with valid value",
-            "false", representations.get(0).getProperties().get("thumb").asString());
-        Assert.assertEquals("representation should exist with valid value",
-            "png", representations.get(0).getRepresentation());
-        Assert.assertEquals("status.state should exist with valid value",
-            "success", representations.get(0).getStatus().getState());
-    }
-
-    @Test
-    @Category(UnitTest.class)
-    public void getRepresentationsShouldThrowExceptionWhenHintsIsInvalid() throws MalformedURLException {
-        BoxAPIConnection api = new BoxAPIConnection("");
-        BoxFile file = new BoxFile(api, "0");
-        try {
-            List<Representation> representations = file.getInfoWithRepresentations("png",
-                "representations").getRepresentations();
-        } catch (Exception e) {
-            Assert.assertTrue("BoxAPIException should be thrown", e instanceof BoxAPIException);
-        }
-    }
->>>>>>> 9275b1e6
 
     @Test
     @Category(IntegrationTest.class)
