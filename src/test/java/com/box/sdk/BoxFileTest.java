package com.box.sdk;

import java.io.*;
import java.net.MalformedURLException;
import java.net.URL;
import java.net.URLDecoder;
import java.security.DigestInputStream;
import java.security.MessageDigest;
import java.text.SimpleDateFormat;
import java.util.ArrayList;
import java.util.Calendar;
import java.util.Collection;
import java.util.Date;
import java.util.HashMap;
import java.util.List;
import java.util.Map;
import java.util.Random;

import static org.hamcrest.Matchers.equalTo;
import static org.hamcrest.Matchers.hasItem;
import static org.hamcrest.Matchers.hasSize;
import static org.hamcrest.Matchers.instanceOf;
import static org.hamcrest.Matchers.is;
import static org.hamcrest.Matchers.isEmptyOrNullString;
import static org.hamcrest.Matchers.not;
import static org.hamcrest.Matchers.notNullValue;
import static org.hamcrest.Matchers.nullValue;
import static org.junit.Assert.*;
import static org.mockito.Matchers.anyLong;
import static org.mockito.Matchers.longThat;
import static org.mockito.Mockito.atLeastOnce;
import static org.mockito.Mockito.mock;
import static org.mockito.Mockito.verify;

import static com.github.tomakehurst.wiremock.client.WireMock.*;

import com.eclipsesource.json.JsonArray;
import com.github.tomakehurst.wiremock.client.WireMock;
import com.github.tomakehurst.wiremock.junit.WireMockClassRule;
import org.hamcrest.Matchers;
import org.junit.Assert;
import org.junit.ClassRule;

import org.junit.Test;
import org.junit.experimental.categories.Category;

import com.eclipsesource.json.JsonObject;


/**
 * {@link BoxFile} related unit tests.
 */
public class BoxFileTest {

    @ClassRule
    public static final WireMockClassRule WIRE_MOCK_CLASS_RULE = new WireMockClassRule(53621);
    static final String LARGE_FILE_NAME = "oversize_pdf_test_0.pdf";

    private BoxAPIConnection api = TestConfig.getAPIConnection();

    @Test
    @Category(IntegrationTest.class)
    public void getInfoWithRepresentationsIntegrationTestWithSimpleHint() throws MalformedURLException {
        BoxAPIConnection api = new BoxAPIConnection(TestConfig.getAccessToken());
        BoxFile file = new BoxFile(api, "135907614435");
        List<Representation> representations = file.getInfoWithRepresentations("[png]").getRepresentations();
        Assert.assertTrue("There should be at least one representation", representations.size() > 0);
    }

    @Test
    @Category(IntegrationTest.class)
    public void getInfoWithRepresentationsIntegrationTestWithComplexHint() throws MalformedURLException {
        BoxAPIConnection api = new BoxAPIConnection(TestConfig.getAccessToken());
        BoxFile file = new BoxFile(api, "135907614435");
        List<Representation> representations = file.getInfoWithRepresentations(
                "[jpg,png?dimensions=1024x1024][pdf]").getRepresentations();
        Assert.assertTrue("There should be at least one representation", representations.size() > 0);
    }

    @Test
    @Category(IntegrationTest.class)
    public void uploadAndDownloadFileSucceeds() throws IOException {
        BoxAPIConnection api = new BoxAPIConnection(TestConfig.getAccessToken());
        BoxFolder rootFolder = BoxFolder.getRootFolder(api);
        String fileName = "Tamme-Lauri_tamm_suvepäeval.jpg";
        URL fileURL = this.getClass().getResource("/sample-files/" + fileName);
        String filePath = URLDecoder.decode(fileURL.getFile(), "utf-8");
        long fileSize = new File(filePath).length();
        byte[] fileContent = readAllBytes(filePath);

        InputStream uploadStream = new FileInputStream(filePath);
        ProgressListener mockUploadListener = mock(ProgressListener.class);
        BoxFile.Info uploadedFileInfo = rootFolder.uploadFile(uploadStream,
                BoxFileTest.generateString(), fileSize, mockUploadListener);
        BoxFile uploadedFile = uploadedFileInfo.getResource();

        ByteArrayOutputStream downloadStream = new ByteArrayOutputStream();
        ProgressListener mockDownloadListener = mock(ProgressListener.class);
        uploadedFile.download(downloadStream, mockDownloadListener);
        byte[] downloadedFileContent = downloadStream.toByteArray();

        assertThat(downloadedFileContent, is(equalTo(fileContent)));
        assertThat(rootFolder, hasItem(Matchers.<BoxItem.Info>hasProperty("ID", equalTo(uploadedFile.getID()))));
        verify(mockUploadListener, atLeastOnce()).onProgressChanged(anyLong(), longThat(is(equalTo(fileSize))));
        verify(mockDownloadListener, atLeastOnce()).onProgressChanged(anyLong(), longThat(is(equalTo(fileSize))));

        uploadedFile.delete();
    }

    @Test
    @Category(IntegrationTest.class)
    public void downloadFileRangeSucceeds() throws IOException {
        BoxAPIConnection api = new BoxAPIConnection(TestConfig.getAccessToken());
        BoxFolder rootFolder = BoxFolder.getRootFolder(api);
        String fileName = "Tamme-Lauri_tamm_suvepäeval.jpg";
        URL fileURL = this.getClass().getResource("/sample-files/" + fileName);
        String filePath = URLDecoder.decode(fileURL.getFile(), "utf-8");
        long fileSize = new File(filePath).length();
        byte[] fileContent = readAllBytes(filePath);

        InputStream uploadStream = new FileInputStream(filePath);
        ProgressListener mockUploadListener = mock(ProgressListener.class);
        BoxFile.Info uploadedFileInfo = rootFolder.uploadFile(uploadStream, fileName, fileSize, mockUploadListener);
        BoxFile uploadedFile = uploadedFileInfo.getResource();
        long firstHalf = uploadedFileInfo.getSize() / 2;

        ByteArrayOutputStream downloadStream = new ByteArrayOutputStream();
        uploadedFile.downloadRange(downloadStream, 0, firstHalf);
        uploadedFile.downloadRange(downloadStream, firstHalf + 1);
        byte[] downloadedFileContent = downloadStream.toByteArray();

        assertThat(downloadedFileContent, is(equalTo(fileContent)));
        assertThat(rootFolder, hasItem(Matchers.<BoxItem.Info>hasProperty("ID", equalTo(uploadedFile.getID()))));
        verify(mockUploadListener, atLeastOnce()).onProgressChanged(anyLong(), longThat(is(equalTo(fileSize))));

        uploadedFile.delete();
    }

    @Test
    @Category(IntegrationTest.class)
    public void uploadAndDownloadMultipleVersionsSucceeds() throws UnsupportedEncodingException {
        BoxFile uploadedFile = null;
        String fileName = "[uploadAndDownloadMultipleVersionsSucceeds] Multi-version File.txt";
        String version1Content = "Version 1";
        String version1Sha = "db3cbc01da600701b9fe4a497fe328e71fa7022f";
        String version2Content = "Version 2";
        ProgressListener mockUploadListener = mock(ProgressListener.class);
        try {
            uploadedFile = BoxFileTest.createAndUpdateFileHelper(fileName, version1Content,
                    version2Content, mockUploadListener);
            Collection<BoxFileVersion> versions = uploadedFile.getVersions();
            BoxFileVersion previousVersion = versions.iterator().next();

            ByteArrayOutputStream downloadStream = new ByteArrayOutputStream();
            ProgressListener mockDownloadListener = mock(ProgressListener.class);
            previousVersion.download(downloadStream, mockDownloadListener);
            String downloadedContent = downloadStream.toString(StandardCharsets.UTF_8.name());

            assertThat(versions, hasSize(1));
            assertThat(previousVersion.getSha1(), is(equalTo(version1Sha)));
            assertThat(downloadedContent, equalTo(version1Content));
            verify(mockDownloadListener, atLeastOnce()).onProgressChanged(anyLong(), anyLong());
            long version1Size = version1Content.getBytes(StandardCharsets.UTF_8).length;
            verify(mockUploadListener, atLeastOnce()).onProgressChanged(anyLong(),
                    longThat(is(equalTo(version1Size))));

        } finally {
            if (uploadedFile != null) {
                uploadedFile.delete();
            }
        }
    }

    protected static BoxFile createAndUpdateFileHelper(String fileName, String version1Content,
                                                       String version2Content, ProgressListener mockUploadListener) {
        BoxAPIConnection api = new BoxAPIConnection(TestConfig.getAccessToken());
        BoxFolder rootFolder = BoxFolder.getRootFolder(api);

        byte[] version1Bytes = version1Content.getBytes(StandardCharsets.UTF_8);


        byte[] version2Bytes = version2Content.getBytes(StandardCharsets.UTF_8);
        long version2Size = version1Bytes.length;

        InputStream uploadStream = new ByteArrayInputStream(version1Bytes);
        BoxFile uploadedFile = rootFolder.uploadFile(uploadStream, fileName).getResource();

        uploadStream = new ByteArrayInputStream(version2Bytes);
        uploadedFile.uploadNewVersion(uploadStream, null, version2Size, mockUploadListener);
        return uploadedFile;
    }

    @Test
    @Category(IntegrationTest.class)
    public void getInfoWithOnlyTheNameField() {
        BoxAPIConnection api = new BoxAPIConnection(TestConfig.getAccessToken());
        BoxFolder rootFolder = BoxFolder.getRootFolder(api);
        String fileName = "[getInfoWithOnlyTheNameField] Test File.txt";
        String fileContent = "Test file";
        byte[] fileBytes = fileContent.getBytes(StandardCharsets.UTF_8);

        InputStream uploadStream = new ByteArrayInputStream(fileBytes);
        BoxFile uploadedFile = rootFolder.uploadFile(uploadStream, fileName).getResource();
        BoxFile.Info uploadedFileInfo = uploadedFile.getInfo("name");

        assertThat(uploadedFileInfo.getName(), is(equalTo(fileName)));
        assertThat(uploadedFileInfo.getDescription(), is(nullValue()));
        assertThat(uploadedFileInfo.getSize(), is(equalTo(0L)));

        uploadedFileInfo.getResource().delete();
    }

    @Test
    @Category(IntegrationTest.class)
    public void fileLockAndUnlockSucceeds() {
        BoxAPIConnection api = new BoxAPIConnection(TestConfig.getAccessToken());
        BoxFolder rootFolder = BoxFolder.getRootFolder(api);
        String fileName = "[getInfoWithOnlyTheLockField] Test File" + Calendar.getInstance().getTimeInMillis() + ".txt";
        String fileContent = "Test file";
        byte[] fileBytes = fileContent.getBytes(StandardCharsets.UTF_8);

        InputStream uploadStream = new ByteArrayInputStream(fileBytes);
        BoxFile uploadedFile = rootFolder.uploadFile(uploadStream, fileName).getResource();

        Calendar calendar = Calendar.getInstance();
        calendar.add(Calendar.DAY_OF_YEAR, 1);
        Date expiresAt = calendar.getTime();
        uploadedFile.lock(expiresAt, false);

        BoxFile.Info uploadedFileInfo = uploadedFile.getInfo("lock", "created_by");
        BoxLock fileLock = uploadedFileInfo.getLock();

        assertThat(fileLock, is(instanceOf(BoxLock.class)));
        assertThat(fileLock.getExpiresAt().toString(), is(equalTo(expiresAt.toString())));
        assertThat(fileLock.getIsDownloadPrevented(), is(equalTo(false)));
        assertThat(fileLock.getCreatedBy().getID(), is(equalTo(uploadedFileInfo.getCreatedBy().getID())));

        uploadedFile.unlock();

        BoxFile.Info updatedFileInfo = uploadedFile.getInfo("lock");
        assertThat(updatedFileInfo.getLock(), is(nullValue()));

        uploadedFile.lock(true);

        uploadedFileInfo = uploadedFile.getInfo("lock", "created_by");
        fileLock = uploadedFileInfo.getLock();

        assertThat(fileLock, is(instanceOf(BoxLock.class)));
        assertNull(fileLock.getExpiresAt());
        assertThat(fileLock.getIsDownloadPrevented(), is(equalTo(true)));
        assertThat(fileLock.getCreatedBy().getID(), is(equalTo(uploadedFileInfo.getCreatedBy().getID())));

        uploadedFile.unlock();

        uploadedFile.lock();

        uploadedFileInfo = uploadedFile.getInfo("lock", "created_by");
        fileLock = uploadedFileInfo.getLock();

        assertThat(fileLock, is(instanceOf(BoxLock.class)));
        assertNull(fileLock.getExpiresAt());
        assertThat(fileLock.getIsDownloadPrevented(), is(equalTo(false)));
        assertThat(fileLock.getCreatedBy().getID(), is(equalTo(uploadedFileInfo.getCreatedBy().getID())));

        uploadedFile.unlock();

        updatedFileInfo.getResource().delete();
    }

    @Test
    @Category(IntegrationTest.class)
    public void getInfoWithAllFields() {
        BoxAPIConnection api = new BoxAPIConnection(TestConfig.getAccessToken());
        BoxFolder rootFolder = BoxFolder.getRootFolder(api);
        String fileName = "[getInfoWithAllFields] Test File.txt";
        String fileContent = "Test file";
        byte[] fileBytes = fileContent.getBytes(StandardCharsets.UTF_8);

        InputStream uploadStream = new ByteArrayInputStream(fileBytes);
        BoxFile uploadedFile = rootFolder.uploadFile(uploadStream, fileName).getResource();
        BoxFile.Info uploadedFileInfo = uploadedFile.getInfo(BoxFile.ALL_FIELDS);

        assertThat(uploadedFileInfo.getName(), is(equalTo(fileName)));
        assertThat(uploadedFileInfo.getVersionNumber(), is(equalTo("1")));
        assertThat(uploadedFileInfo.getCommentCount(), is(equalTo(0L)));
        assertThat(uploadedFileInfo.getExtension(), is(equalTo("txt")));
        assertThat(uploadedFileInfo.getIsPackage(), is(false));
        assertThat(uploadedFileInfo.getItemStatus(), is(equalTo("active")));
        assertThat(uploadedFileInfo.getVersion(), not(nullValue()));
        assertThat(uploadedFileInfo.getVersion().getVersionID(), not(nullValue()));

        uploadedFileInfo.getResource().delete();
    }

    @Test
    @Category(IntegrationTest.class)
    public void updateFileWithSpecialCharsInNameSucceeds() {
        BoxAPIConnection api = new BoxAPIConnection(TestConfig.getAccessToken());
        BoxFolder rootFolder = BoxFolder.getRootFolder(api);
        String originalFileName = "[updateFileWithSpecialCharsInNameSucceeds] abc\";def.txt";
        String fileContent = "Test file";
        byte[] fileBytes = fileContent.getBytes(StandardCharsets.UTF_8);

        InputStream uploadStream = new ByteArrayInputStream(fileBytes);
        BoxFile.Info uploadedFileInfo = rootFolder.uploadFile(uploadStream, originalFileName);
        BoxFile uploadedFile = uploadedFileInfo.getResource();

        assertThat(uploadedFileInfo.getName(), is(equalTo(originalFileName)));

        uploadedFile.delete();
    }

    @Test
    @Category(IntegrationTest.class)
    public void updateFileInfoSucceeds() {
        BoxAPIConnection api = new BoxAPIConnection(TestConfig.getAccessToken());
        BoxFolder rootFolder = BoxFolder.getRootFolder(api);
        String originalFileName = "[updateFileInfoSucceeds] Original Name.txt";
        String newFileName = "[updateFileInfoSucceeds] New Name.txt";
        String fileContent = "Test file";
        byte[] fileBytes = fileContent.getBytes(StandardCharsets.UTF_8);

        InputStream uploadStream = new ByteArrayInputStream(fileBytes);
        BoxFile.Info uploadedFileInfo = rootFolder.uploadFile(uploadStream, originalFileName);
        BoxFile uploadedFile = uploadedFileInfo.getResource();

        BoxFile.Info newInfo = uploadedFile.new Info();
        newInfo.setName(newFileName);
        uploadedFile.updateInfo(newInfo);

        assertThat(newInfo.getName(), is(equalTo(newFileName)));

        uploadedFile.delete();
    }

    @Test
    @Category(UnitTest.class)
    public void getAndSetTags() {

        JsonObject fakeResponse = new JsonObject();
        fakeResponse.add("type", "file");
        fakeResponse.add("id", "1234");
        JsonArray tagsJSON = new JsonArray();
        tagsJSON.add("foo");
        tagsJSON.add("bar");
        fakeResponse.add("tags", tagsJSON);

        BoxAPIConnection api = new BoxAPIConnection("");
        api.setRequestInterceptor(JSONRequestInterceptor.respondWith(fakeResponse));

        BoxFile file = new BoxFile(api, "1234");
        BoxFile.Info info = file.getInfo();
        List<String> tags = info.getTags();
        Assert.assertEquals("foo", tags.get(0));
        Assert.assertEquals("bar", tags.get(1));

        tags.add("baz");
        info.setTags(tags);

        api.setRequestInterceptor(new JSONRequestInterceptor() {
            @Override
            protected BoxAPIResponse onJSONRequest(BoxJSONRequest request, JsonObject json) {
                Assert.assertEquals("foo", json.get("tags").asArray().get(0).asString());
                Assert.assertEquals("bar", json.get("tags").asArray().get(1).asString());
                Assert.assertEquals("baz", json.get("tags").asArray().get(2).asString());
                return new BoxJSONResponse() {
                    @Override
                    public String getJSON() {
                        return "{}";
                    }
                };
            }
        });

        file.updateInfo(info);
    }

    @Test
    @Category(IntegrationTest.class)
    public void deleteVersionSucceeds() {
        BoxAPIConnection api = new BoxAPIConnection(TestConfig.getAccessToken());
        BoxFolder rootFolder = BoxFolder.getRootFolder(api);
        String fileName = "[deleteVersionSucceeds] Multi-version File.txt";
        byte[] version1Bytes = "Version 1".getBytes(StandardCharsets.UTF_8);
        byte[] version2Bytes = "Version 2".getBytes(StandardCharsets.UTF_8);

        InputStream uploadStream = new ByteArrayInputStream(version1Bytes);
        BoxFile uploadedFile = rootFolder.uploadFile(uploadStream, fileName).getResource();
        uploadStream = new ByteArrayInputStream(version2Bytes);
        uploadedFile.uploadNewVersion(uploadStream);

        Collection<BoxFileVersion> versions = uploadedFile.getVersions();
        BoxFileVersion previousVersion = versions.iterator().next();
        previousVersion.delete();

        uploadedFile.delete();
    }

    @Test
    @Category(IntegrationTest.class)
    public void shouldReturnTrashedAtForADeleteVersion() {
        BoxAPIConnection api = new BoxAPIConnection(TestConfig.getAccessToken());
        BoxFolder rootFolder = BoxFolder.getRootFolder(api);
        String fileName = "[deleteVersionSucceeds] Multi-version File.txt";
        byte[] version1Bytes = "Version 1".getBytes(StandardCharsets.UTF_8);
        byte[] version2Bytes = "Version 2".getBytes(StandardCharsets.UTF_8);

        InputStream uploadStream = new ByteArrayInputStream(version1Bytes);
        BoxFile uploadedFile = rootFolder.uploadFile(uploadStream, fileName).getResource();
        uploadStream = new ByteArrayInputStream(version2Bytes);
        uploadedFile.uploadNewVersion(uploadStream);

        Collection<BoxFileVersion> versions = uploadedFile.getVersions();
        BoxFileVersion previousVersion = versions.iterator().next();

        assertThat(previousVersion.getTrashedAt(), is(nullValue()));

        previousVersion.delete();
        versions = uploadedFile.getVersions();
        previousVersion = versions.iterator().next();

        assertThat(previousVersion.getTrashedAt(), is(notNullValue()));

        uploadedFile.delete();
    }

    @Test
    @Category(IntegrationTest.class)
    public void promoteVersionsSucceeds() throws UnsupportedEncodingException {
        BoxAPIConnection api = new BoxAPIConnection(TestConfig.getAccessToken());
        BoxFolder rootFolder = BoxFolder.getRootFolder(api);
        String fileName = "[promoteVersionsSucceeds] Multi-version File " + Calendar.getInstance().getTimeInMillis()
                + ".txt";
        String version1Content = "Version 1";
        byte[] version1Bytes = version1Content.getBytes(StandardCharsets.UTF_8);
        byte[] version2Bytes = "Version 2".getBytes(StandardCharsets.UTF_8);

        InputStream uploadStream = new ByteArrayInputStream(version1Bytes);
        BoxFile uploadedFile = rootFolder.uploadFile(uploadStream, fileName).getResource();
        uploadStream = new ByteArrayInputStream(version2Bytes);
        uploadedFile.uploadNewVersion(uploadStream);

        Collection<BoxFileVersion> versions = uploadedFile.getVersions();
        BoxFileVersion previousVersion = versions.iterator().next();
        previousVersion.promote();

        ByteArrayOutputStream downloadStream = new ByteArrayOutputStream();
        uploadedFile.download(downloadStream);
        String downloadedContent = downloadStream.toString(StandardCharsets.UTF_8.name());
        assertThat(downloadedContent, equalTo(version1Content));

        uploadedFile.delete();
    }

    @Test
    @Category(IntegrationTest.class)
    public void copyFileSucceeds() throws UnsupportedEncodingException {
        BoxAPIConnection api = new BoxAPIConnection(TestConfig.getAccessToken());
        BoxFolder rootFolder = BoxFolder.getRootFolder(api);
        String originalFileName = "[copyFileSucceeds] Original File.txt";
        String newFileName = "[copyFileSucceeds] New File.txt";
        String fileContent = "Test file";
        byte[] fileBytes = fileContent.getBytes(StandardCharsets.UTF_8);

        InputStream uploadStream = new ByteArrayInputStream(fileBytes);
        BoxFile uploadedFile = rootFolder.uploadFile(uploadStream, originalFileName).getResource();

        BoxFile.Info copiedFileInfo = uploadedFile.copy(rootFolder, newFileName);
        BoxFile copiedFile = copiedFileInfo.getResource();

        ByteArrayOutputStream downloadStream = new ByteArrayOutputStream();
        copiedFile.download(downloadStream);
        String downloadedContent = downloadStream.toString(StandardCharsets.UTF_8.name());
        assertThat(downloadedContent, equalTo(fileContent));

        uploadedFile.delete();
        copiedFile.delete();
    }

    @Test
    @Category(IntegrationTest.class)
    public void moveFileSucceeds() throws UnsupportedEncodingException {
        BoxAPIConnection api = new BoxAPIConnection(TestConfig.getAccessToken());
        BoxFolder rootFolder = BoxFolder.getRootFolder(api);
        String fileName = "[moveFileSucceeds] Test File.txt";
        String fileContent = "Test file";
        byte[] fileBytes = fileContent.getBytes(StandardCharsets.UTF_8);
        String folderName = "[moveFileSucceeds] Destination Folder";

        InputStream uploadStream = new ByteArrayInputStream(fileBytes);
        BoxFile uploadedFile = rootFolder.uploadFile(uploadStream, fileName).getResource();

        BoxFolder destinationFolder = rootFolder.createFolder(folderName).getResource();
        uploadedFile.move(destinationFolder);

        assertThat(destinationFolder, hasItem(Matchers.<BoxItem.Info>hasProperty("ID", equalTo(uploadedFile.getID()))));

        uploadedFile.delete();
        destinationFolder.delete(false);
    }

    @Test
    @Category(IntegrationTest.class)
    public void createAndUpdateSharedLinkSucceeds() {
        BoxAPIConnection api = new BoxAPIConnection(TestConfig.getAccessToken());
        BoxFolder rootFolder = BoxFolder.getRootFolder(api);
        String fileName = "[createAndUpdateSharedLinkSucceeds] Test File.txt";
        byte[] fileBytes = "Non-empty string".getBytes(StandardCharsets.UTF_8);

        InputStream uploadStream = new ByteArrayInputStream(fileBytes);
        BoxFile uploadedFile = rootFolder.uploadFile(uploadStream, fileName).getResource();
        BoxSharedLink.Permissions permissions = new BoxSharedLink.Permissions();
        permissions.setCanDownload(true);
        permissions.setCanPreview(true);
        BoxSharedLink sharedLink = uploadedFile.createSharedLink(BoxSharedLink.Access.OPEN, null, permissions);

        assertThat(sharedLink.getURL(), not(isEmptyOrNullString()));

        sharedLink.getPermissions().setCanDownload(false);
        BoxFile.Info info = uploadedFile.new Info();
        info.setSharedLink(sharedLink);
        uploadedFile.updateInfo(info);

        assertThat(info.getSharedLink().getPermissions().getCanDownload(), is(false));

        uploadedFile.delete();
    }

    @Test
    @Category(IntegrationTest.class)
    public void addCommentSucceeds() {
        BoxAPIConnection api = new BoxAPIConnection(TestConfig.getAccessToken());
        BoxFolder rootFolder = BoxFolder.getRootFolder(api);
        String fileName = "[addCommentSucceeds] Test File " + Calendar.getInstance().getTimeInMillis() + ".txt";
        byte[] fileBytes = "Non-empty string".getBytes(StandardCharsets.UTF_8);
        String commentMessage = "Non-empty message";

        InputStream uploadStream = new ByteArrayInputStream(fileBytes);
        BoxFile uploadedFile = rootFolder.uploadFile(uploadStream, fileName).getResource();
        BoxComment.Info addedCommentInfo = uploadedFile.addComment(commentMessage);

        assertThat(addedCommentInfo.getMessage(), is(equalTo(commentMessage)));

        uploadedFile.delete();
    }

    @Test
    @Category(IntegrationTest.class)
    public void addCommentWithMentionSucceeds() {
        BoxAPIConnection api = new BoxAPIConnection(TestConfig.getAccessToken());
        BoxFolder rootFolder = BoxFolder.getRootFolder(api);
        String fileName = "[addCommentSucceeds] Test File " + Calendar.getInstance().getTimeInMillis() + ".txt";
        byte[] fileBytes = "Non-empty string".getBytes(StandardCharsets.UTF_8);
        String commentMessage = String.format("Message mentioning @[%s:%s]", TestConfig.getCollaboratorID(),
                TestConfig.getCollaborator());
        String expectedCommentMessage = "Message mentioning " + TestConfig.getCollaborator();

        InputStream uploadStream = new ByteArrayInputStream(fileBytes);
        BoxFile uploadedFile = rootFolder.uploadFile(uploadStream, fileName).getResource();
        BoxComment.Info addedCommentInfo = uploadedFile.addComment(commentMessage);

        assertThat(addedCommentInfo.getMessage(), is(equalTo(expectedCommentMessage)));
        assertThat(uploadedFile.getComments(), hasItem(Matchers.<BoxComment.Info>hasProperty("ID",
                equalTo(addedCommentInfo.getID()))));

        uploadedFile.delete();
    }

    @Test
    @Category(IntegrationTest.class)
    public void createMetadataAndGetMetadataOnInfoSucceeds() {
        BoxAPIConnection api = new BoxAPIConnection(TestConfig.getAccessToken());
        BoxFolder rootFolder = BoxFolder.getRootFolder(api);
        String fileName = "[createMetadataSucceeds] Test File.txt";
        byte[] fileBytes = "Non-empty string".getBytes(StandardCharsets.UTF_8);

        InputStream uploadStream = new ByteArrayInputStream(fileBytes);
        BoxFile uploadedFile = rootFolder.uploadFile(uploadStream, fileName).getResource();
        try {
            uploadedFile.createMetadata(new Metadata().add("/foo", "bar"));

            Metadata check1 = uploadedFile.getMetadata();
            Assert.assertNotNull(check1);
            Assert.assertEquals("bar", check1.getString("/foo"));

            Metadata actualMD = uploadedFile.getInfo("metadata.global.properties").getMetadata("properties", "global");
            assertNotNull("Metadata should not be null for this file", actualMD);
        } catch (BoxAPIException e) {
            fail("Metadata should have been present on this folder");
        } finally {
            uploadedFile.delete();
        }
    }

    @Test
    @Category(IntegrationTest.class)
    public void updateMetadataSucceeds() {
        BoxAPIConnection api = new BoxAPIConnection(TestConfig.getAccessToken());
        BoxFolder rootFolder = BoxFolder.getRootFolder(api);
        String fileName = "[updateMetadataSucceeds] Test File.txt";
        byte[] fileBytes = "Non-empty string".getBytes(StandardCharsets.UTF_8);

        InputStream uploadStream = new ByteArrayInputStream(fileBytes);
        BoxFile uploadedFile = rootFolder.uploadFile(uploadStream, fileName).getResource();
        uploadedFile.createMetadata(new Metadata().add("/foo", "bar"));

        Metadata check1 = uploadedFile.getMetadata();
        Assert.assertNotNull(check1);
        Assert.assertEquals("bar", check1.getString("/foo"));

        uploadedFile.updateMetadata(check1.replace("/foo", "baz"));

        Metadata check2 = uploadedFile.getMetadata();
        Assert.assertNotNull(check2);
        Assert.assertEquals("baz", check2.getString("/foo"));

        uploadedFile.delete();
    }

    @Test
    @Category(IntegrationTest.class)
    public void addTaskSucceeds() {
        BoxAPIConnection api = new BoxAPIConnection(TestConfig.getAccessToken());
        BoxFolder rootFolder = BoxFolder.getRootFolder(api);
        String fileName = "[addTaskSucceeds] Test File " + Calendar.getInstance().getTimeInMillis() + ".txt";
        byte[] fileBytes = "Non-empty string".getBytes(StandardCharsets.UTF_8);
        String taskMessage = "Non-empty message";
        SimpleDateFormat dateFormat = new SimpleDateFormat("yyyy-MM-dd'T'HH:mm:ssXXX");
        Date dueAt = new Date(new Date().getTime() + (1000 * 24 * 60 * 60));

        InputStream uploadStream = new ByteArrayInputStream(fileBytes);
        BoxFile uploadedFile = rootFolder.uploadFile(uploadStream, fileName).getResource();
        BoxTask.Info addedTaskInfo = uploadedFile.addTask(BoxTask.Action.REVIEW, taskMessage, dueAt);

        assertThat(addedTaskInfo.getMessage(), is(equalTo(taskMessage)));
        assertThat(dateFormat.format(addedTaskInfo.getDueAt()), is(equalTo(dateFormat.format(dueAt))));
        assertThat(uploadedFile.getTasks(), hasItem(Matchers.<BoxTask.Info>hasProperty("ID",
                equalTo(addedTaskInfo.getID()))));

        uploadedFile.delete();
    }

    @Test
    @Category(IntegrationTest.class)
    public void getPreviewLink() {
        BoxAPIConnection api = new BoxAPIConnection(TestConfig.getAccessToken());
        BoxFolder rootFolder = BoxFolder.getRootFolder(api);
        String fileName = "[getPreviewLink] Test File.txt";
        String fileContent = "Test file";
        byte[] fileBytes = fileContent.getBytes(StandardCharsets.UTF_8);
        InputStream uploadStream = new ByteArrayInputStream(fileBytes);
        BoxFile uploadedFile = rootFolder.uploadFile(uploadStream, fileName).getResource();

        URL uploadedFilePreviewLink = uploadedFile.getPreviewLink();

        assertThat(uploadedFilePreviewLink, is(notNullValue()));
        assertThat(uploadedFilePreviewLink.toString(), not(isEmptyOrNullString()));

        uploadedFile.delete();
    }

    @Test
    @Category(IntegrationTest.class)
    public void getDownloadURL() {
        BoxAPIConnection api = new BoxAPIConnection(TestConfig.getAccessToken());
        BoxFolder rootFolder = BoxFolder.getRootFolder(api);
        String fileName = "[getPreviewLink] Test File.txt";
        String fileContent = "Test file";
        byte[] fileBytes = fileContent.getBytes(StandardCharsets.UTF_8);
        InputStream uploadStream = new ByteArrayInputStream(fileBytes);
        BoxFile uploadedFile = rootFolder.uploadFile(uploadStream, fileName).getResource();

        URL uploadedFileDownloadURL = uploadedFile.getDownloadURL();

        assertThat(uploadedFileDownloadURL, is(notNullValue()));
        assertThat(uploadedFileDownloadURL.toString(), not(isEmptyOrNullString()));

        uploadedFile.delete();
    }

    @Test
    @Category(IntegrationTest.class)
    public void getThumbnail() {
        BoxAPIConnection api = new BoxAPIConnection(TestConfig.getAccessToken());
        BoxFolder rootFolder = BoxFolder.getRootFolder(api);
        String fileName = "[getPreviewLink] Test File.txt";
        String fileContent = "Test file";
        byte[] fileBytes = fileContent.getBytes(StandardCharsets.UTF_8);
        InputStream uploadStream = new ByteArrayInputStream(fileBytes);
        BoxFile uploadedFile = rootFolder.uploadFile(uploadStream, fileName).getResource();

        byte[] thumbnail = uploadedFile.getThumbnail(BoxFile.ThumbnailFileType.PNG, 256, 256, 256, 256);

        assertThat(thumbnail, is(notNullValue()));
        assertNotEquals(thumbnail.length, 0);

        uploadedFile.delete();
    }

    @Test
    @Category(IntegrationTest.class)
    public void setCollectionsSucceeds() {
        BoxAPIConnection api = new BoxAPIConnection(TestConfig.getAccessToken());
        BoxFolder rootFolder = BoxFolder.getRootFolder(api);
        String fileName = "[setCollectionsSucceeds] Test File " + Calendar.getInstance().getTimeInMillis() + ".txt";
        String fileContent = "Test file";
        byte[] fileBytes = fileContent.getBytes(StandardCharsets.UTF_8);

        InputStream uploadStream = new ByteArrayInputStream(fileBytes);
        BoxFile uploadedFile = rootFolder.uploadFile(uploadStream, fileName).getResource();

        Iterable<BoxCollection.Info> collections = BoxCollection.getAllCollections(api);
        BoxCollection.Info favoritesInfo = collections.iterator().next();
        BoxFile.Info updatedInfo = uploadedFile.setCollections(favoritesInfo.getResource());

        assertThat(updatedInfo.getCollections(), hasItem(Matchers.<BoxCollection.Info>hasProperty("ID",
                equalTo(favoritesInfo.getID()))));
        uploadedFile.delete();
    }

    @Test
    @Category(IntegrationTest.class)
    public void setCollectionsWithInfoSucceeds() {
        BoxAPIConnection api = new BoxAPIConnection(TestConfig.getAccessToken());
        BoxFolder rootFolder = BoxFolder.getRootFolder(api);
        String fileName = "[setCollectionsWithInfoSucceeds] Test File.txt";
        String fileContent = "Test file";
        byte[] fileBytes = fileContent.getBytes(StandardCharsets.UTF_8);

        InputStream uploadStream = new ByteArrayInputStream(fileBytes);
        BoxFile uploadedFile = rootFolder.uploadFile(uploadStream, fileName).getResource();

        Iterable<BoxCollection.Info> collections = BoxCollection.getAllCollections(api);
        BoxCollection.Info favoritesInfo = collections.iterator().next();
        ArrayList<BoxCollection> newCollections = new ArrayList<BoxCollection>();
        newCollections.add(favoritesInfo.getResource());
        BoxFile.Info fileInfo = uploadedFile.new Info();
        fileInfo.setCollections(newCollections);
        uploadedFile.updateInfo(fileInfo);
        BoxFile.Info updatedInfo = uploadedFile.getInfo("collections");

        assertThat(fileInfo.getCollections(), hasItem(Matchers.<BoxCollection.Info>hasProperty("ID",
                equalTo(favoritesInfo.getID()))));
        assertThat(updatedInfo.getCollections(), hasItem(Matchers.<BoxCollection.Info>hasProperty("ID",
                equalTo(favoritesInfo.getID()))));
        uploadedFile.delete();
    }

    @Test
    @Category(UnitTest.class)
    public void collaborateWithOptionalParamsSendsCorrectRequest() {

        final String fileID = "983745";
        final String collaboratorLogin = "boxer@example.com";
        final BoxCollaboration.Role collaboratorRole = BoxCollaboration.Role.VIEWER;

        BoxAPIConnection api = new BoxAPIConnection("");
        api.setRequestInterceptor(new JSONRequestInterceptor() {
            @Override
            public BoxJSONResponse onJSONRequest(BoxJSONRequest request, JsonObject body) {
                Assert.assertEquals(
                        "https://api.box.com/2.0/collaborations?notify=true",
                        request.getUrl().toString());
                Assert.assertEquals("POST", request.getMethod());

                Assert.assertEquals(fileID, body.get("item").asObject().get("id").asString());
                Assert.assertEquals("file", body.get("item").asObject().get("type").asString());
                Assert.assertEquals(collaboratorLogin, body.get("accessible_by").asObject().get("login").asString());
                Assert.assertEquals("user", body.get("accessible_by").asObject().get("type").asString());
                Assert.assertEquals(collaboratorRole.toJSONString(), body.get("role").asString());

                return new BoxJSONResponse() {
                    @Override
                    public String getJSON() {
                        return "{\"type\":\"collaboration\",\"id\":\"98763245\"}";
                    }
                };
            }
        });

        BoxFile file = new BoxFile(api, fileID);
        BoxCollaboration.Info collabInfo = file.collaborate(collaboratorLogin, collaboratorRole, true, true);
    }

    @Test
    @Category(IntegrationTest.class)
    public void uploadSessionCommitFlowSuccess() throws Exception {
        BoxAPIConnection api = new BoxAPIConnection(TestConfig.getAccessToken());
        BoxFolder rootFolder = BoxFolder.getRootFolder(api);

        BoxFile uploadedFile = null;
        try {
            URL fileURL = this.getClass().getResource("/sample-files/" + BoxFileTest.LARGE_FILE_NAME);
            String filePath = URLDecoder.decode(fileURL.getFile(), "utf-8");
            File file = new File(filePath);
            long fileSize = file.length();

            //Create the session
            BoxFileUploadSession.Info session =
                    this.createFileUploadSession(rootFolder, BoxFileTest.generateString(), fileSize);

            //Create the parts
            MessageDigest fileDigest = this.uploadParts(uploadedFile, session, fileSize);

            //List the session parts
            List<BoxFileUploadSessionPart> parts = this.listUploadSessionParts(session.getResource());

            byte[] digestBytes = fileDigest.digest();
            String digest = Base64.encode(digestBytes);

            //Verify the delete session
            uploadedFile = this.commitSession(session.getResource(), digest, parts);
        } finally {
            if (uploadedFile != null) {
                uploadedFile.delete();
            }
        }
    }

    private BoxFileUploadSession.Info createFileUploadSession(BoxFolder folder, String fileName, long fileSize) {
        BoxFileUploadSession.Info session = folder.createUploadSession(fileName, fileSize);
        Assert.assertNotNull(session.getUploadSessionId());
        Assert.assertNotNull(session.getSessionExpiresAt());
        Assert.assertNotNull(session.getPartSize());

        BoxFileUploadSession.Endpoints endpoints = session.getSessionEndpoints();
        Assert.assertNotNull(endpoints);
        Assert.assertNotNull(endpoints.getUploadPartEndpoint());
        Assert.assertNotNull(endpoints.getStatusEndpoint());
        Assert.assertNotNull(endpoints.getListPartsEndpoint());
        Assert.assertNotNull(endpoints.getCommitEndpoint());
        Assert.assertNotNull(endpoints.getAbortEndpoint());

        return session;
    }

    @Test
    @Category(IntegrationTest.class)
    public void uploadSessionVersionCommitFlowSuccess() throws Exception {
        BoxAPIConnection api = new BoxAPIConnection(TestConfig.getAccessToken());
        BoxFolder rootFolder = BoxFolder.getRootFolder(api);

        BoxFile.Info fileInfo = this.createFile(rootFolder);

        BoxFile uploadedFile = fileInfo.getResource();
        try {
            //Create the session
            BoxFileUploadSession.Info session = this.createFileUploadSession(uploadedFile, fileInfo.getSize());

            //Create the parts
            MessageDigest fileDigest = this.uploadParts(uploadedFile, session, fileInfo.getSize());

            //List the session parts
            List<BoxFileUploadSessionPart> parts = this.listUploadSessionParts(session.getResource());

            byte[] digestBytes = fileDigest.digest();
            String digest = Base64.encode(digestBytes);

            //Verify the commit session
            uploadedFile = this.commitSession(session.getResource(), digest, parts);
        } finally {
            uploadedFile.delete();
        }
    }

    private BoxFileUploadSession.Info createFileUploadSession(BoxFile uploadedFile, long fileSize) {
        BoxFileUploadSession.Info session = uploadedFile.createUploadSession(fileSize);
        Assert.assertNotNull(session.getUploadSessionId());
        Assert.assertNotNull(session.getSessionExpiresAt());
        Assert.assertNotNull(session.getPartSize());

        BoxFileUploadSession.Endpoints endpoints = session.getSessionEndpoints();
        Assert.assertNotNull(endpoints);
        Assert.assertNotNull(endpoints.getUploadPartEndpoint());
        Assert.assertNotNull(endpoints.getStatusEndpoint());
        Assert.assertNotNull(endpoints.getListPartsEndpoint());
        Assert.assertNotNull(endpoints.getCommitEndpoint());
        Assert.assertNotNull(endpoints.getAbortEndpoint());

        return session;
    }

    private MessageDigest uploadParts(BoxFile uploadedFile, BoxFileUploadSession.Info session,
                                      long fileSize) throws Exception {
        return this.uploadParts(uploadedFile, session, fileSize, BoxFileTest.LARGE_FILE_NAME);
    }

    private MessageDigest uploadParts(BoxFile uploadedFile, BoxFileUploadSession.Info session,
                                      long fileSize, String fileName) throws Exception {

        URL fileURL = this.getClass().getResource("/sample-files/" + fileName);
        String filePath = URLDecoder.decode(fileURL.getFile(), "utf-8");
        File file = new File(filePath);

        FileInputStream stream = new FileInputStream(file);
        MessageDigest fileDigest = MessageDigest.getInstance("SHA1");
        DigestInputStream dis = new DigestInputStream(stream, fileDigest);

        long offset = 0;
        byte[] bytes = null;
        long processed = 0;
        boolean canBreak = false;
        while (true) {
            long min = session.getPartSize();
            long diff = fileSize - processed;
            if (diff < min) {
                min = diff;
                canBreak = true;
            }

            BoxFileUploadSessionPart part = session.getResource().uploadPart(dis, offset, (int) min, fileSize);
            Assert.assertNotNull(part.getSha1());
            Assert.assertNotNull(part.getPartId());
            Assert.assertEquals(part.getOffset(), offset);
            Assert.assertTrue(part.getSize() <= session.getPartSize());
            offset = offset + session.getPartSize();
            processed += min;
            if (canBreak) {
                break;
            }
        }

        return fileDigest;
    }

    private String generateHex() {
        String hex = "";
        while (hex.length() != 8) {
            Random random = new Random();
            int val = random.nextInt();
            hex = Integer.toHexString(val);
        }

        return hex;
    }

    private BoxFile.Info createFile(BoxFolder folder) throws IOException {
        return this.createFile(folder, BoxFileTest.generateString());
    }

    private BoxFile.Info createFile(BoxFolder folder, String fileName) throws IOException {
        URL fileURL = this.getClass().getResource("/sample-files/" + BoxFileTest.LARGE_FILE_NAME);
        String filePath = URLDecoder.decode(fileURL.getFile(), "utf-8");
        File file = new File(filePath);
        long fileSize = file.length();

        FileInputStream stream = new FileInputStream(file);

        byte[] fileBytes = new byte[(int) fileSize];

        InputStream uploadStream = new ByteArrayInputStream(fileBytes);
        return folder.uploadFile(uploadStream, fileName);
    }

    @Test
    @Category(IntegrationTest.class)
    public void uploadSessionAbortFlowSuccess() throws Exception {
        URL fileURL = this.getClass().getResource("/sample-files/" + BoxFileTest.LARGE_FILE_NAME);
        String filePath = URLDecoder.decode(fileURL.getFile(), "utf-8");
        File file = new File(filePath);
        long fileSize = file.length();

        FileInputStream stream = new FileInputStream(file);

        byte[] fileBytes = new byte[(int) file.length()];
        stream.read(fileBytes);
        InputStream uploadStream = new ByteArrayInputStream(fileBytes);

        BoxAPIConnection api = new BoxAPIConnection(TestConfig.getAccessToken());
        BoxFolder rootFolder = BoxFolder.getRootFolder(api);
        BoxFile uploadedFile = rootFolder.uploadFile(uploadStream, BoxFileTest.generateString()).getResource();
        try {
            BoxFileUploadSession.Info session = uploadedFile.createUploadSession(fileBytes.length);
            Assert.assertNotNull(session.getUploadSessionId());
            Assert.assertNotNull(session.getSessionExpiresAt());
            Assert.assertNotNull(session.getPartSize());

            BoxFileUploadSession.Endpoints endpoints = session.getSessionEndpoints();
            Assert.assertNotNull(endpoints);
            Assert.assertNotNull(endpoints.getUploadPartEndpoint());
            Assert.assertNotNull(endpoints.getStatusEndpoint());
            Assert.assertNotNull(endpoints.getListPartsEndpoint());
            Assert.assertNotNull(endpoints.getCommitEndpoint());
            Assert.assertNotNull(endpoints.getAbortEndpoint());

            //Verify the status of the session
            this.getUploadSessionStatus(session.getResource());

            //Verify the delete session
            this.abortUploadSession(session.getResource());
        } finally {
            uploadedFile.delete();
        }
    }

    private List<BoxFileUploadSessionPart> listUploadSessionParts(BoxFileUploadSession session) {
        BoxFileUploadSessionPartList list = session.listParts(0, 100);

        List<BoxFileUploadSessionPart> parts = list.getEntries();

        return parts;
    }

    private BoxFile commitSession(BoxFileUploadSession session, String digest, List<BoxFileUploadSessionPart> parts) {
        BoxFile.Info file = session.commit(digest, parts, null, null, null);
        Assert.assertNotNull(file);

        return file.getResource();
    }

    private void getUploadSessionStatus(BoxFileUploadSession session) {
        BoxFileUploadSession.Info sessionInfo = session.getStatus();
        Assert.assertNotNull(sessionInfo.getSessionExpiresAt());
        Assert.assertNotNull(sessionInfo.getPartSize());
        Assert.assertNotNull(sessionInfo.getTotalParts());
        Assert.assertNotNull(sessionInfo.getPartsProcessed());
    }

    private void abortUploadSession(BoxFileUploadSession session) {
        session.abort();

        try {
            BoxFileUploadSession.Info sessionInfo = session.getStatus();

            //If the session is aborted, this line should not be executed.
            Assert.assertFalse("Upload session is not deleted", true);
        } catch (BoxAPIException apiEx) {
            Assert.assertEquals(apiEx.getResponseCode(), 404);
        }
    }

    protected static byte[] readAllBytes(String fileName) throws IOException {
        RandomAccessFile f = new RandomAccessFile(fileName, "r");
        byte[] b = new byte[(int) f.length()];
        f.read(b);
        return b;
    }

    @Test
    @Category(IntegrationTest.class)
    public void uploadLargeFileVersion() throws Exception {
        URL fileURL = this.getClass().getResource("/sample-files/" + BoxFileTest.LARGE_FILE_NAME);
        String filePath = URLDecoder.decode(fileURL.getFile(), "utf-8");
        File file = new File(filePath);
        FileInputStream stream = new FileInputStream(file);

        BoxAPIConnection api = new BoxAPIConnection(TestConfig.getAccessToken());
        BoxFolder rootFolder = BoxFolder.getRootFolder(api);
        BoxFile.Info uploadedFile = rootFolder.uploadFile(stream, BoxFileTest.generateString());

        stream = new FileInputStream(file);

        BoxFile.Info fileVerion = uploadedFile.getResource().uploadLargeFile(stream, file.length());
        Assert.assertNotNull(fileVerion);

        fileVerion.getResource().delete();
    }

    @Test
    @Category(IntegrationTest.class)
    public void uploadLargeFileVersionWithAttributes() throws Exception {
        URL fileURL = this.getClass().getResource("/sample-files/" + BoxFileTest.LARGE_FILE_NAME);
        String filePath = URLDecoder.decode(fileURL.getFile(), "utf-8");
        File file = new File(filePath);
        FileInputStream stream = new FileInputStream(file);

        BoxAPIConnection api = new BoxAPIConnection(TestConfig.getAccessToken());
        BoxFolder rootFolder = BoxFolder.getRootFolder(api);
        BoxFile.Info uploadedFile = rootFolder.uploadFile(stream, BoxFileTest.generateString());

        stream = new FileInputStream(file);

        Map<String, String> fileAttributes = new HashMap<String, String>();
        fileAttributes.put("content_modified_at", "2017-04-08T00:58:08Z");

        BoxFile.Info fileVersion = uploadedFile.getResource().uploadLargeFile(stream, file.length(), fileAttributes);
        Assert.assertNotNull(fileVersion);

        Assert.assertEquals(1491613088000L, fileVersion.getContentModifiedAt().getTime());

        fileVersion.getResource().delete();
    }

    @Test
    @Category(UnitTest.class)
    public void testGetFileInfoSucceeds() throws IOException {
        String result = "";
        final String fileID = "12345";
        final String fileURL = "/files/" + fileID;
        final String fileName = "Example.pdf";
        final String pathCollectionName = "All Files";
        final String createdByLogin = "test@user.com";
        final String modifiedByName = "Test User";
        final String ownedByID = "1111";
        List<String> roles = new ArrayList<String>();
        roles.add("open");

        result = TestConfig.getFixture("BoxFile/GetFileInfo200");

        WIRE_MOCK_CLASS_RULE.stubFor(WireMock.get(WireMock.urlPathEqualTo(fileURL))
                .willReturn(WireMock.aResponse()
                        .withHeader("Content-Type", "application/json")
                        .withBody(result)));

        BoxFile file = new BoxFile(this.api, fileID);
        BoxFile.Info info = file.getInfo();

        Assert.assertEquals("file", info.getType());
        Assert.assertEquals(fileID, info.getID());
        Assert.assertEquals(fileName, info.getName());
        Assert.assertEquals(pathCollectionName, info.getPathCollection().get(0).getName());
        Assert.assertEquals(createdByLogin, info.getCreatedBy().getLogin());
        Assert.assertEquals(modifiedByName, info.getModifiedBy().getName());
        Assert.assertEquals(ownedByID, info.getOwnedBy().getID());
        Assert.assertEquals(roles, info.getAllowedInviteeRoles());
        Assert.assertTrue(info.getIsExternallyOwned());
        Assert.assertTrue(info.getHasCollaborations());
    }

    @Test(expected = BoxDeserializationException.class)
    public void testDeserializationException() throws IOException {
        String result = "";
        final String fileID = "12345";
        final String filesURL = "/files/" + fileID;

        result = TestConfig.getFixture("BoxFile/GetFileInfoCausesDeserializationException");

        WIRE_MOCK_CLASS_RULE.stubFor(WireMock.get(WireMock.urlPathEqualTo(filesURL))
                .willReturn(WireMock.aResponse()
                        .withHeader("Content-Type", "application/json")
                        .withBody(result)));

        BoxFile.Info fileInfo = new BoxFile(this.api, fileID).getInfo();
        Assert.assertEquals("12345", fileInfo.getID());
    }

    @Test
    @Category(UnitTest.class)
    public void testRemoveSharedLink() throws IOException {
        String getResult = "";
        String putResult = "";
        final String fileID = "12345";
        final String fileURL = "/files/" + fileID;
        JsonObject jsonObject = new JsonObject()
                .add("shared_link", (String) null);

        putResult = TestConfig.getFixture("BoxFile/GetFileInfo200");

        WIRE_MOCK_CLASS_RULE.stubFor(WireMock.put(WireMock.urlPathEqualTo(fileURL))
                .withRequestBody(WireMock.containing(jsonObject.toString()))
                .willReturn(WireMock.aResponse()
                        .withHeader("Content-Type", "application/json")
                        .withBody(putResult)));

        BoxFile file = new BoxFile(this.api, fileID);
        BoxFile.Info info = file.new Info();
        info.removeSharedLink();
        file.updateInfo(info);

        Assert.assertNull("Shared Link was not removed", info.getSharedLink());
    }

    @Test
    @Category(UnitTest.class)
    public void testGetTasksWithFields() throws IOException {
        String result = "";
        final String fileID = "12345";
        final String tasksURL = "/files/" + fileID + "/tasks";

        result = TestConfig.getFixture("BoxFile/GetFileTasksInfoWithFields200");

        WIRE_MOCK_CLASS_RULE.stubFor(WireMock.get(WireMock.urlPathEqualTo(tasksURL))
                .willReturn(WireMock.aResponse()
                        .withHeader("Content-Type", "application/json")
                        .withBody(result)));

        BoxFile file = new BoxFile(this.api, fileID);
        List<BoxTask.Info> tasks = file.getTasks("is_completed");
        for (BoxTask.Info task : tasks) {
            Assert.assertNotNull(task.isCompleted());
        }
    }

    @Test
    @Category(UnitTest.class)
    public void testUpdateFileInformationSucceedsAndSendsCorrectJson() throws IOException {
        String result = "";
        final String fileID = "12345";
        final String fileURL = "/files/" + fileID;
        final String newFileName = "New File Name";
        JsonObject updateObject = new JsonObject()
                .add("name", newFileName);

        result = TestConfig.getFixture("BoxFile/UpdateFileInfo200");

        WIRE_MOCK_CLASS_RULE.stubFor(WireMock.put(WireMock.urlPathEqualTo(fileURL))
                .withRequestBody(WireMock.equalToJson(updateObject.toString()))
                .willReturn(WireMock.aResponse()
                        .withHeader("Content-Type", "application/json")
                        .withBody(result)));

        BoxFile file = new BoxFile(this.api, fileID);
        BoxFile.Info info = file.new Info();
        info.setName(newFileName);
        file.updateInfo(info);

        Assert.assertEquals(newFileName, info.getName());
    }

    @Test
    @Category(UnitTest.class)
    public void testCopyFileSucceedsAndSendsCorrectJson() throws IOException {
        String result = "";
        final String fileID = "12345";
        final String fileURL = "/files/" + fileID + "/copy";
        final String parentID = "0";
        final String parentName = "All Files";
        JsonObject innerObject = new JsonObject()
                .add("id", "0");
        JsonObject parentObject = new JsonObject()
                .add("parent", innerObject);

        result = TestConfig.getFixture("BoxFile/CopyFile200");

        WIRE_MOCK_CLASS_RULE.stubFor(WireMock.post(WireMock.urlPathEqualTo(fileURL))
                .withRequestBody(WireMock.equalToJson(parentObject.toString()))
                .willReturn(WireMock.aResponse()
                        .withHeader("Content-Type", "application/json")
                        .withBody(result)));

        BoxFolder rootFolder = BoxFolder.getRootFolder(this.api);
        BoxFile file = new BoxFile(this.api, fileID);
        BoxFile.Info copiedFileInfo = file.copy(rootFolder);

        Assert.assertEquals(parentID, copiedFileInfo.getParent().getID());
        Assert.assertEquals(parentName, copiedFileInfo.getParent().getName());
    }

    @Test
    @Category(UnitTest.class)
    public void testMoveFileSucceedsAndSendsCorrectJson() throws IOException {
        String result = "";
        final String fileID = "12345";
        final String fileURL = "/files/" + fileID;
        final String newParentID = "1111";
        final String newParentName = "Another Move Folder";
        JsonObject moveObject = new JsonObject()
                .add("id", newParentID);
        JsonObject parentObject = new JsonObject()
                .add("parent", moveObject);

        result = TestConfig.getFixture("BoxFile/MoveFile200");

        WIRE_MOCK_CLASS_RULE.stubFor(WireMock.put(WireMock.urlPathEqualTo(fileURL))
                .withRequestBody(WireMock.equalToJson(parentObject.toString()))
                .willReturn(WireMock.aResponse()
                        .withHeader("Content-Type", "application/json")
                        .withBody(result)));

        BoxFile file = new BoxFile(this.api, fileID);
        BoxFolder destinationFolder = new BoxFolder(this.api, newParentID);
        BoxItem.Info fileInfo = file.move(destinationFolder);

        Assert.assertEquals(newParentID, fileInfo.getParent().getID());
        Assert.assertEquals(fileID, fileInfo.getID());
        Assert.assertEquals(newParentName, fileInfo.getParent().getName());
    }

    @Test
    @Category(UnitTest.class)
    public void testDeleteFileSucceeds() throws IOException {
        final String fileID = "12345";
        final String deleteFileURL = "/files/" + fileID;

        WIRE_MOCK_CLASS_RULE.stubFor(WireMock.delete(WireMock.urlPathEqualTo(deleteFileURL))
                .willReturn(WireMock.aResponse()
                        .withHeader("Content-Type", "application/json")
                        .withStatus(204)));

        BoxFile file = new BoxFile(this.api, fileID);
        file.delete();
    }

    @Test
    @Category(UnitTest.class)
    public void testLockFileSucceedsAndSendsCorrectJson() throws IOException {
        String result = "";
        final String fileID = "12345";
        final String fileURL = "/files/" + fileID;
        final boolean isDownloadPrevented = true;
        final String lockID = "1111";
        final String createdByLogin = "test@user.com";
        final String createdByName = "Test User";

        JsonObject innerObject = new JsonObject()
                .add("type", "lock")
                .add("is_download_prevented", "true");

        JsonObject lockObject = new JsonObject()
                .add("lock", innerObject);

        result = TestConfig.getFixture("BoxFile/LockFile200");

        WIRE_MOCK_CLASS_RULE.stubFor(WireMock.put(WireMock.urlPathEqualTo(fileURL))
                .withQueryParam("fields", WireMock.containing("lock"))
                .willReturn(WireMock.aResponse()
                        .withHeader("Content-Type", "application/json")
                        .withBody(result)));

        BoxFile file = new BoxFile(this.api, fileID);
        BoxLock fileLock = file.lock(true);

        Assert.assertEquals(isDownloadPrevented, fileLock.getIsDownloadPrevented());
        Assert.assertEquals(createdByLogin, fileLock.getCreatedBy().getLogin());
        Assert.assertEquals(createdByName, fileLock.getCreatedBy().getName());
    }

    @Test
    @Category(UnitTest.class)
    public void testUnlockFileSucceedsAndSendSendsCorrectJson() throws IOException {
        String result = "";
        String fileResult = "";
        final String fileID = "12345";
        final String fileURL = "/files/" + fileID;
        JsonObject unlockObject = new JsonObject()
                .add("lock", JsonObject.NULL);

        fileResult = TestConfig.getFixture("BoxFile/GetFileInfo200");

        result = TestConfig.getFixture("BoxFile/UnlockFile200");

        WIRE_MOCK_CLASS_RULE.stubFor(WireMock.get(WireMock.urlPathEqualTo(fileURL))
                .willReturn(WireMock.aResponse()
                        .withHeader("Content-Type", "application/json")
                        .withBody(fileResult)));

        WIRE_MOCK_CLASS_RULE.stubFor(WireMock.put(WireMock.urlPathEqualTo(fileURL))
                .withQueryParam("fields", WireMock.containing("lock"))
                .withRequestBody(WireMock.equalToJson(unlockObject.toString()))
                .willReturn(WireMock.aResponse()
                        .withHeader("Content-Type", "application/json")
                        .withBody(result)));

        BoxFile file = new BoxFile(this.api, fileID);
        file.unlock();

        Assert.assertEquals(fileID, file.getID());
        Assert.assertEquals(null, file.getInfo().getLock());
    }

    @Test
    @Category(UnitTest.class)
    public void testDeleteMetadataOnFileSucceeds() throws IOException {
        final String fileID = "12345";
        final String metadataURL = "/files/" + fileID + "/metadata/global/properties";

        WIRE_MOCK_CLASS_RULE.stubFor(WireMock.delete(WireMock.urlPathEqualTo(metadataURL))
                .willReturn(WireMock.aResponse()
                        .withHeader("Content-Type", "application/json")
                        .withStatus(204)));

        BoxFile file = new BoxFile(this.api, fileID);
        file.deleteMetadata();
    }

    @Test
    @Category(UnitTest.class)
    public void testGetThumbnailSucceeds() throws IOException {
        final String fileID = "12345";
        final String fileURL = "/files/" + fileID + "/thumbnail.jpg";

        WIRE_MOCK_CLASS_RULE.stubFor(WireMock.get(WireMock.urlPathEqualTo(fileURL))
                .willReturn(WireMock.aResponse()
                        .withHeader("Content-Type", "application/json")
                        .withStatus(200)));

        BoxFile file = new BoxFile(this.api, fileID);
        byte[] thumbnail = file.getThumbnail(BoxFile.ThumbnailFileType.JPG, 256, 256, 256, 256);
    }

    @Test
    @Category(UnitTest.class)
    public void testDeletePreviousFileVersionSucceeds() throws IOException {
        String result = "";
        String versionResult = "";
        final String versionID = "12345";
        final String fileID = "1111";
        final String fileURL = "/files/" + fileID + "/versions";
        final String versionURL = "/files/" + fileID + "/versions/" + versionID;

        result = TestConfig.getFixture("BoxFile/GetFileInfo200");

        versionResult = TestConfig.getFixture("BoxFile/GetAllFileVersions200");

        WIRE_MOCK_CLASS_RULE.stubFor(WireMock.get(WireMock.urlPathEqualTo(fileURL))
                .willReturn(WireMock.aResponse()
                        .withHeader("Content-Type", "application/json")
                        .withBody(result)));

        WIRE_MOCK_CLASS_RULE.stubFor(WireMock.get(WireMock.urlPathEqualTo(fileURL))
                .willReturn(WireMock.aResponse()
                        .withHeader("Content-Type", "application/json")
                        .withBody(versionResult)));

        WIRE_MOCK_CLASS_RULE.stubFor(WireMock.delete(WireMock.urlPathEqualTo(versionURL))
                .willReturn(WireMock.aResponse()
                        .withHeader("Content-Type", "application/json")
                        .withStatus(204)));

        BoxFile file = new BoxFile(this.api, fileID);
        Collection<BoxFileVersion> versions = file.getVersions();
        BoxFileVersion firstVersion = versions.iterator().next();
        firstVersion.delete();
    }

    @Test
    @Category(UnitTest.class)
    public void testCreateMetadataOnFileSucceeds() throws IOException {
        String result = "";
        final String metadataID = "12345";
        final String fileID = "12345";
        final String template = "properties";
        final String scope = "global";
        final String metadataURL = "/files/" + fileID + "/metadata/global/properties";
        JsonObject metadataObject = new JsonObject()
                .add("foo", "bar");

        result = TestConfig.getFixture("BoxFile/CreateMetadataOnFile201");

        WIRE_MOCK_CLASS_RULE.stubFor(WireMock.post(WireMock.urlPathEqualTo(metadataURL))
                .withRequestBody(WireMock.equalToJson(metadataObject.toString()))
                .willReturn(WireMock.aResponse()
                        .withHeader("Content-Type", "application/json")
                        .withBody(result)));

        BoxFile file = new BoxFile(this.api, fileID);
        Metadata info = file.createMetadata(new Metadata().add("/foo", "bar"));

        Assert.assertEquals(metadataID, info.getID());
        Assert.assertEquals(scope, info.getScope());
    }

    @Test
    @Category(UnitTest.class)
    public void testGetMetadataOnFileSucceeds() throws IOException {
        String result = "";
        final String fileID = "12345";
        final String metadataID = "12345";
        final String parent = "file_1111";
        final String template = "properties";
        final String scope = "global";
        final String metadataURL = "/files/" + fileID + "/metadata/global/properties";

        result = TestConfig.getFixture("BoxFile/GetMetadataOnFile200");

        WIRE_MOCK_CLASS_RULE.stubFor(WireMock.get(WireMock.urlPathEqualTo(metadataURL))
                .willReturn(WireMock.aResponse()
                        .withHeader("Content-Type", "application/json")
                        .withBody(result)));

        BoxFile file = new BoxFile(this.api, fileID);
        Metadata metadata = file.getMetadata();

        Assert.assertEquals(metadataID, metadata.getID());
        Assert.assertEquals(parent, metadata.getParentID());
        Assert.assertEquals(template, metadata.getTemplateName());
        Assert.assertEquals(scope, metadata.getScope());
    }

    @Test
    @Category(UnitTest.class)
    public void testUploadNewVersionReturnsCorrectInfo() throws IOException {

        String result = "";
        String fileID = "11111";
        String fileName = "test.txt";
        byte[] bytes = new byte[] {1, 2, 3};
        InputStream fileContents = new ByteArrayInputStream(bytes);

        result = TestConfig.getFixture("BoxFile/UploadNewVersion201");

        WIRE_MOCK_CLASS_RULE.stubFor(WireMock.post(WireMock.urlPathEqualTo("/files/" + fileID + "/content"))
                .willReturn(WireMock.aResponse()
                        .withHeader("Content-Type", "application/json")
                        .withBody(result)));

        BoxFile file = new BoxFile(this.api, fileID);

        BoxFile.Info info = file.uploadNewVersion(fileContents);

        Assert.assertEquals(fileID, info.getID());
        Assert.assertEquals(fileName, info.getName());
    }

    @Test
    @Category(UnitTest.class)
    public void createSharedLinkSucceeds() throws IOException {
        final String fileID = "1111";
        final String password = "test1";
        String result = "";

        JsonObject permissionsObject = new JsonObject()
                .add("can_download", true)
                .add("can_preview", true);

        JsonObject innerObject = new JsonObject()
                .add("password", password)
                .add("access", "open")
                .add("permissions", permissionsObject);

        JsonObject sharedLinkObject = new JsonObject()
                .add("shared_link", innerObject);

        result = TestConfig.getFixture("BoxSharedLink/CreateSharedLink201");

        WIRE_MOCK_CLASS_RULE.stubFor(WireMock.put(WireMock.urlPathEqualTo("/files/" + fileID))
                .withRequestBody(WireMock.equalToJson(sharedLinkObject.toString()))
                .willReturn(WireMock.aResponse()
                        .withHeader("Content-Type", "application/json")
                        .withBody(result)));

        BoxFile file = new BoxFile(this.api, fileID);
        BoxSharedLink.Permissions permissions = new BoxSharedLink.Permissions();

        permissions.setCanDownload(true);
        permissions.setCanPreview(true);
        BoxSharedLink sharedLink = file.createSharedLink(BoxSharedLink.Access.OPEN, null, permissions,
                password);
        Assert.assertEquals(true, sharedLink.getIsPasswordEnabled());
    }

    @Test
    @Category(UnitTest.class)
    public void testAddClassification() throws IOException {
        String result = "";
        final String fileID = "12345";
        final String classificationType = "Public";
        final String metadataURL = "/files/" + fileID + "/metadata/enterprise/securityClassification-6VMVochwUWo";
        JsonObject metadataObject = new JsonObject()
                .add("Box__Security__Classification__Key", classificationType);

        result = TestConfig.getFixture("BoxFile/CreateClassificationOnFile201");

        WIRE_MOCK_CLASS_RULE.stubFor(WireMock.post(WireMock.urlPathEqualTo(metadataURL))
                .withRequestBody(WireMock.equalToJson(metadataObject.toString()))
                .willReturn(WireMock.aResponse()
                        .withHeader("Content-Type", "application/json")
                        .withBody(result)));

        BoxFile file = new BoxFile(this.api, fileID);
        String classification = file.addClassification(classificationType);

        Assert.assertEquals(classificationType, classification);
    }

    @Test
    @Category(UnitTest.class)
    public void testUpdateClassification() throws IOException {
        String result = "";
        final String fileID = "12345";
        final String classificationType = "Internal";
        final String metadataURL = "/files/" + fileID + "/metadata/enterprise/securityClassification-6VMVochwUWo";
        JsonObject metadataObject = new JsonObject()
                .add("op", "add")
                .add("path", "/Box__Security__Classification__Key")
                .add("value", "Internal");

        JsonArray metadataArray = new JsonArray()
                .add(metadataObject);

        result = TestConfig.getFixture("BoxFile/UpdateClassificationOnFile200");

        WIRE_MOCK_CLASS_RULE.stubFor(WireMock.put(WireMock.urlPathEqualTo(metadataURL))
                .withRequestBody(WireMock.equalToJson(metadataArray.toString()))
                .willReturn(WireMock.aResponse()
                        .withHeader("Content-Type", "application/json-patch+json")
                        .withBody(result)));

        BoxFile file = new BoxFile(this.api, fileID);
        String classification = file.updateClassification(classificationType);

        Assert.assertEquals(classificationType, classification);
    }

    @Test
    @Category(UnitTest.class)
    public void testSetClassification() throws IOException {
        String result = "";
        final String fileID = "12345";
        final String classificationType = "Internal";
        final String metadataURL = "/files/" + fileID + "/metadata/enterprise/securityClassification-6VMVochwUWo";
        JsonObject metadataObject = new JsonObject()
                .add("op", "replace")
                .add("path", "/Box__Security__Classification__Key")
                .add("value", "Internal");

        JsonArray metadataArray = new JsonArray()
                .add(metadataObject);

        result = TestConfig.getFixture("BoxFile/UpdateClassificationOnFile200");

        WIRE_MOCK_CLASS_RULE.stubFor(WireMock.post(WireMock.urlPathEqualTo(metadataURL))
                .willReturn(WireMock.aResponse()
                        .withStatus(409)));

        WIRE_MOCK_CLASS_RULE.stubFor(WireMock.put(WireMock.urlPathEqualTo(metadataURL))
                .withRequestBody(WireMock.equalToJson(metadataArray.toString()))
                .willReturn(WireMock.aResponse()
                        .withHeader("Content-Type", "application/json-patch+json")
                        .withBody(result)));

        BoxFile file = new BoxFile(this.api, fileID);
        String classification = file.setClassification(classificationType);

        Assert.assertEquals(classificationType, classification);
    }

    @Test(expected = BoxAPIResponseException.class)
    @Category(UnitTest.class)
    public void testSetClassificationThrowsException() throws IOException {
        final String fileID = "12345";
        final String classificationType = "Internal";
        final String metadataURL = "/files/" + fileID + "/metadata/enterprise/securityClassification-6VMVochwUWo";
        JsonObject metadataObject = new JsonObject()
                .add("op", "replace")
                .add("path", "/Box__Security__Classification__Key")
                .add("value", "Internal");

        JsonArray metadataArray = new JsonArray()
                .add(metadataObject);

        WIRE_MOCK_CLASS_RULE.stubFor(WireMock.post(WireMock.urlPathEqualTo(metadataURL))
                .willReturn(WireMock.aResponse()
                        .withStatus(403)));

        BoxFile file = new BoxFile(this.api, fileID);
        String classification = file.setClassification(classificationType);
    }

    @Test
    @Category(UnitTest.class)
    public void testGetClassification() throws IOException {
        String getResult = "";
        final String fileID = "12345";
        final String metadataURL = "/files/" + fileID + "/metadata/enterprise/securityClassification-6VMVochwUWo";

        getResult = TestConfig.getFixture("BoxFile/CreateClassificationOnFile201");

        WIRE_MOCK_CLASS_RULE.stubFor(WireMock.get(WireMock.urlPathEqualTo(metadataURL))
                .willReturn(WireMock.aResponse()
                        .withHeader("Content-Type", "application/json")
                        .withBody(getResult)));

        BoxFile file = new BoxFile(this.api, fileID);
        String classification = file.getClassification();

        Assert.assertEquals("Public", classification);
    }

    @Test
    @Category(UnitTest.class)
    public void testGetClassificationReturnsNone() throws IOException {
        String getResult = "";
        final String fileID = "12345";
        final String metadataURL = "/files/" + fileID + "/metadata/enterprise/securityClassification-6VMVochwUWo";

        getResult = TestConfig.getFixture("BoxException/BoxResponseException404");

        BoxAPIException exception = new BoxAPIException("Error", 404, "This is an error");

        WIRE_MOCK_CLASS_RULE.stubFor(WireMock.get(WireMock.urlPathEqualTo(metadataURL))
                .willReturn(WireMock.aResponse()
                        .withHeader("Content-Type", "application/json")
                        .withBody(getResult)
                        .withStatus(404)));

        BoxFile file = new BoxFile(this.api, fileID);
        String classification = file.getClassification();

        Assert.assertNull(classification);
    }

    @Test(expected = BoxAPIException.class)
    @Category(UnitTest.class)
    public void testGetClassificationThrows() throws IOException {
        String getResult = "";
        final String fileID = "12345";
        final String metadataURL = "/files/" + fileID + "/metadata/enterprise/securityClassification-6VMVochwUWo";

        getResult = TestConfig.getFixture("BoxException/BoxResponseException403");

        BoxAPIException exception = new BoxAPIException("Error", 403, "This is an error");

        WIRE_MOCK_CLASS_RULE.stubFor(WireMock.get(WireMock.urlPathEqualTo(metadataURL))
                .willReturn(WireMock.aResponse()
                        .withHeader("Content-Type", "application/json")
                        .withBody(getResult)
                        .withStatus(403)));

        BoxFile file = new BoxFile(this.api, fileID);
        String classification = file.getClassification();
    }

    @Test
    @Category(UnitTest.class)
    public void testDeleteClassification() throws IOException {
        final String fileID = "12345";
        final String metadataURL = "/files/" + fileID + "/metadata/enterprise/securityClassification-6VMVochwUWo";

        WIRE_MOCK_CLASS_RULE.stubFor(WireMock.delete(WireMock.urlPathEqualTo(metadataURL))
                .willReturn(WireMock.aResponse()
                        .withHeader("Content-Type", "application/json-patch+json")
                        .withStatus(204)));

        BoxFile file = new BoxFile(this.api, fileID);
        file.deleteClassification();
    }

    @Test
    @Category(UnitTest.class)
<<<<<<< HEAD
    public void testGetFileMetadataQuery() throws IOException {
        JsonObject orderByObject = new JsonObject()
                .add("field_key", "amount")
                .add("direction", "asc");

        final String metadataQueryURL = "/metadata_queries/execute_read";

        final String from = "enterprise_67890.relayWorkflowInformation";
        final String query = "templateName >= :arg";
        final JsonObject queryParameters = new JsonObject().add("arg", "Temp Name");
        final String ancestorFolderId = "0";
        final String indexName = null;
        final JsonArray orderBy = null;
        final int limit = 100;
        final String marker = null;

        String result = TestConfig.getFixture("BoxMetadataTemplate/MetadataQueryResponse200");

        WIRE_MOCK_CLASS_RULE.stubFor(WireMock.post(WireMock.urlPathEqualTo(metadataQueryURL))
                        .willReturn(WireMock.aResponse()
                                .withHeader("Content-Type", "application/json")
                                .withBody(result)));

        BoxResourceIterable<BoxItem.Info> results = MetadataTemplate.executeMetadataQuery(this.api, from, query, queryParameters,
            ancestorFolderId, indexName, orderBy, limit, marker);

        BoxItem.Info firstBoxItem = results.iterator().next();

        Assert.assertEquals("file", firstBoxItem.getType());
        Assert.assertEquals("12345", firstBoxItem.getID());
        Assert.assertEquals("1.jpg", firstBoxItem.getName());
=======
    public void testSetMetadataReturnsCorrectly() throws IOException {
        String postResult = "";
        String putResult = "";
        final String fileID = "12345";
        final String metadataURL = "/files/" + fileID + "/metadata/enterprise/testtemplate";
        ArrayList<String> values = new ArrayList<String>();
        values.add("first");
        values.add("second");
        values.add("third");

        postResult = TestConfig.getFixture("/BoxException/BoxResponseException409");
        putResult = TestConfig.getFixture("/BoxFile/UpdateMetadataOnFile200");

        JsonArray array = new JsonArray()
                .add("first")
                .add("second")
                .add("third");

        JsonObject firstAttribute = new JsonObject()
                .add("op", "add")
                .add("path", "/test")
                .add("value", "text");

        JsonObject secondAttribute = new JsonObject()
                .add("op", "add")
                .add("path", "/test2")
                .add("value", 2);

        JsonObject thirdAttribute = new JsonObject()
                .add("op", "add")
                .add("path", "/test3")
                .add("value", array);

        JsonArray jsonArray = new JsonArray()
                .add(firstAttribute)
                .add(secondAttribute)
                .add(thirdAttribute);

        WIRE_MOCK_CLASS_RULE.stubFor(WireMock.post(WireMock.urlPathEqualTo(metadataURL))
                .willReturn(WireMock.aResponse()
                       .withHeader("Content-Type", "application/json")
                       .withBody(postResult)
                       .withStatus(409)));

        WIRE_MOCK_CLASS_RULE.stubFor(WireMock.put(WireMock.urlPathEqualTo(metadataURL))
                .withRequestBody(WireMock.equalToJson(jsonArray.toString()))
                .withHeader("Content-Type", WireMock.equalTo("application/json-patch+json"))
                .willReturn(WireMock.aResponse()
                       .withHeader("Content-Type", "application/json-patch+json")
                       .withBody(putResult)
                       .withStatus(200)));

        BoxFile file = new BoxFile(this.api, "12345");

        Metadata metadata = new Metadata()
                .add("/test", "text")
                .add("/test2", 2)
                .add("/test3", values);

        Metadata metadataValues = file.setMetadata("testtemplate", "enterprise", metadata);

        Assert.assertEquals("file_12345", metadataValues.getParentID());
        Assert.assertEquals("testtemplate", metadataValues.getTemplateName());
        Assert.assertEquals("enterprise_11111", metadataValues.getScope());
        Assert.assertEquals("text", metadataValues.getString("/test"));
    }

    @Test
    @Category(UnitTest.class)
    public void testChunkedUploadWithCorrectPartSize() throws IOException, InterruptedException {
        String sessionResult = "";
        String uploadResult = "";
        String commitResult = "";
        final String sessionURL = "/files/upload_sessions";
        final String uploadURL = "/files/upload_sessions/D5E3F8ADA11A38F0A66AD0B64AACA658";
        final String commitURL = "/files/upload_sessions/D5E3F8ADA11A38F0A66AD0B64AACA658/commit";
        FakeStream stream = new FakeStream("aaaaa");

        sessionResult = TestConfig.getFixture("BoxFile/CreateUploadSession201");
        uploadResult = TestConfig.getFixture("BoxFile/UploadPartOne200");
        commitResult = TestConfig.getFixture("BoxFile/CommitUpload201");

        JsonObject sessionObject = new JsonObject()
                .add("folder_id", "12345")
                .add("file_size", 5)
                .add("file_name", "testfile.txt");

        JsonObject partOne = new JsonObject()
                .add("part_id", "CFEB5BA9")
                .add("offset", 0)
                .add("size", 5);

        JsonArray parts = new JsonArray()
                .add(partOne);

        JsonObject commitObject = new JsonObject()
                .add("parts", parts);

        WIRE_MOCK_CLASS_RULE.stubFor(WireMock.post(WireMock.urlPathEqualTo(sessionURL))
                .withRequestBody(WireMock.equalToJson(sessionObject.toString()))
                .willReturn(WireMock.aResponse()
                        .withHeader("Content-Type", "application/json")
                        .withBody(sessionResult)));

        WIRE_MOCK_CLASS_RULE.stubFor(WireMock.put(WireMock.urlPathEqualTo(uploadURL))
                .withHeader("Digest", WireMock.containing("sha=31HjfCaaqU04+T5Te/biAgshQGw="))
                .withHeader("Content-Type", WireMock.containing("application/octet-stream"))
                .withHeader("Content-Range", WireMock.containing("bytes 0-4/5"))
                .withRequestBody(WireMock.equalTo("aaaaa"))
                .willReturn(WireMock.aResponse()
                        .withHeader("Content-Type", "application/json")
                        .withBody(uploadResult)));

        WIRE_MOCK_CLASS_RULE.stubFor(WireMock.post(WireMock.urlPathEqualTo(commitURL))
                .withHeader("Content-Type", WireMock.equalTo("application/json"))
                .withRequestBody(WireMock.containing(commitObject.toString()))
                .willReturn(WireMock.aResponse()
                        .withHeader("Content-Type", "application/json")
                        .withBody(commitResult)));

        BoxFolder folder = new BoxFolder(this.api, "12345");
        BoxFile.Info uploadedFile = folder.uploadLargeFile(stream, "testfile.txt", 5);

        Assert.assertEquals("1111111", uploadedFile.getID());
        Assert.assertEquals("testuser@box.com", uploadedFile.getModifiedBy().getLogin());
        Assert.assertEquals("Test User", uploadedFile.getOwnedBy().getName());
        Assert.assertEquals("folder", uploadedFile.getParent().getType());
        Assert.assertEquals("testfile.txt", uploadedFile.getName());
    }

    @Test
    @Category(UnitTest.class)
    public void testChunkedVersionUploadWithCorrectPartSizeAndAttributes() throws IOException, InterruptedException {
        String sessionResult = "";
        String uploadResult = "";
        String commitResult = "";
        final String sessionURL = "/files/1111111/upload_sessions";
        final String uploadURL = "/files/upload_sessions/D5E3F8ADA11A38F0A66AD0B64AACA658";
        final String commitURL = "/files/upload_sessions/D5E3F8ADA11A38F0A66AD0B64AACA658/commit";
        FakeStream stream = new FakeStream("aaaaa");

        sessionResult = TestConfig.getFixture("BoxFile/CreateUploadSession201");
        uploadResult = TestConfig.getFixture("BoxFile/UploadPartOne200");
        commitResult = TestConfig.getFixture("BoxFile/CommitUploadWithAttributes201");

        JsonObject sessionObject = new JsonObject()
                .add("file_size", 5);

        JsonObject partOne = new JsonObject()
                .add("part_id", "CFEB5BA9")
                .add("offset", 0)
                .add("size", 5);

        JsonArray parts = new JsonArray()
                .add(partOne);

        Map<String, String> fileAttributes = new HashMap<String, String>();
        fileAttributes.put("content_modified_at", "2017-04-08T00:58:08Z");

        JsonObject fileAttributesJson = new JsonObject();
        for (String attrKey : fileAttributes.keySet()) {
            fileAttributesJson.set(attrKey, fileAttributes.get(attrKey));
        }

        JsonObject commitObject = new JsonObject()
                .add("parts", parts)
                .add("attributes", fileAttributesJson);

        WIRE_MOCK_CLASS_RULE.stubFor(WireMock.post(WireMock.urlPathEqualTo(sessionURL))
                .withRequestBody(WireMock.equalToJson(sessionObject.toString()))
                .willReturn(WireMock.aResponse()
                        .withHeader("Content-Type", "application/json")
                        .withBody(sessionResult)));

        WIRE_MOCK_CLASS_RULE.stubFor(WireMock.put(WireMock.urlPathEqualTo(uploadURL))
                .withHeader("Digest", WireMock.containing("sha=31HjfCaaqU04+T5Te/biAgshQGw="))
                .withHeader("Content-Type", WireMock.containing("application/octet-stream"))
                .withHeader("Content-Range", WireMock.containing("bytes 0-4/5"))
                .withRequestBody(WireMock.equalTo("aaaaa"))
                .willReturn(WireMock.aResponse()
                        .withHeader("Content-Type", "application/json")
                        .withBody(uploadResult)));

        WIRE_MOCK_CLASS_RULE.stubFor(WireMock.post(WireMock.urlPathEqualTo(commitURL))
                .withHeader("Content-Type", WireMock.equalTo("application/json"))
                .withRequestBody(WireMock.containing(commitObject.toString()))
                .willReturn(WireMock.aResponse()
                        .withHeader("Content-Type", "application/json")
                        .withBody(commitResult)));

        BoxFile file = new BoxFile(this.api, "1111111");
        BoxFile.Info uploadedFile = file.uploadLargeFile(stream, 5, fileAttributes);

        Assert.assertEquals("1111111", uploadedFile.getID());
        Assert.assertEquals("testuser@box.com", uploadedFile.getModifiedBy().getLogin());
        Assert.assertEquals("Test User", uploadedFile.getOwnedBy().getName());
        Assert.assertEquals("folder", uploadedFile.getParent().getType());
        Assert.assertEquals("testfile.txt", uploadedFile.getName());
        Assert.assertEquals(1491613088000L, uploadedFile.getContentModifiedAt().getTime());
>>>>>>> f16869e1
    }

    private BoxFile.Info parallelMuliputUpload(File file, BoxFolder folder, String fileName)
            throws IOException, InterruptedException {
        FileInputStream newStream = new FileInputStream(file);
        return folder.uploadLargeFile(newStream, BoxFileTest.generateString(), file.length());
    }

    protected static String generateString() {
        Random rng = new Random();
        String characters = "abcdefghijklmnopqrstuvwxyz1234567890ABCDEFGHIJKLMNOPQRSTUVWXYZ";
        int length = 10;
        char[] text = new char[length];
        for (int i = 0; i < length; i++) {
            text[i] = characters.charAt(rng.nextInt(characters.length()));
        }
        return new String(text);
    }

    /**
     * Fake stream class used in testing in uploadLargeFile() if part size is populated correctly.
     */
    public static class FakeStream extends InputStream {
        String value;
        int pointer;

        public FakeStream(String value) {
            this.value = value;
            this.pointer = 0;
        }

        @Override
        public int read() {
            char a = this.value.toCharArray()[this.pointer];
            this.pointer += 1;
            return (int) a;
        }

        @Override
        public int read(byte[] b, int offset, int len) throws IOException {
            b[offset] = this.value.getBytes("UTF-8")[offset];
            this.pointer += 1;
            return 1;
        }
    }
}

<|MERGE_RESOLUTION|>--- conflicted
+++ resolved
@@ -1718,7 +1718,6 @@
 
     @Test
     @Category(UnitTest.class)
-<<<<<<< HEAD
     public void testGetFileMetadataQuery() throws IOException {
         JsonObject orderByObject = new JsonObject()
                 .add("field_key", "amount")
@@ -1750,7 +1749,10 @@
         Assert.assertEquals("file", firstBoxItem.getType());
         Assert.assertEquals("12345", firstBoxItem.getID());
         Assert.assertEquals("1.jpg", firstBoxItem.getName());
-=======
+    }
+  
+    @Test
+    @Category(UnitTest.class)
     public void testSetMetadataReturnsCorrectly() throws IOException {
         String postResult = "";
         String putResult = "";
@@ -1950,7 +1952,6 @@
         Assert.assertEquals("folder", uploadedFile.getParent().getType());
         Assert.assertEquals("testfile.txt", uploadedFile.getName());
         Assert.assertEquals(1491613088000L, uploadedFile.getContentModifiedAt().getTime());
->>>>>>> f16869e1
     }
 
     private BoxFile.Info parallelMuliputUpload(File file, BoxFolder folder, String fileName)
