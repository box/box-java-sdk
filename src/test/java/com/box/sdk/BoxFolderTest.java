package com.box.sdk;

import java.io.ByteArrayInputStream;
import java.io.InputStream;
import java.net.MalformedURLException;
import java.net.URL;
import java.text.ParseException;
import java.text.SimpleDateFormat;
import java.util.Collection;
import java.util.Date;
import java.util.EnumSet;
<<<<<<< HEAD
import java.util.List;
import java.util.Scanner;
=======
import java.util.Iterator;
import java.util.List;
>>>>>>> da6dd1ab
import java.util.TimeZone;

import static org.hamcrest.Matchers.equalTo;
import static org.hamcrest.Matchers.hasItem;
import static org.hamcrest.Matchers.hasSize;
import static org.hamcrest.Matchers.is;
import static org.hamcrest.Matchers.isEmptyOrNullString;
import static org.hamcrest.Matchers.not;
import static org.hamcrest.Matchers.nullValue;
import static org.junit.Assert.assertEquals;
import static org.junit.Assert.assertNull;
import static org.junit.Assert.assertThat;
import static org.junit.Assert.assertTrue;
import static org.junit.Assert.fail;
import static org.skyscreamer.jsonassert.JSONCompareMode.LENIENT;

import org.hamcrest.Matchers;
import org.junit.Assert;
import org.junit.Rule;
import org.junit.Test;
import org.junit.experimental.categories.Category;

import static com.github.tomakehurst.wiremock.client.WireMock.aResponse;
import static com.github.tomakehurst.wiremock.client.WireMock.containing;
import static com.github.tomakehurst.wiremock.client.WireMock.equalToJson;
import static com.github.tomakehurst.wiremock.client.WireMock.get;
import static com.github.tomakehurst.wiremock.client.WireMock.post;
import static com.github.tomakehurst.wiremock.client.WireMock.stubFor;
import static com.github.tomakehurst.wiremock.client.WireMock.urlMatching;
import static com.github.tomakehurst.wiremock.client.WireMock.urlPathEqualTo;

import com.eclipsesource.json.JsonArray;
import com.eclipsesource.json.JsonObject;
import com.github.tomakehurst.wiremock.client.WireMock;
import com.github.tomakehurst.wiremock.junit.WireMockRule;

/**
 * {@link BoxFolder} related tests.
 */
public class BoxFolderTest {
    @Rule
    public final WireMockRule wireMockRule = new WireMockRule(8080);

    @Test
    @Category(UnitTest.class)
    public void foldersWithSameIDAreEqual() {
        BoxAPIConnection api = new BoxAPIConnection("");
        BoxFolder folder1 = new BoxFolder(api, "1");
        BoxFolder folder2 = new BoxFolder(api, "1");

        assertThat(folder1, equalTo(folder2));
    }

    @Test
    @Category(UnitTest.class)
    public void createFolderSendsRequestWithRequiredFields() {
        BoxAPIConnection api = new BoxAPIConnection("");
        api.setBaseURL("http://localhost:8080/");
        BoxFolder rootFolder = BoxFolder.getRootFolder(api);
        String parentFolderID = rootFolder.getID();
        String createdFolderName = "[createFolderSendsRequestWithRequiredFields] Child Folder";

        stubFor(post(urlMatching("/folders"))
            .withRequestBody(equalToJson("{ \"name\": \"" + createdFolderName + "\", \"parent\": {\"id\": \""
                + parentFolderID + "\"} }", LENIENT))
            .willReturn(aResponse()
                .withHeader("Content-Type", "application/json")
                .withBody("{\"id\": \"0\"}")));

        rootFolder.createFolder(createdFolderName);
    }

    @Test
    @Category(UnitTest.class)
    public void infoParsesMixedPermissionsCorrectly() {
        BoxAPIConnection api = new BoxAPIConnection("");
        String id = "id";

        EnumSet<BoxFolder.Permission> expectedPermissions = EnumSet.of(BoxFolder.Permission.CAN_UPLOAD,
            BoxFolder.Permission.CAN_DELETE, BoxFolder.Permission.CAN_INVITE_COLLABORATOR);

        JsonObject permissionsJSON = new JsonObject();
        permissionsJSON.add("can_download", false);
        permissionsJSON.add("can_upload", true);
        permissionsJSON.add("can_rename", false);
        permissionsJSON.add("can_delete", true);
        permissionsJSON.add("can_share", false);
        permissionsJSON.add("can_invite_collaborator", true);
        permissionsJSON.add("can_set_share_access", false);

        JsonObject folderJSON = new JsonObject();
        folderJSON.add("id", id);
        folderJSON.add("type", "folder");
        folderJSON.add("permissions", permissionsJSON);

        BoxFolder folder = new BoxFolder(api, id);
        BoxFolder.Info info = folder.new Info(folderJSON);

        assertThat(info.getPermissions(), is(equalTo(expectedPermissions)));
    }

    @Test
    @Category(UnitTest.class)
    public void getChildrenRangeRequestsCorrectOffsetLimitAndFields() {
        BoxAPIConnection api = new BoxAPIConnection("");
        api.setBaseURL("http://localhost:8080/");

        stubFor(get(urlPathEqualTo("/folders/0/items/"))
            .withQueryParam("offset", WireMock.equalTo("1"))
            .withQueryParam("limit", WireMock.equalTo("2"))
            .withQueryParam("fields", containing("name"))
            .withQueryParam("fields", containing("description"))
            .willReturn(aResponse()
                .withHeader("Content-Type", "application/json")
                .withBody("{\"total_count\": 3, \"entries\":[]}")));

        BoxFolder rootFolder = BoxFolder.getRootFolder(api);
        PartialCollection<BoxItem.Info> children = rootFolder.getChildrenRange(1, 2, "name", "description");

        assertThat(children.offset(), is(equalTo(1L)));
        assertThat(children.limit(), is(equalTo(2L)));
        assertThat(children.fullSize(), is(equalTo(3L)));
    }

    @Test
    @Category(UnitTest.class)
    public void collaborateShouldSendCorrectJSONWhenCollaboratingWithAGroup() {
        final String folderID = "1";
        final String groupID = "2";
        final BoxCollaboration.Role role = BoxCollaboration.Role.CO_OWNER;

        final JsonObject fakeJSONResponse = new JsonObject()
            .add("type", "collaboration")
            .add("id", "0");

        BoxAPIConnection api = new BoxAPIConnection("");
        api.setRequestInterceptor(new JSONRequestInterceptor() {
            @Override
            protected BoxAPIResponse onJSONRequest(BoxJSONRequest request, JsonObject json) {
                JsonObject itemJSON = json.get("item").asObject();
                assertEquals(folderID, itemJSON.get("id").asString());

                JsonObject accessibleByJSON = json.get("accessible_by").asObject();
                assertEquals(groupID, accessibleByJSON.get("id").asString());
                assertEquals("group", accessibleByJSON.get("type").asString());
                assertNull(accessibleByJSON.get("login"));

                assertEquals(role.toJSONString(), json.get("role").asString());

                return new BoxJSONResponse() {
                    @Override
                    public String getJSON() {
                        return fakeJSONResponse.toString();
                    }
                };
            }
        });

        BoxGroup collaborator = new BoxGroup(api, groupID);
        BoxFolder folder = new BoxFolder(api, folderID);
        folder.collaborate(collaborator, BoxCollaboration.Role.CO_OWNER);
    }

    @Test
    @Category(UnitTest.class)
    public void getCollaborationsShouldParseGroupsCorrectly() {
        final String groupID = "non-empty ID";
        final String groupName = "non-empty name";

        final JsonObject fakeJSONResponse = new JsonObject()
            .add("total_count", 1)
            .add("entries", new JsonArray()
                .add(new JsonObject()
                    .add("type", "collaboration")
                    .add("id", "non-empty ID")
                    .add("accessible_by", new JsonObject()
                        .add("type", "group")
                        .add("id", groupID)
                        .add("name", groupName))));

        BoxAPIConnection api = new BoxAPIConnection("");
        api.setRequestInterceptor(new RequestInterceptor() {
            @Override
            public BoxAPIResponse onRequest(BoxAPIRequest request) {
                return new BoxJSONResponse() {
                    @Override
                    public String getJSON() {
                        return fakeJSONResponse.toString();
                    }
                };
            }
        });

        BoxFolder folder = new BoxFolder(api, "non-empty ID");
        for (BoxCollaboration.Info collaboration : folder.getCollaborations()) {
            BoxCollaborator.Info collaboratorInfo = collaboration.getAccessibleBy();
            assertTrue(collaboratorInfo instanceof BoxGroup.Info);

            BoxGroup.Info groupInfo = (BoxGroup.Info) collaboratorInfo;
            assertEquals(groupID, groupInfo.getID());
            assertEquals(groupName, groupInfo.getName());
        }
    }

    /**
<<<<<<< HEAD
     * Unit test for {@link BoxFolder#getWatermark(String...)}
     */
    @Test
    @Category(UnitTest.class)
    public void testGetWatermarkSendsCorrectRequest() {
        BoxAPIConnection api = new BoxAPIConnection("");
        api.setRequestInterceptor(new RequestInterceptor() {
            @Override
            public BoxAPIResponse onRequest(BoxAPIRequest request) {
                Assert.assertEquals("https://api.box.com/2.0/folders/0/watermark",
                    request.getUrl().toString());
                return new BoxJSONResponse() {
                    @Override
                    public String getJSON() {
                        return "{}";
                    }
                };
            }
        });

        new BoxFolder(api, "0").getWatermark();
    }

    /**
     * Unit test for {@link BoxFolder#getWatermark(String...)}
     */
    @Test
    @Category(UnitTest.class)
    public void testGetWatermarkParseAllFieldsCorrectly() throws ParseException {
        final Date createdAt = BoxDateFormat.parse("2016-10-31T15:33:33-07:00");
        final Date modifiedAt = BoxDateFormat.parse("2016-11-31T15:33:33-07:00");

        final JsonObject fakeJSONResponse = JsonObject.readFrom("{\n"
            + "  \"watermark\": {\n"
            + "    \"created_at\": \"2016-10-31T15:33:33-07:00\",\n"
            + "    \"modified_at\": \"2016-11-31T15:33:33-07:00\"\n"
            + "  }\n"
            + "}");

        BoxAPIConnection api = new BoxAPIConnection("");
        api.setRequestInterceptor(JSONRequestInterceptor.respondWith(fakeJSONResponse));

        BoxWatermark watermark = new BoxFolder(api, "0").getWatermark();
        Assert.assertEquals(createdAt, watermark.getCreatedAt());
        Assert.assertEquals(modifiedAt, watermark.getModifiedAt());
    }

    /**
     * Unit test for {@link BoxFolder#applyWatermark()}
     */
    @Test
    @Category(UnitTest.class)
    public void testApplyWatermarkSendsCorrectJson() {
        final String imprint = "default";

        BoxAPIConnection api = new BoxAPIConnection("");
        api.setRequestInterceptor(new JSONRequestInterceptor() {
            @Override
            protected BoxAPIResponse onJSONRequest(BoxJSONRequest request, JsonObject json) {
                Assert.assertEquals("https://api.box.com/2.0/folders/0/watermark",
                    request.getUrl().toString());
                Assert.assertEquals(imprint, json.get("watermark").asObject().get("imprint").asString());
                return new BoxJSONResponse() {
                    @Override
                    public String getJSON() {
                        return "{}";
                    }
                };
            }
        });

        new BoxFolder(api, "0").applyWatermark();
    }

    /**
     * Unit test for {@link BoxFolder#applyWatermark()}
     */
    @Test
    @Category(UnitTest.class)
    public void testApplyWatermarkParseAllFieldsCorrectly() throws ParseException {
        final Date createdAt = BoxDateFormat.parse("2016-10-31T15:33:33-07:00");
        final Date modifiedAt = BoxDateFormat.parse("2016-11-31T15:33:33-07:00");

        final JsonObject fakeJSONResponse = JsonObject.readFrom("{\n"
            + "  \"watermark\": {\n"
            + "    \"created_at\": \"2016-10-31T15:33:33-07:00\",\n"
            + "    \"modified_at\": \"2016-11-31T15:33:33-07:00\"\n"
            + "  }\n"
            + "}");
=======
     * Unit test for {@link BoxFolder#getAllMetadata(String...)}.
     */
    @Test
    @Category(UnitTest.class)
    public void testGetAllMetadataSendsCorrectRequest() {
        final BoxAPIConnection api = new BoxAPIConnection("");
        api.setRequestInterceptor(new RequestInterceptor() {
            @Override
            public BoxAPIResponse onRequest(BoxAPIRequest request) {
                Assert.assertEquals("https://api.box.com/2.0/folders/5010739061/metadata?fields=name%2Csize&limit=100",
                        request.getUrl().toString());
                return new BoxJSONResponse() {
                    @Override
                    public String getJSON() {
                        return "{\"entries\": []}";
                    }
                };
            }
        });

        BoxFolder folder = new BoxFolder(api, "5010739061");
        Iterator<Metadata> iterator = folder.getAllMetadata("name", "size").iterator();
        iterator.hasNext();
    }

    /**
     * Unit test for {@link BoxFolder#getAllMetadata(String...)}.
     */
    @Test
    @Category(UnitTest.class)
    public void testGetAllMetadateParseAllFieldsCorrectly() {
        final String firstEntrycurrentDocumentStage = "Init";
        final String firstEntryType = "documentFlow-452b4c9d-c3ad-4ac7-b1ad-9d5192f2fc5f";
        final String firstEntryParent = "file_5010739061";
        final String firstEntryID = "50ba0dba-0f89-4395-b867-3e057c1f6ed9";
        final int firstEntryVersion = 4;
        final int firstEntryTypeVersion = 2;
        final String firstEntryNeedApprovalFrom = "Smith";
        final String firstEntryTemplate = "documentFlow";
        final String firstEntryScope = "enterprise_12345";
        final String secondEntryType = "productInfo-9d7b6993-b09e-4e52-b197-e42f0ea995b9";
        final String secondEntryParent = "file_5010739061";
        final String secondEntryID = "15d1014a-06c2-47ad-9916-014eab456194";
        final int secondEntryVersion = 2;
        final int secondEntryTypeVersion = 1;
        final int secondEntrySkuNumber = 45334223;
        final String secondEntryDescription = "Watch";
        final String secondEntryTemplate = "productInfo";
        final String secondEntryScope = "enterprise_12345";

        final JsonObject fakeJSONResponse = JsonObject.readFrom("{\n"
                + "    \"entries\": [\n"
                + "        {\n"
                + "            \"currentDocumentStage\": \"Init\",\n"
                + "            \"$type\": \"documentFlow-452b4c9d-c3ad-4ac7-b1ad-9d5192f2fc5f\",\n"
                + "            \"$parent\": \"file_5010739061\",\n"
                + "            \"$id\": \"50ba0dba-0f89-4395-b867-3e057c1f6ed9\",\n"
                + "            \"$version\": 4,\n"
                + "            \"$typeVersion\": 2,\n"
                + "            \"needsApprovalFrom\": \"Smith\",\n"
                + "            \"$template\": \"documentFlow\",\n"
                + "            \"$scope\": \"enterprise_12345\"\n"
                + "        },\n"
                + "        {\n"
                + "            \"$type\": \"productInfo-9d7b6993-b09e-4e52-b197-e42f0ea995b9\",\n"
                + "            \"$parent\": \"file_5010739061\",\n"
                + "            \"$id\": \"15d1014a-06c2-47ad-9916-014eab456194\",\n"
                + "            \"$version\": 2,\n"
                + "            \"$typeVersion\": 1,\n"
                + "            \"skuNumber\": 45334223,\n"
                + "            \"description\": \"Watch\",\n"
                + "            \"$template\": \"productInfo\",\n"
                + "            \"$scope\": \"enterprise_12345\"\n"
                + "        }\n"
                + "\n"
                + "    ],\n"
                + "    \"limit\": 100\n"
                + "}");
>>>>>>> da6dd1ab

        BoxAPIConnection api = new BoxAPIConnection("");
        api.setRequestInterceptor(JSONRequestInterceptor.respondWith(fakeJSONResponse));

<<<<<<< HEAD
        BoxWatermark watermark = new BoxFolder(api, "0").applyWatermark();
        Assert.assertEquals(createdAt, watermark.getCreatedAt());
        Assert.assertEquals(modifiedAt, watermark.getModifiedAt());
    }

    /**
     * Unit test for {@link BoxFolder#removeWatermark()}
     */
    @Test
    @Category(UnitTest.class)
    public void testRemoveWatermarkSendsCorrectRequest() {
        BoxAPIConnection api = new BoxAPIConnection("");
        api.setRequestInterceptor(new RequestInterceptor() {
            @Override
            public BoxAPIResponse onRequest(BoxAPIRequest request) {
                Assert.assertEquals("https://api.box.com/2.0/folders/0/watermark",
                    request.getUrl().toString());
                return new BoxJSONResponse() {
                    @Override
                    public String getJSON() {
                        return "{}";
                    }
                };
            }
        });

        new BoxFolder(api, "0").removeWatermark();
    }

    /**
     * Unit test for {@link BoxFolder#createWebLink(String, URL, String)}.
     */
    @Test
    @Category(UnitTest.class)
    public void testCreateWeblinkSendsCorrectJsonWithNameAndDescription() throws MalformedURLException {
        final String url = "https://www.box.com/home";
        final String parentFolderID = "0";
        final String name = "non-empty name";
        final String description = "non-empty description";

        final JsonObject fakeJSONResponse = new JsonObject()
            .add("type", "web_link")
            .add("id", "0");

        BoxAPIConnection api = new BoxAPIConnection("");
        api.setRequestInterceptor(new RequestInterceptor() {
            @Override
            public BoxAPIResponse onRequest(BoxAPIRequest request) {
                Assert.assertEquals("https://api.box.com/2.0/web_links", request.getUrl().toString());
                Scanner body = new Scanner(request.getBody()).useDelimiter("\n");
                JsonObject json = JsonObject.readFrom(body.next());
                body.close();
                Assert.assertEquals(url, json.get("url").asString());
                Assert.assertEquals(parentFolderID, json.get("parent").asObject().get("id").asString());
                Assert.assertEquals(name, json.get("name").asString());
                Assert.assertEquals(description, json.get("description").asString());

                return new BoxJSONResponse() {
                    @Override
                    public String getJSON() {
                        return fakeJSONResponse.toString();
                    }
                };
            }
        });

        new BoxFolder(api, "0").createWebLink(name, new URL(url), description);
    }

    /**
     * Unit test for {@link BoxFolder#createWebLink(URL)}.
     */
    @Test
    @Category(UnitTest.class)
    public void testCreateWeblinkSendsCorrectJsonWithoutNameAndDescription() throws MalformedURLException {
        final String url = "https://www.box.com/home";
        final String parentFolderID = "0";

        final JsonObject fakeJSONResponse = new JsonObject()
            .add("type", "web_link")
            .add("id", "0");

        BoxAPIConnection api = new BoxAPIConnection("");
        api.setRequestInterceptor(new RequestInterceptor() {
            @Override
            public BoxAPIResponse onRequest(BoxAPIRequest request) {
                Assert.assertEquals("https://api.box.com/2.0/web_links", request.getUrl().toString());
                JsonObject json = JsonObject.readFrom(new Scanner(request.getBody()).useDelimiter("\n").next());
                assertEquals(url, json.get("url").asString());
                assertEquals(parentFolderID, json.get("parent").asObject().get("id").asString());
                return new BoxJSONResponse() {
                    @Override
                    public String getJSON() {
                        return fakeJSONResponse.toString();
                    }
                };
            }
        });

        new BoxFolder(api, "0").createWebLink(new URL(url));
    }

    /**
     * Unit test for {@link BoxFolder#createWebLink(URL)}.
     */
    @Test
    @Category(UnitTest.class)
    public void testCreateWeblinkParseAllFieldsCorrectly() throws ParseException, MalformedURLException {
        final String id = "6742981";
        final String sequenceID = "0";
        final String etag = "0";
        final String name = "Box Website";
        final String url = "https://www.box.com";
        final String creatorID = "10523870";
        final String creatorName = "Ted Blosser";
        final String creatorLogin = "ted+demo@box.com";
        final Date createdAt = BoxDateFormat.parse("2015-05-07T14:31:16-07:00");
        final Date modifiedAt = BoxDateFormat.parse("2015-05-07T14:31:16-07:00");
        final String parentID = "848123342";
        final String parentSequenceID = "1";
        final String parentEtag = "1";
        final String parentName = "Documentation";
        final String description = "Cloud Content Management";
        final String itemStatus = "active";
        final Date trashedAt = null;
        final Date purgedAt = null;
        final BoxSharedLink sharedLink = null;
        final String pathID = "848123342";
        final String pathSequenceID = "1";
        final String pathEtag = "1";
        final String pathName = "Documentation";
        final String modifiedID = "10523870";
        final String modifiedName = "Ted Blosser";
        final String modifiedLogin = "ted+demo@box.com";
        final String ownerID = "10523870";
        final String ownerName = "Ted Blosser";
        final String ownerLogin = "ted+demo@box.com";

        final JsonObject fakeJSONResponse = JsonObject.readFrom("{\n"
            + "    \"type\": \"web_link\",\n"
            + "    \"id\": \"6742981\",\n"
            + "    \"sequence_id\": \"0\",\n"
            + "    \"etag\": \"0\",\n"
            + "    \"name\": \"Box Website\",\n"
            + "    \"url\": \"https://www.box.com\",\n"
            + "    \"created_by\": {\n"
            + "        \"type\": \"user\",\n"
            + "        \"id\": \"10523870\",\n"
            + "        \"name\": \"Ted Blosser\",\n"
            + "        \"login\": \"ted+demo@box.com\"\n"
            + "    },\n"
            + "    \"created_at\": \"2015-05-07T14:31:16-07:00\",\n"
            + "    \"modified_at\": \"2015-05-07T14:31:16-07:00\",\n"
            + "    \"parent\": {\n"
            + "        \"type\": \"folder\",\n"
            + "        \"id\": \"848123342\",\n"
            + "        \"sequence_id\": \"1\",\n"
            + "        \"etag\": \"1\",\n"
            + "        \"name\": \"Documentation\"\n"
            + "    },\n"
            + "    \"description\": \"Cloud Content Management\",\n"
            + "    \"item_status\": \"active\",\n"
            + "    \"trashed_at\": null,\n"
            + "    \"purged_at\": null,\n"
            + "    \"shared_link\": null,\n"
            + "    \"path_collection\": {\n"
            + "        \"total_count\": 1,\n"
            + "        \"entries\": [\n"
            + "            {\n"
            + "                \"type\": \"folder\",\n"
            + "                \"id\": \"848123342\",\n"
            + "                \"sequence_id\": \"1\",\n"
            + "                \"etag\": \"1\",\n"
            + "                \"name\": \"Documentation\"\n"
            + "            }\n"
            + "        ]\n"
            + "    },\n"
            + "    \"modified_by\": {\n"
            + "        \"type\": \"user\",\n"
            + "        \"id\": \"10523870\",\n"
            + "        \"name\": \"Ted Blosser\",\n"
            + "        \"login\": \"ted+demo@box.com\"\n"
            + "    },\n"
            + "    \"owned_by\": {\n"
            + "        \"type\": \"user\",\n"
            + "        \"id\": \"10523870\",\n"
            + "        \"name\": \"Ted Blosser\",\n"
            + "        \"login\": \"ted+demo@box.com\"\n"
            + "    }\n"
            + "}");

        BoxAPIConnection api = new BoxAPIConnection("");
        api.setRequestInterceptor(JSONRequestInterceptor.respondWith(fakeJSONResponse));

        BoxWebLink.Info info = new BoxFolder(api, "0").createWebLink(new URL(url));
        Assert.assertEquals(id, info.getID());
        Assert.assertEquals(sequenceID, info.getSequenceID());
        Assert.assertEquals(etag, info.getEtag());
        Assert.assertEquals(name, info.getName());
        Assert.assertEquals(url, info.getLinkURL().toString());
        Assert.assertEquals(createdAt, info.getCreatedAt());
        Assert.assertEquals(modifiedAt, info.getModifiedAt());
        Assert.assertEquals(description, info.getDescription());
        Assert.assertEquals(itemStatus, info.getItemStatus());
        Assert.assertEquals(trashedAt, info.getTrashedAt());
        Assert.assertEquals(purgedAt, info.getPurgedAt());
        Assert.assertEquals(sharedLink, info.getSharedLink());
        BoxUser.Info creatorInfo = info.getCreatedBy();
        Assert.assertEquals(creatorID, creatorInfo.getID());
        Assert.assertEquals(creatorName, creatorInfo.getName());
        Assert.assertEquals(creatorLogin, creatorInfo.getLogin());
        BoxUser.Info modifiedInfo = info.getModifiedBy();
        Assert.assertEquals(modifiedID, modifiedInfo.getID());
        Assert.assertEquals(modifiedName, modifiedInfo.getName());
        Assert.assertEquals(modifiedLogin, modifiedInfo.getLogin());
        BoxUser.Info ownerInfo = info.getOwnedBy();
        Assert.assertEquals(ownerID, ownerInfo.getID());
        Assert.assertEquals(ownerName, ownerInfo.getName());
        Assert.assertEquals(ownerLogin, ownerInfo.getLogin());
        BoxFolder.Info parentInfo = info.getParent();
        Assert.assertEquals(parentID, parentInfo.getID());
        Assert.assertEquals(parentSequenceID, parentInfo.getSequenceID());
        Assert.assertEquals(parentEtag, parentInfo.getEtag());
        Assert.assertEquals(parentName, parentInfo.getName());
        BoxFolder.Info pathInfo = info.getPathCollection().get(0);
        Assert.assertEquals(pathID, pathInfo.getID());
        Assert.assertEquals(pathSequenceID, pathInfo.getSequenceID());
        Assert.assertEquals(pathEtag, pathInfo.getEtag());
        Assert.assertEquals(pathName, pathInfo.getName());
=======
        BoxFolder folder = new BoxFolder(api, "0");
        Iterator<Metadata> iterator = folder.getAllMetadata().iterator();
        Metadata entry = iterator.next();
        Assert.assertEquals(firstEntrycurrentDocumentStage, entry.get("/currentDocumentStage"));
        Assert.assertEquals(firstEntryType, entry.getTypeName());
        Assert.assertEquals(firstEntryParent, entry.getParentID());
        Assert.assertEquals(firstEntryID, entry.getID());
        Assert.assertEquals(firstEntryVersion, (int) Integer.valueOf(entry.get("/$version")));
        Assert.assertEquals(firstEntryTypeVersion, (int) Integer.valueOf(entry.get("/$typeVersion")));
        Assert.assertEquals(firstEntryNeedApprovalFrom, entry.get("/needsApprovalFrom"));
        Assert.assertEquals(firstEntryTemplate, entry.getTemplateName());
        Assert.assertEquals(firstEntryScope, entry.getScope());
        entry = iterator.next();
        Assert.assertEquals(secondEntryType, entry.getTypeName());
        Assert.assertEquals(secondEntryParent, entry.getParentID());
        Assert.assertEquals(secondEntryID, entry.getID());
        Assert.assertEquals(secondEntryVersion, (int) Integer.valueOf(entry.get("/$version")));
        Assert.assertEquals(secondEntryTypeVersion, (int) Integer.valueOf(entry.get("/$typeVersion")));
        Assert.assertEquals(secondEntrySkuNumber, (int) Integer.valueOf(entry.get("/skuNumber")));
        Assert.assertEquals(secondEntryDescription, entry.get("/description"));
        Assert.assertEquals(secondEntryTemplate, entry.getTemplateName());
        Assert.assertEquals(secondEntryScope, entry.getScope());

>>>>>>> da6dd1ab
    }

    @Test
    @Category(IntegrationTest.class)
    public void creatingAndDeletingFolderSucceeds() {
        BoxAPIConnection api = new BoxAPIConnection(TestConfig.getAccessToken());
        BoxFolder rootFolder = BoxFolder.getRootFolder(api);
        BoxFolder childFolder = rootFolder.createFolder("[creatingAndDeletingFolderSucceeds] Ĥȅľľő Ƒŕőďő")
            .getResource();

        assertThat(rootFolder, hasItem(Matchers.<BoxItem.Info>hasProperty("ID", equalTo(childFolder.getID()))));

        childFolder.delete(false);
        assertThat(rootFolder, not(hasItem(Matchers.<BoxItem.Info>hasProperty("ID", equalTo(childFolder.getID())))));
    }

    @Test
    @Category(IntegrationTest.class)
    public void getFolderInfoReturnsCorrectInfo() {
        BoxAPIConnection api = new BoxAPIConnection(TestConfig.getAccessToken());
        BoxUser currentUser = BoxUser.getCurrentUser(api);
        final String expectedName = "[getFolderInfoReturnsCorrectInfo] Child Folder";
        final String expectedCreatedByID = currentUser.getID();

        BoxFolder rootFolder = BoxFolder.getRootFolder(api);
        final String expectedParentFolderID = rootFolder.getID();
        final String expectedParentFolderName = rootFolder.getInfo().getName();

        BoxFolder childFolder = rootFolder.createFolder(expectedName).getResource();
        BoxFolder.Info info = childFolder.getInfo(BoxItem.ALL_FIELDS);

        String actualName = info.getName();
        String actualCreatedByID = info.getCreatedBy().getID();
        String actualParentFolderID = info.getParent().getID();
        String actualParentFolderName = info.getParent().getName();
        List<BoxFolder.Info> actualPathCollection = info.getPathCollection();

        assertThat(expectedName, equalTo(actualName));
        assertThat(expectedCreatedByID, equalTo(actualCreatedByID));
        assertThat(expectedParentFolderID, equalTo(actualParentFolderID));
        assertThat(expectedParentFolderName, equalTo(actualParentFolderName));
        assertThat(actualPathCollection, hasItem(Matchers.<BoxFolder.Info>hasProperty("ID", equalTo("0"))));
        assertThat(info.getPermissions(), is(equalTo(EnumSet.allOf(BoxFolder.Permission.class))));
        assertThat(info.getItemStatus(), is(equalTo("active")));

        childFolder.delete(false);
        assertThat(rootFolder, not(hasItem(Matchers.<BoxItem.Info>hasProperty("ID", equalTo(childFolder.getID())))));
    }

    @Test
    @Category(IntegrationTest.class)
    public void getInfoWithOnlyTheNameField() {
        final String expectedName = "All Files";

        BoxAPIConnection api = new BoxAPIConnection(TestConfig.getAccessToken());
        BoxFolder rootFolder = BoxFolder.getRootFolder(api);
        BoxFolder.Info rootFolderInfo = rootFolder.getInfo("name");
        final String actualName = rootFolderInfo.getName();
        final String actualDescription = rootFolderInfo.getDescription();
        final long actualSize = rootFolderInfo.getSize();

        assertThat(expectedName, equalTo(actualName));
        assertThat(actualDescription, is(nullValue()));
        assertThat(actualSize, is(0L));
    }

    @Test
    @Category(IntegrationTest.class)
    public void iterateWithOnlyTheNameField() {
        final String expectedName = "[iterateWithOnlyTheNameField] Child Folder";

        BoxAPIConnection api = new BoxAPIConnection(TestConfig.getAccessToken());
        BoxFolder rootFolder = BoxFolder.getRootFolder(api);
        BoxFolder.Info rootFolderInfo = rootFolder.getInfo("name");

        BoxFolder childFolder = rootFolder.createFolder(expectedName).getResource();

        Iterable<BoxItem.Info> children = rootFolder.getChildren("name");
        boolean found = false;
        for (BoxItem.Info childInfo : children) {
            if (childInfo.getID().equals(childFolder.getID())) {
                found = true;
                assertThat(childInfo.getName(), is(equalTo(expectedName)));
                assertThat(childInfo.getSize(), is(equalTo(0L)));
                assertThat(childInfo.getDescription(), is(nullValue()));
            }
        }
        assertThat(found, is(true));

        childFolder.delete(false);
    }

    @Test
    @Category(IntegrationTest.class)
    public void uploadFileSucceeds() {
        BoxAPIConnection api = new BoxAPIConnection(TestConfig.getAccessToken());
        BoxFolder rootFolder = BoxFolder.getRootFolder(api);

        final String fileContent = "Test file";
        InputStream stream = new ByteArrayInputStream(fileContent.getBytes(StandardCharsets.UTF_8));
        BoxFile uploadedFile = rootFolder.uploadFile(stream, "Test File.txt").getResource();

        assertThat(rootFolder, hasItem(Matchers.<BoxItem.Info>hasProperty("ID", equalTo(uploadedFile.getID()))));

        uploadedFile.delete();
        assertThat(rootFolder, not(hasItem(Matchers.<BoxItem.Info>hasProperty("ID", equalTo(uploadedFile.getID())))));
    }

    @Test
    @Category(IntegrationTest.class)
    public void uploadFileWithCreatedAndModifiedDatesSucceeds() {
        BoxAPIConnection api = new BoxAPIConnection(TestConfig.getAccessToken());
        BoxFolder rootFolder = BoxFolder.getRootFolder(api);
        SimpleDateFormat dateFormat = new SimpleDateFormat("yyyy-MM-dd'T'HH:mm:ssXXX");
        dateFormat.setTimeZone(TimeZone.getTimeZone("UTC"));

        Date created = new Date(1415318114);
        Date modified = new Date(1315318114);
        final String fileContent = "Test file";
        InputStream stream = new ByteArrayInputStream(fileContent.getBytes(StandardCharsets.UTF_8));
        FileUploadParams params = new FileUploadParams()
            .setName("[uploadFileWithCreatedAndModifiedDatesSucceeds] Test File.txt").setContent(stream)
            .setModified(modified).setCreated(created);
        BoxFile.Info info = rootFolder.uploadFile(params);
        BoxFile uploadedFile = info.getResource();

        assertThat(dateFormat.format(info.getContentCreatedAt()), is(equalTo(dateFormat.format(created))));
        assertThat(dateFormat.format(info.getContentModifiedAt()), is(equalTo(dateFormat.format(modified))));
        assertThat(rootFolder, hasItem(Matchers.<BoxItem.Info>hasProperty("ID", equalTo(uploadedFile.getID()))));

        uploadedFile.delete();
    }

    @Test
    @Category(IntegrationTest.class)
    public void updateFolderInfoSucceeds() {
        BoxAPIConnection api = new BoxAPIConnection(TestConfig.getAccessToken());
        final String originalName = "[updateFolderInfoSucceeds] Child Folder";
        final String updatedName = "[updateFolderInfoSucceeds] Updated Child Folder";

        BoxFolder rootFolder = BoxFolder.getRootFolder(api);
        BoxFolder.Info info = rootFolder.createFolder(originalName);
        BoxFolder childFolder = info.getResource();
        info.setName(updatedName);
        childFolder.updateInfo(info);
        assertThat(info.getName(), equalTo(updatedName));

        childFolder.delete(false);
        assertThat(rootFolder, not(hasItem(Matchers.<BoxItem.Info>hasProperty("ID", equalTo(childFolder.getID())))));
    }

    @Test
    @Category(IntegrationTest.class)
    public void copyFolderToSameDestinationWithNewNameSucceeds() {
        BoxAPIConnection api = new BoxAPIConnection(TestConfig.getAccessToken());
        final String originalName = "[copyFolderToSameDestinationWithNewNameSucceeds] Child Folder";
        final String newName = "[copyFolderToSameDestinationWithNewNameSucceeds] New Child Folder";

        BoxFolder rootFolder = BoxFolder.getRootFolder(api);
        BoxFolder originalFolder = rootFolder.createFolder(originalName).getResource();
        BoxFolder.Info copiedFolderInfo = originalFolder.copy(rootFolder, newName);
        BoxFolder copiedFolder = copiedFolderInfo.getResource();

        assertThat(copiedFolderInfo.getName(), is(equalTo(newName)));
        assertThat(rootFolder, hasItem(Matchers.<BoxItem.Info>hasProperty("ID", equalTo(originalFolder.getID()))));
        assertThat(rootFolder, hasItem(Matchers.<BoxItem.Info>hasProperty("ID", equalTo(copiedFolder.getID()))));

        originalFolder.delete(false);
        copiedFolder.delete(false);
        assertThat(rootFolder, not(hasItem(Matchers.<BoxItem.Info>hasProperty("ID", equalTo(originalFolder.getID())))));
        assertThat(rootFolder, not(hasItem(Matchers.<BoxItem.Info>hasProperty("ID", equalTo(copiedFolder.getID())))));
    }

    @Test
    @Category(IntegrationTest.class)
    public void moveFolderSucceeds() {
        BoxAPIConnection api = new BoxAPIConnection(TestConfig.getAccessToken());
        final String child1Name = "[moveFolderSucceeds] Child Folder";
        final String child2Name = "[moveFolderSucceeds] Child Folder 2";

        BoxFolder rootFolder = BoxFolder.getRootFolder(api);
        BoxFolder childFolder1 = rootFolder.createFolder(child1Name).getResource();
        BoxFolder childFolder2 = rootFolder.createFolder(child2Name).getResource();

        assertThat(rootFolder, hasItem(Matchers.<BoxItem.Info>hasProperty("ID", equalTo(childFolder1.getID()))));
        assertThat(rootFolder, hasItem(Matchers.<BoxItem.Info>hasProperty("ID", equalTo(childFolder2.getID()))));

        childFolder2.move(childFolder1);

        assertThat(childFolder1, hasItem(Matchers.<BoxItem.Info>hasProperty("ID", equalTo(childFolder2.getID()))));
        assertThat(rootFolder, not(hasItem(Matchers.<BoxItem.Info>hasProperty("ID", equalTo(childFolder2.getID())))));

        childFolder1.delete(true);
        assertThat(rootFolder, not(hasItem(Matchers.<BoxItem.Info>hasProperty("ID", equalTo(childFolder1.getID())))));
    }

    @Test
    @Category(IntegrationTest.class)
    public void renameFolderSucceeds() {
        BoxAPIConnection api = new BoxAPIConnection(TestConfig.getAccessToken());
        final String originalName = "[renameFolderSucceeds] Original Name";
        final String newName = "[renameFolderSucceeds] New Name";

        BoxFolder rootFolder = BoxFolder.getRootFolder(api);
        BoxFolder childFolder = rootFolder.createFolder(originalName).getResource();
        childFolder.rename(newName);
        BoxFolder.Info childFolderInfo = childFolder.getInfo();

        assertThat(childFolderInfo.getName(), is(equalTo(newName)));

        childFolder.delete(false);
    }

    @Test
    @Category(IntegrationTest.class)
    public void addCollaboratorSucceeds() {
        BoxAPIConnection api = new BoxAPIConnection(TestConfig.getAccessToken());
        String folderName = "[addCollaborationToFolderSucceeds] Test Folder";
        String collaboratorLogin = TestConfig.getCollaborator();
        BoxCollaboration.Role collaboratorRole = BoxCollaboration.Role.CO_OWNER;

        BoxFolder rootFolder = BoxFolder.getRootFolder(api);
        BoxFolder folder = rootFolder.createFolder(folderName).getResource();

        BoxCollaboration.Info collabInfo = folder.collaborate(collaboratorLogin, collaboratorRole);
        BoxUser.Info accessibleBy = (BoxUser.Info) collabInfo.getAccessibleBy();

        assertThat(accessibleBy.getLogin(), is(equalTo(collaboratorLogin)));
        assertThat(collabInfo.getRole(), is(equalTo(collaboratorRole)));

        folder.delete(false);
    }

    @Test
    @Category(IntegrationTest.class)
    public void getCollaborationsHasCorrectCollaborations() {
        BoxAPIConnection api = new BoxAPIConnection(TestConfig.getAccessToken());
        String folderName = "[getCollaborationsSucceeds] Test Folder";
        String collaboratorLogin = TestConfig.getCollaborator();
        BoxCollaboration.Role collaboratorRole = BoxCollaboration.Role.CO_OWNER;

        BoxFolder rootFolder = BoxFolder.getRootFolder(api);
        BoxFolder folder = rootFolder.createFolder(folderName).getResource();
        BoxCollaboration.Info collabInfo = folder.collaborate(collaboratorLogin, collaboratorRole);
        String collabID = collabInfo.getID();

        Collection<BoxCollaboration.Info> collaborations = folder.getCollaborations();

        assertThat(collaborations, hasSize(1));
        assertThat(collaborations, hasItem(Matchers.<BoxCollaboration.Info>hasProperty("ID", equalTo(collabID))));

        folder.delete(false);
    }

    @Test
    @Category(IntegrationTest.class)
    public void setFolderUploadEmailSucceeds() {
        BoxAPIConnection api = new BoxAPIConnection(TestConfig.getAccessToken());
        String folderName = "[setFolderUploadEmailSucceeds] Test Folder";

        BoxUploadEmail uploadEmail = new BoxUploadEmail();
        uploadEmail.setAccess(BoxUploadEmail.Access.OPEN);

        BoxFolder rootFolder = BoxFolder.getRootFolder(api);
        BoxFolder folder = rootFolder.createFolder(folderName).getResource();
        BoxFolder.Info info = folder.new Info();
        info.setUploadEmail(uploadEmail);
        folder.updateInfo(info);

        assertThat(uploadEmail.getEmail(), not(isEmptyOrNullString()));
        assertThat(uploadEmail.getAccess(), is(equalTo(BoxUploadEmail.Access.OPEN)));

        info.setUploadEmail(null);
        uploadEmail = info.getUploadEmail();

        assertThat(uploadEmail, is(nullValue()));

        folder.delete(false);
    }

    @Test
    @Category(IntegrationTest.class)
    public void getSharedItemAndItsChildrenSucceeds() {
        BoxAPIConnection api = new BoxAPIConnection(TestConfig.getAccessToken());
        String folderName = "[getSharedItemAndItsChildrenSucceeds] Test Folder";
        String childFolderName = "[getSharedItemAndItsChildrenSucceeds] Child Folder";

        BoxFolder rootFolder = BoxFolder.getRootFolder(api);
        BoxFolder folder = rootFolder.createFolder(folderName).getResource();
        BoxFolder childFolder = folder.createFolder(childFolderName).getResource();
        BoxSharedLink sharedLink = folder.createSharedLink(BoxSharedLink.Access.OPEN, null, null);

        BoxFolder.Info sharedItem = (BoxFolder.Info) BoxItem.getSharedItem(api, sharedLink.getURL());

        assertThat(sharedItem.getID(), is(equalTo(folder.getID())));
        assertThat(sharedItem.getResource(), hasItem(Matchers.<BoxItem.Info>hasProperty("ID",
            equalTo(childFolder.getID()))));

        folder.delete(true);
    }

    @Test
    @Category(IntegrationTest.class)
    public void createWebLinkSucceeds() throws MalformedURLException {
        BoxAPIConnection api = new BoxAPIConnection(TestConfig.getAccessToken());
        BoxFolder rootFolder = BoxFolder.getRootFolder(api);

        BoxWebLink createdWebLink = rootFolder.createWebLink("[createWebLinkSucceeds] Test Web Link",
            new URL("https://api.box.com"), "[createWebLinkSucceeds] Test Web Link").getResource();

        assertThat(rootFolder, hasItem(Matchers.<BoxItem.Info>hasProperty("ID", equalTo(createdWebLink.getID()))));

        createdWebLink.delete();
        assertThat(rootFolder, not(hasItem(Matchers.<BoxItem.Info>hasProperty("ID", equalTo(createdWebLink.getID())))));
    }

    @Test
    @Category(IntegrationTest.class)
    public void createWebLinkNoNameSucceeds() throws MalformedURLException {
        BoxAPIConnection api = new BoxAPIConnection(TestConfig.getAccessToken());
        BoxFolder rootFolder = BoxFolder.getRootFolder(api);

        BoxWebLink createdWebLink = rootFolder.createWebLink(new URL("https://api.box.com"),
            "[createWebLinkSucceeds] Test Web Link").getResource();

        assertThat(rootFolder, hasItem(Matchers.<BoxItem.Info>hasProperty("ID", equalTo(createdWebLink.getID()))));

        createdWebLink.delete();
        assertThat(rootFolder, not(hasItem(Matchers.<BoxItem.Info>hasProperty("ID", equalTo(createdWebLink.getID())))));
    }

    @Test
    @Category(IntegrationTest.class)
    public void createWebLinkNoDescriptionSucceeds() throws MalformedURLException {
        BoxAPIConnection api = new BoxAPIConnection(TestConfig.getAccessToken());
        BoxFolder rootFolder = BoxFolder.getRootFolder(api);

        BoxWebLink createdWebLink = rootFolder.createWebLink("[createWebLinkSucceeds] Test Web Link",
            new URL("https://api.box.com")).getResource();

        assertThat(rootFolder, hasItem(Matchers.<BoxItem.Info>hasProperty("ID", equalTo(createdWebLink.getID()))));

        createdWebLink.delete();
        assertThat(rootFolder, not(hasItem(Matchers.<BoxItem.Info>hasProperty("ID", equalTo(createdWebLink.getID())))));
    }

    @Test
    @Category(IntegrationTest.class)
    public void createWebLinkNoNameOrDescriptionSucceeds() throws MalformedURLException {
        BoxAPIConnection api = new BoxAPIConnection(TestConfig.getAccessToken());
        BoxFolder rootFolder = BoxFolder.getRootFolder(api);

        BoxWebLink createdWebLink = rootFolder.createWebLink(new URL("https://api.box.com")).getResource();

        assertThat(rootFolder, hasItem(Matchers.<BoxItem.Info>hasProperty("ID", equalTo(createdWebLink.getID()))));

        createdWebLink.delete();
        assertThat(rootFolder, not(hasItem(Matchers.<BoxItem.Info>hasProperty("ID", equalTo(createdWebLink.getID())))));
    }

    @Test
    @Category(IntegrationTest.class)
    public void createPropertiesMetadataSucceeds() {
        final String key = "/testKey";
        final String value = "testValue";

        BoxAPIConnection api = new BoxAPIConnection(TestConfig.getAccessToken());
        Metadata md = new Metadata();
        md.add(key, value);
        BoxFolder rootFolder = BoxFolder.getRootFolder(api);
        BoxFolder folder = rootFolder.createFolder("[createPropertiesMetadataSucceeds] Metadata Folder").getResource();
        Metadata createdMD = folder.createMetadata(md);

        assertThat(createdMD.get(key), is(equalTo(value)));
        folder.delete(false);
    }

    @Test
    @Category(IntegrationTest.class)
    public void deletePropertiesMetadataSucceeds() {
        final String key = "/testKey";
        final String value = "testValue";

        BoxAPIConnection api = new BoxAPIConnection(TestConfig.getAccessToken());
        Metadata md = new Metadata();
        md.add(key, value);
        BoxFolder rootFolder = BoxFolder.getRootFolder(api);
        BoxFolder folder = rootFolder.createFolder("[createPropertiesMetadataSucceeds] Metadata Folder").getResource();
        folder.createMetadata(md);
        folder.deleteMetadata();

        try {
            Metadata actualMD = folder.getMetadata();
            fail();
        } catch (BoxAPIException e) {
            assertThat(e.getResponseCode(), is(equalTo(404)));
        } finally {
            folder.delete(false);
        }
    }
}<|MERGE_RESOLUTION|>--- conflicted
+++ resolved
@@ -9,13 +9,9 @@
 import java.util.Collection;
 import java.util.Date;
 import java.util.EnumSet;
-<<<<<<< HEAD
+import java.util.Iterator;
 import java.util.List;
 import java.util.Scanner;
-=======
-import java.util.Iterator;
-import java.util.List;
->>>>>>> da6dd1ab
 import java.util.TimeZone;
 
 import static org.hamcrest.Matchers.equalTo;
@@ -221,97 +217,6 @@
     }
 
     /**
-<<<<<<< HEAD
-     * Unit test for {@link BoxFolder#getWatermark(String...)}
-     */
-    @Test
-    @Category(UnitTest.class)
-    public void testGetWatermarkSendsCorrectRequest() {
-        BoxAPIConnection api = new BoxAPIConnection("");
-        api.setRequestInterceptor(new RequestInterceptor() {
-            @Override
-            public BoxAPIResponse onRequest(BoxAPIRequest request) {
-                Assert.assertEquals("https://api.box.com/2.0/folders/0/watermark",
-                    request.getUrl().toString());
-                return new BoxJSONResponse() {
-                    @Override
-                    public String getJSON() {
-                        return "{}";
-                    }
-                };
-            }
-        });
-
-        new BoxFolder(api, "0").getWatermark();
-    }
-
-    /**
-     * Unit test for {@link BoxFolder#getWatermark(String...)}
-     */
-    @Test
-    @Category(UnitTest.class)
-    public void testGetWatermarkParseAllFieldsCorrectly() throws ParseException {
-        final Date createdAt = BoxDateFormat.parse("2016-10-31T15:33:33-07:00");
-        final Date modifiedAt = BoxDateFormat.parse("2016-11-31T15:33:33-07:00");
-
-        final JsonObject fakeJSONResponse = JsonObject.readFrom("{\n"
-            + "  \"watermark\": {\n"
-            + "    \"created_at\": \"2016-10-31T15:33:33-07:00\",\n"
-            + "    \"modified_at\": \"2016-11-31T15:33:33-07:00\"\n"
-            + "  }\n"
-            + "}");
-
-        BoxAPIConnection api = new BoxAPIConnection("");
-        api.setRequestInterceptor(JSONRequestInterceptor.respondWith(fakeJSONResponse));
-
-        BoxWatermark watermark = new BoxFolder(api, "0").getWatermark();
-        Assert.assertEquals(createdAt, watermark.getCreatedAt());
-        Assert.assertEquals(modifiedAt, watermark.getModifiedAt());
-    }
-
-    /**
-     * Unit test for {@link BoxFolder#applyWatermark()}
-     */
-    @Test
-    @Category(UnitTest.class)
-    public void testApplyWatermarkSendsCorrectJson() {
-        final String imprint = "default";
-
-        BoxAPIConnection api = new BoxAPIConnection("");
-        api.setRequestInterceptor(new JSONRequestInterceptor() {
-            @Override
-            protected BoxAPIResponse onJSONRequest(BoxJSONRequest request, JsonObject json) {
-                Assert.assertEquals("https://api.box.com/2.0/folders/0/watermark",
-                    request.getUrl().toString());
-                Assert.assertEquals(imprint, json.get("watermark").asObject().get("imprint").asString());
-                return new BoxJSONResponse() {
-                    @Override
-                    public String getJSON() {
-                        return "{}";
-                    }
-                };
-            }
-        });
-
-        new BoxFolder(api, "0").applyWatermark();
-    }
-
-    /**
-     * Unit test for {@link BoxFolder#applyWatermark()}
-     */
-    @Test
-    @Category(UnitTest.class)
-    public void testApplyWatermarkParseAllFieldsCorrectly() throws ParseException {
-        final Date createdAt = BoxDateFormat.parse("2016-10-31T15:33:33-07:00");
-        final Date modifiedAt = BoxDateFormat.parse("2016-11-31T15:33:33-07:00");
-
-        final JsonObject fakeJSONResponse = JsonObject.readFrom("{\n"
-            + "  \"watermark\": {\n"
-            + "    \"created_at\": \"2016-10-31T15:33:33-07:00\",\n"
-            + "    \"modified_at\": \"2016-11-31T15:33:33-07:00\"\n"
-            + "  }\n"
-            + "}");
-=======
      * Unit test for {@link BoxFolder#getAllMetadata(String...)}.
      */
     @Test
@@ -390,12 +295,129 @@
                 + "    ],\n"
                 + "    \"limit\": 100\n"
                 + "}");
->>>>>>> da6dd1ab
 
         BoxAPIConnection api = new BoxAPIConnection("");
         api.setRequestInterceptor(JSONRequestInterceptor.respondWith(fakeJSONResponse));
 
-<<<<<<< HEAD
+        BoxFolder folder = new BoxFolder(api, "0");
+        Iterator<Metadata> iterator = folder.getAllMetadata().iterator();
+        Metadata entry = iterator.next();
+        Assert.assertEquals(firstEntrycurrentDocumentStage, entry.get("/currentDocumentStage"));
+        Assert.assertEquals(firstEntryType, entry.getTypeName());
+        Assert.assertEquals(firstEntryParent, entry.getParentID());
+        Assert.assertEquals(firstEntryID, entry.getID());
+        Assert.assertEquals(firstEntryVersion, (int) Integer.valueOf(entry.get("/$version")));
+        Assert.assertEquals(firstEntryTypeVersion, (int) Integer.valueOf(entry.get("/$typeVersion")));
+        Assert.assertEquals(firstEntryNeedApprovalFrom, entry.get("/needsApprovalFrom"));
+        Assert.assertEquals(firstEntryTemplate, entry.getTemplateName());
+        Assert.assertEquals(firstEntryScope, entry.getScope());
+        entry = iterator.next();
+        Assert.assertEquals(secondEntryType, entry.getTypeName());
+        Assert.assertEquals(secondEntryParent, entry.getParentID());
+        Assert.assertEquals(secondEntryID, entry.getID());
+        Assert.assertEquals(secondEntryVersion, (int) Integer.valueOf(entry.get("/$version")));
+        Assert.assertEquals(secondEntryTypeVersion, (int) Integer.valueOf(entry.get("/$typeVersion")));
+        Assert.assertEquals(secondEntrySkuNumber, (int) Integer.valueOf(entry.get("/skuNumber")));
+        Assert.assertEquals(secondEntryDescription, entry.get("/description"));
+        Assert.assertEquals(secondEntryTemplate, entry.getTemplateName());
+        Assert.assertEquals(secondEntryScope, entry.getScope());
+
+    }
+
+    /**
+     * Unit test for {@link BoxFolder#getWatermark(String...)}
+     */
+    @Test
+    @Category(UnitTest.class)
+    public void testGetWatermarkSendsCorrectRequest() {
+        BoxAPIConnection api = new BoxAPIConnection("");
+        api.setRequestInterceptor(new RequestInterceptor() {
+            @Override
+            public BoxAPIResponse onRequest(BoxAPIRequest request) {
+                Assert.assertEquals("https://api.box.com/2.0/folders/0/watermark",
+                    request.getUrl().toString());
+                return new BoxJSONResponse() {
+                    @Override
+                    public String getJSON() {
+                        return "{}";
+                    }
+                };
+            }
+        });
+
+        new BoxFolder(api, "0").getWatermark();
+    }
+
+    /**
+     * Unit test for {@link BoxFolder#getWatermark(String...)}
+     */
+    @Test
+    @Category(UnitTest.class)
+    public void testGetWatermarkParseAllFieldsCorrectly() throws ParseException {
+        final Date createdAt = BoxDateFormat.parse("2016-10-31T15:33:33-07:00");
+        final Date modifiedAt = BoxDateFormat.parse("2016-11-31T15:33:33-07:00");
+
+        final JsonObject fakeJSONResponse = JsonObject.readFrom("{\n"
+            + "  \"watermark\": {\n"
+            + "    \"created_at\": \"2016-10-31T15:33:33-07:00\",\n"
+            + "    \"modified_at\": \"2016-11-31T15:33:33-07:00\"\n"
+            + "  }\n"
+            + "}");
+
+        BoxAPIConnection api = new BoxAPIConnection("");
+        api.setRequestInterceptor(JSONRequestInterceptor.respondWith(fakeJSONResponse));
+
+        BoxWatermark watermark = new BoxFolder(api, "0").getWatermark();
+        Assert.assertEquals(createdAt, watermark.getCreatedAt());
+        Assert.assertEquals(modifiedAt, watermark.getModifiedAt());
+    }
+
+    /**
+     * Unit test for {@link BoxFolder#applyWatermark()}
+     */
+    @Test
+    @Category(UnitTest.class)
+    public void testApplyWatermarkSendsCorrectJson() {
+        final String imprint = "default";
+
+        BoxAPIConnection api = new BoxAPIConnection("");
+        api.setRequestInterceptor(new JSONRequestInterceptor() {
+            @Override
+            protected BoxAPIResponse onJSONRequest(BoxJSONRequest request, JsonObject json) {
+                Assert.assertEquals("https://api.box.com/2.0/folders/0/watermark",
+                    request.getUrl().toString());
+                Assert.assertEquals(imprint, json.get("watermark").asObject().get("imprint").asString());
+                return new BoxJSONResponse() {
+                    @Override
+                    public String getJSON() {
+                        return "{}";
+                    }
+                };
+            }
+        });
+
+        new BoxFolder(api, "0").applyWatermark();
+    }
+
+    /**
+     * Unit test for {@link BoxFolder#applyWatermark()}
+     */
+    @Test
+    @Category(UnitTest.class)
+    public void testApplyWatermarkParseAllFieldsCorrectly() throws ParseException {
+        final Date createdAt = BoxDateFormat.parse("2016-10-31T15:33:33-07:00");
+        final Date modifiedAt = BoxDateFormat.parse("2016-11-31T15:33:33-07:00");
+
+        final JsonObject fakeJSONResponse = JsonObject.readFrom("{\n"
+            + "  \"watermark\": {\n"
+            + "    \"created_at\": \"2016-10-31T15:33:33-07:00\",\n"
+            + "    \"modified_at\": \"2016-11-31T15:33:33-07:00\"\n"
+            + "  }\n"
+            + "}");
+
+        BoxAPIConnection api = new BoxAPIConnection("");
+        api.setRequestInterceptor(JSONRequestInterceptor.respondWith(fakeJSONResponse));
+
         BoxWatermark watermark = new BoxFolder(api, "0").applyWatermark();
         Assert.assertEquals(createdAt, watermark.getCreatedAt());
         Assert.assertEquals(modifiedAt, watermark.getModifiedAt());
@@ -625,31 +647,6 @@
         Assert.assertEquals(pathSequenceID, pathInfo.getSequenceID());
         Assert.assertEquals(pathEtag, pathInfo.getEtag());
         Assert.assertEquals(pathName, pathInfo.getName());
-=======
-        BoxFolder folder = new BoxFolder(api, "0");
-        Iterator<Metadata> iterator = folder.getAllMetadata().iterator();
-        Metadata entry = iterator.next();
-        Assert.assertEquals(firstEntrycurrentDocumentStage, entry.get("/currentDocumentStage"));
-        Assert.assertEquals(firstEntryType, entry.getTypeName());
-        Assert.assertEquals(firstEntryParent, entry.getParentID());
-        Assert.assertEquals(firstEntryID, entry.getID());
-        Assert.assertEquals(firstEntryVersion, (int) Integer.valueOf(entry.get("/$version")));
-        Assert.assertEquals(firstEntryTypeVersion, (int) Integer.valueOf(entry.get("/$typeVersion")));
-        Assert.assertEquals(firstEntryNeedApprovalFrom, entry.get("/needsApprovalFrom"));
-        Assert.assertEquals(firstEntryTemplate, entry.getTemplateName());
-        Assert.assertEquals(firstEntryScope, entry.getScope());
-        entry = iterator.next();
-        Assert.assertEquals(secondEntryType, entry.getTypeName());
-        Assert.assertEquals(secondEntryParent, entry.getParentID());
-        Assert.assertEquals(secondEntryID, entry.getID());
-        Assert.assertEquals(secondEntryVersion, (int) Integer.valueOf(entry.get("/$version")));
-        Assert.assertEquals(secondEntryTypeVersion, (int) Integer.valueOf(entry.get("/$typeVersion")));
-        Assert.assertEquals(secondEntrySkuNumber, (int) Integer.valueOf(entry.get("/skuNumber")));
-        Assert.assertEquals(secondEntryDescription, entry.get("/description"));
-        Assert.assertEquals(secondEntryTemplate, entry.getTemplateName());
-        Assert.assertEquals(secondEntryScope, entry.getScope());
-
->>>>>>> da6dd1ab
     }
 
     @Test
