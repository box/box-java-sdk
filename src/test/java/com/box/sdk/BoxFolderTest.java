--- conflicted
+++ resolved
@@ -1,14 +1,11 @@
 package com.box.sdk;
 
-<<<<<<< HEAD
+import static com.box.sdk.BoxSharedLink.Access.OPEN;
+import static org.hamcrest.MatcherAssert.assertThat;
+import static org.hamcrest.Matchers.is;
 import static com.box.sdk.BoxFolder.SortDirection.DESC;
 import static org.hamcrest.CoreMatchers.is;
 import static org.hamcrest.MatcherAssert.assertThat;
-=======
-import static com.box.sdk.BoxSharedLink.Access.OPEN;
-import static org.hamcrest.MatcherAssert.assertThat;
-import static org.hamcrest.Matchers.is;
->>>>>>> c8f5a5f8
 import static org.junit.Assert.assertEquals;
 import static org.junit.Assert.assertFalse;
 import static org.junit.Assert.assertTrue;
@@ -1397,24 +1394,6 @@
     }
 
     @Test
-<<<<<<< HEAD
-    public void iterateWithOffset() {
-        this.api.setRequestInterceptor(new RequestInterceptor() {
-            @Override
-            public BoxAPIResponse onRequest(BoxAPIRequest request) {
-                String query = request.getUrl().getQuery();
-                assertThat(query, is("sort=name&direction=DESC&limit=2&offset=3"));
-                return new BoxJSONResponse() {
-                    @Override
-                    public String getJSON() {
-                        return "{\"entries\": [], \"total_count\": 0}";
-                    }
-                };
-            }
-        });
-        BoxFolder folder = new BoxFolder(this.api, "123456");
-        folder.getChildren("name", DESC, 3, 2).iterator().hasNext();
-=======
     public void setsVanityUrlOnASharedLink() {
         //given
         BoxAPIConnection api = new BoxAPIConnection("");
@@ -1441,6 +1420,5 @@
         //when
         BoxFolder folder = new BoxFolder(api, "12345");
         folder.createSharedLink(request);
->>>>>>> c8f5a5f8
     }
 }