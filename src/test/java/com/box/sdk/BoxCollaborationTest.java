--- conflicted
+++ resolved
@@ -392,9 +392,7 @@
         info.setCanViewPath(canViewPathOn);
         collaboration.updateInfo(info);
     }
-<<<<<<< HEAD
-=======
-
+  
     @Test
     @Category(UnitTest.class)
     public void testGetAccessibleLoginSucceeds() throws IOException {
@@ -414,5 +412,4 @@
 
         Assert.assertEquals(accessiblyByLogin, collabInfo.getAccessibleBy().getLogin());
     }
->>>>>>> 177f9dbf
 }