package com.box.sdk;

import static com.box.sdk.http.ContentType.APPLICATION_JSON;
import static com.github.tomakehurst.wiremock.client.WireMock.aResponse;
import static com.github.tomakehurst.wiremock.client.WireMock.post;
import static com.github.tomakehurst.wiremock.client.WireMock.postRequestedFor;
import static com.github.tomakehurst.wiremock.client.WireMock.requestMatching;
import static com.github.tomakehurst.wiremock.client.WireMock.urlPathEqualTo;
import static com.github.tomakehurst.wiremock.client.WireMock.urlPathMatching;
import static com.github.tomakehurst.wiremock.client.WireMock.verify;
import static com.github.tomakehurst.wiremock.core.WireMockConfiguration.wireMockConfig;
import static com.github.tomakehurst.wiremock.stubbing.Scenario.STARTED;
import static org.hamcrest.MatcherAssert.assertThat;
import static org.hamcrest.Matchers.is;

import com.github.tomakehurst.wiremock.extension.Parameters;
import com.github.tomakehurst.wiremock.http.Request;
import com.github.tomakehurst.wiremock.http.RequestMethod;
import com.github.tomakehurst.wiremock.junit.WireMockRule;
import com.github.tomakehurst.wiremock.matching.MatchResult;
import com.github.tomakehurst.wiremock.matching.RequestMatcherExtension;
import org.bouncycastle.util.encoders.Base64;
import org.jose4j.jwt.JwtClaims;
import org.jose4j.jwt.consumer.JwtConsumer;
import org.jose4j.jwt.consumer.JwtConsumerBuilder;
import org.junit.Assert;
import org.junit.Rule;
import org.junit.Test;

public class BoxDeveloperEditionAPIConnectionTest {

    @Rule
    public WireMockRule wireMockRule = new WireMockRule(wireMockConfig().dynamicPort());

    private String jtiClaim = null;

    @Test
    public void retriesWithNewJWTAssertionOnErrorResponseAndFails() {
        final String tokenPath = "/oauth2/token";
        BoxDeveloperEditionAPIConnection api = this.getBoxDeveloperEditionAPIConnection();

        this.mockFirstResponse(tokenPath);

        this.wireMockRule.stubFor(requestMatching(this.getRequestMatcher(tokenPath))
            .atPriority(2)
            .inScenario("JWT Retry")
            .whenScenarioStateIs("429 sent")
            .willReturn(aResponse()
                .withStatus(429)
                .withHeader("Retry-After", "1")
                .withHeader("Date", "Sat, 18 Nov 2017 11:18:00 GMT")));

        this.mockListener();

        try {
            api.authenticate();
        } catch (BoxAPIException e) {
            verify(3, postRequestedFor(urlPathEqualTo("/oauth2/token")));
            assertThat(e.getResponseCode(), is(429));
        }
    }

    @Test
    public void retriesWithNewJWTAssertionOnErrorResponseAndSucceeds() {
        final String tokenPath = "/oauth2/token";
        final String accessToken = "mNr1FrCvOeWiGnwLL0OcTL0Lux5jbyBa";
        BoxDeveloperEditionAPIConnection api = this.getBoxDeveloperEditionAPIConnection();

        this.mockFirstResponse(tokenPath);

        this.wireMockRule.stubFor(requestMatching(this.getRequestMatcher(tokenPath))
            .atPriority(2)
            .inScenario("JWT Retry")
            .whenScenarioStateIs("429 sent")
            .willReturn(aResponse()
                .withStatus(200)
                .withHeader("Content-Type", APPLICATION_JSON)
<<<<<<< HEAD
                .withBody("{\n"
                    + "   \"access_token\": \"" + accessToken + "\",\n"
                    + "   \"expires_in\": 4169,\n"
                    + "   \"restricted_to\": [],\n"
                    + "   \"token_type\": \"bearer\"\n"
                    + "}")));
=======
                .withBody(responseWithToken(accessToken))));
>>>>>>> 420da0f2

        this.mockListener();

        api.authenticate();

        verify(2, postRequestedFor(urlPathEqualTo("/oauth2/token")));
        assertThat(api.getAccessToken(), is(accessToken));
    }

    @Test
    public void retriesWithNewJWTAssertionOnClockSkewErrorResponseAndSucceeds() {
        final String tokenPath = "/oauth2/token";
        final String accessToken = "some_token";
        BoxDeveloperEditionAPIConnection api = this.getBoxDeveloperEditionAPIConnection();

        this.wireMockRule.stubFor(post(urlPathMatching(tokenPath))
            .atPriority(1)
            .inScenario("JWT Retry")
            .whenScenarioStateIs(STARTED)
            .willReturn(aResponse()
                .withStatus(400)
                .withHeader("Retry-After", "1")
                .withHeader("Date", "Sat, 18 Nov 2017 11:18:00 GMT")
                .withHeader("Content-Type", APPLICATION_JSON)
                .withBody("{\n"
                    + "   \"type\": \"error\",\n"
                    + "   \"status\": 400,\n"
                    + "   \"code\": \"invalid_grant\",\n"
                    + "   \"message\": \"Current date time must be before the expiration"
                    + " date time listed in the 'exp' claim.\"\n"
                    + "}"))
            .willSetStateTo("400 sent"));

        this.wireMockRule.stubFor(requestMatching(this.getRequestMatcher(tokenPath))
            .atPriority(2)
            .inScenario("JWT Retry")
            .whenScenarioStateIs("400 sent")
            .willReturn(aResponse()
                .withStatus(200)
                .withHeader("Content-Type", APPLICATION_JSON)
<<<<<<< HEAD
                .withBody("{\n"
                    + "   \"access_token\": \"" + accessToken + "\",\n"
                    + "   \"expires_in\": 4169,\n"
                    + "   \"restricted_to\": [],\n"
                    + "   \"token_type\": \"bearer\"\n"
                    + "}")));
=======
                .withBody(responseWithToken(accessToken))));
>>>>>>> 420da0f2

        this.mockListener();

        api.authenticate();

        verify(2, postRequestedFor(urlPathEqualTo("/oauth2/token")));
        assertThat(api.getAccessToken(), is(accessToken));
    }

    @Test
    public void retriesWithWhenJtiClaimIsDuplicated() {
        final String tokenPath = "/oauth2/token";
        final String accessToken = "some_token";
        BoxDeveloperEditionAPIConnection api = this.getBoxDeveloperEditionAPIConnection(tokenPath);

        this.wireMockRule.stubFor(post(urlPathMatching(tokenPath))
            .inScenario("Retry when JTI fails")
            .whenScenarioStateIs(STARTED)
            .willReturn(aResponse()
                .withStatus(400)
                .withHeader("Content-Type", APPLICATION_JSON)
                .withBody("{"
                    + "\"error\":\"invalid_grant\","
                    + "\"error_description\":\"Please check the 'jti' claim. A unique 'jti' value is required.\""
                    + "}"
                ))
            .willSetStateTo("400 error recieved"));

        this.wireMockRule.stubFor(post(urlPathMatching(tokenPath))
            .inScenario("Retry when JTI fails")
            .whenScenarioStateIs("400 error recieved")
            .willReturn(aResponse()
                .withStatus(200)
                .withHeader("Content-Type", APPLICATION_JSON)
                .withBody(responseWithToken(accessToken)
                )));

        api.authenticate();
        verify(2, postRequestedFor(urlPathEqualTo("/oauth2/token")));
        assertThat(api.getAccessToken(), is(accessToken));
    }

    private static String responseWithToken(String accessToken) {
        return "{\n"
            + "   \"access_token\": \"" + accessToken + "\",\n"
            + "   \"expires_in\": 4169,\n"
            + "   \"restricted_to\": [],\n"
            + "   \"token_type\": \"bearer\"\n"
            + "}";
    }

    private BoxDeveloperEditionAPIConnection getBoxDeveloperEditionAPIConnection() {
        final String baseURL = "http://localhost:" + wireMockRule.port();
        final int expectedNumRetryAttempts = 2;

        JWTEncryptionPreferences prefs = new JWTEncryptionPreferences();
        prefs.setEncryptionAlgorithm(EncryptionAlgorithm.RSA_SHA_256);
        // @NOTE(mwiller) 2018-01-16: These are freshly-generated keys which are not used for a real Box
        // account.  They are safe to use in this unit test.
        String privateKey = "LS0tLS1CRUdJTiBSU0EgUFJJVkFURSBLRVktLS0tLQpQcm9jLVR5cGU6IDQsRU5DUllQVEVECkRFSy1JbmZvOiBB"
            + "RVMtMjU2LUNCQywxMTYwMDM3MUZFNkIzMjBFNzVEOTE0NEE5OEIwMDU4MgoKMDYwRUVDdW5QVWQxMmlScXEwZnhQU1BLZWh6VGtocH"
            + "p4UnJobklLYXlhcUcxS2Uzc1RWdHJGdW0xdEdoNWNrNwpBZFphMnVhSkhna1ZTS0hqSldwUTMwUnZnUjlvK2wyS2FRNnZpKzRaRHRm"
            + "UVYyMmNnblIyb0hBWHM4a1hzdU1ECk04QUhqUW85TWpqV1dxZGQ0cFlyYys5eDBxakVaTXQ1dzdyWW9mVkRmdTgxVVVkZi80UFhtOG"
            + "RLY2ZaYkRQSHkKVGxEaUhycFRTWFdqZFZiWnJqYUZXM3lPK2M3bkY2MmV6MTNIUDRhcmhoeTB3TnRYNVRYUUtTQ01tRHQ2SDkxKwp0"
            + "VWxYd29kek1Hbk1oYUN0QmcvblRZUks5VkVkbFBJUlRpaUlpV0t5V2NmeDNDMU1yQkJVakkvaUttUHpuNXFRCitJbjVScFVOcWphWU"
            + "5taExPQmp0NC9LRy9zM2JrUEZzd0lpUVY4eFI0ditLMjdZcUxNQWNWMytpL3k5cXNFY0cKSkNnNS9vZmJyanZ1TXFXNDVyY2dKckc4"
            + "YVRNTkdMUzZqbTZ4ZkQ5Ym9IajQxNUQ4cTVFZEl2cDhCeFRrcGNucApOV0k3MXZIY2poWGJxNEhXZ1FqbE9hb2wzL2FJR2srb084VU"
            + "w0b3FSaDFyR09pVkNjcENqTkltWkNiakJSVTVzCitQWFRvakdPSGd4V3BwQ2MrajVwWFpZNjUvenVzVHJaTy8yT2hrSTg5Sm4xcUp2"
            + "K0xFVnpENGsyRWQvcmo1ZG0KOVVsSEJJbWlVakpONTNpRHFTMFFpYk9sYXNDR3kwZW51N0lxL244a1FBUG9nOEZvRjBDcVh4cC8zM3"
            + "NYK1JIMgpodHdjcVlsOXNkNVFFUWlSNnBXclQwSDdLdk1KWGtqaGp1bWthMzVsMCs3Y1FDUXR1Tm9HUm8yei8rUDNJaCtPCmd5eGpW"
            + "ZmRvaEtNalQ3UU52M3RJbytyazZDNzFxR0w5eDM0bkNGY2t4Z0dqeS84OEwwMkt2ZVR4YlR2WVJVZTYKRTZZSGFUdDY2QUNmYmpNaU"
            + "p6WjVaYjlSUXNGM0IvYkU2cndFODFMc2tMUWlYRFZGaG8wQmp6dlVDUGF6R1d6YgpwSWhsZkhNQ1k4N3VkMGE5NkdNU2FjSlJJc3pZ"
            + "SlQyelFiYUVtVDJKcmJZK2p6NGRoSjhXaVNWYXZTSG5xQWdTClZpRXg2SUtSOHI0L2F1d2hlRGpoaWRrWXdVTXlsUFlVRXpqT00raD"
            + "c2RFZmaWNVRVBWWUtRSFlFTWNiNWo1OFcKY0xiSGNPeWN0MElXem81REF1aFIrMzFFMGFHY2hSbUJuRGd3RkFvY3hvWStHMlRDdkpQ"
            + "WFpYUml0cHM2YjdrQQpmd3pCci9BRUhCY0xLWGZjRXhraHprVlkvbGx0cjB6TkZVRWNEQkhkdmlsb0JQZjZVQXF0THBSTkRVa1hYZn"
            + "M1Cm0xcWtka3lBakp3UllZdjR3QTFDU0ptVExVVHpYOWZCcjlyc3EyM2VvV2JtN0FwT2FYSjRPdnM4VS9HUnV2c0wKbXRaMk1ST2lG"
            + "K1paTVhRNUdlTEkzS2pVcE1KdXlBeXU2UkZITVF2TWlZN2UrUTJvSTB1S1g0WEZYYWhpYUthTwpCZnhONWI3NlRBSFByUGJMVFhqN2"
            + "pOL0FnbVJFQUw4TUFWbEZDMUNpV0I0YzhqV0RLUVcrUWpZQ0tDY1ZDeXltClh1UW5QUjZ0U09NWGY5Z0pQZ0F1dnFHb1lVZHJNZ1h2"
            + "S0xZdjlRS3dJdUNMcmlxU2VQeksvMWR3QXFrSEZpQlMKUzRhSE5nQ2NYWkplcUtHZmlodTAvTnVXK0dFYzNucVFaSCs3cHpoZ29jMW"
            + "gwRU5SNVl0KzUyam54aitqa3diNQpUN1cvOVdGeXc4Y2lkNVkvaWt3UTBhbHl6RUNkZ2lod2l0ZFR6NysrNGZMakFVQklQOCt5RU5v"
            + "NHhsc1F3Y1dBCjU5VWd6ZmlMNlprS3FUc2JBUm5HQW84NFBGQ0ZpQnQySnM2ZEQ1SFJGTUFHRHpVR3ZkOEk3bWtTdnBIN0RpRVQKYU"
            + "pLRWpxK3FtMnZXQ21hVHVmSitkSmY3K1hyMU5xUGFFZEhkMDh3cVVZVE9nMEtjSlVvT2lTcGVQL2hWQkpXSQotLS0tLUVORCBSU0Eg"
            + "UFJJVkFURSBLRVktLS0tLQo=";
        prefs.setPrivateKey(new String(Base64.decode(privateKey)));
        prefs.setPrivateKeyPassword("testkey");
        prefs.setPublicKeyID("abcdefg");


        BoxDeveloperEditionAPIConnection api = new BoxDeveloperEditionAPIConnection("12345",
            DeveloperEditionEntityType.USER, "foo", "bar", prefs, null);
        api.setBaseURL(baseURL + "/");
        api.setMaxRetryAttempts(expectedNumRetryAttempts);

        return api;
    }

    private void mockFirstResponse(String tokenPath) {
        this.wireMockRule.stubFor(post(urlPathMatching(tokenPath))
            .atPriority(1)
            .inScenario("JWT Retry")
            .whenScenarioStateIs(STARTED)
            .willReturn(aResponse()
                .withStatus(429)
                .withHeader("Retry-After", "1")
                .withHeader("Date", "Sat, 18 Nov 2017 11:18:00 GMT"))
            .willSetStateTo("429 sent"));
    }

    private RequestMatcherExtension getRequestMatcher(final String tokenPath) {
        return new RequestMatcherExtension() {
            @Override
            public MatchResult match(Request request, Parameters parameters) {
                if (!request.getMethod().equals(RequestMethod.POST) || !request.getUrl()
                    .equals(tokenPath)) {
                    return MatchResult.noMatch();
                }

                Assert.assertNotNull("JTI should be saved from previous request",
                    BoxDeveloperEditionAPIConnectionTest.this.jtiClaim);

                try {
                    JwtClaims claims = BoxDeveloperEditionAPIConnectionTest.this
                        .getClaimsFromRequest(request);
                    String jti = claims.getJwtId();
                    long expTimestamp = claims.getExpirationTime().getValue();

                    Assert.assertNotEquals("JWT should have a new timestamp", 1511003910L,
                        expTimestamp);
                    Assert.assertNotEquals("JWT should have a new jti claim",
                        BoxDeveloperEditionAPIConnectionTest.this.jtiClaim, jti);

                } catch (Exception ex) {
                    Assert.fail("Could not parse JWT when request is retried: " + ex.getMessage());
                }

                return MatchResult.exactMatch();
            }
        };
    }

    private JwtClaims getClaimsFromRequest(Request request) throws Exception {

        // Get the JWT out of the request body
        String body = request.getBodyAsString();
        String[] tokens = body.split("&");
        String jwt = null;
        for (String s : tokens) {
            String[] parts = s.split("=");
            if (parts[0] != null && parts[0].equals("assertion") && parts[1] != null) {
                jwt = parts[1];
            }
        }
        if (jwt == null) {
            throw new Exception("No jwt assertion found in request body");
        }

        // Parse out the JWT to verify the claims
        JwtConsumer jwtConsumer = new JwtConsumerBuilder()
            .setSkipSignatureVerification()
            .setSkipAllValidators()
            .build();
        return jwtConsumer.processToClaims(jwt);
    }

    private void mockListener() {
        this.wireMockRule.addMockServiceRequestListener((request, response) -> {
            try {
                JwtClaims claims = BoxDeveloperEditionAPIConnectionTest.this
                    .getClaimsFromRequest(request);

                if (BoxDeveloperEditionAPIConnectionTest.this.jtiClaim == null) {
                    BoxDeveloperEditionAPIConnectionTest.this.jtiClaim = claims.getJwtId();
                }
            } catch (Exception ex) {
                Assert.fail("Could not save JTI claim from request");
            }
        });
    }
}
<|MERGE_RESOLUTION|>--- conflicted
+++ resolved
@@ -75,16 +75,7 @@
             .willReturn(aResponse()
                 .withStatus(200)
                 .withHeader("Content-Type", APPLICATION_JSON)
-<<<<<<< HEAD
-                .withBody("{\n"
-                    + "   \"access_token\": \"" + accessToken + "\",\n"
-                    + "   \"expires_in\": 4169,\n"
-                    + "   \"restricted_to\": [],\n"
-                    + "   \"token_type\": \"bearer\"\n"
-                    + "}")));
-=======
                 .withBody(responseWithToken(accessToken))));
->>>>>>> 420da0f2
 
         this.mockListener();
 
@@ -125,16 +116,7 @@
             .willReturn(aResponse()
                 .withStatus(200)
                 .withHeader("Content-Type", APPLICATION_JSON)
-<<<<<<< HEAD
-                .withBody("{\n"
-                    + "   \"access_token\": \"" + accessToken + "\",\n"
-                    + "   \"expires_in\": 4169,\n"
-                    + "   \"restricted_to\": [],\n"
-                    + "   \"token_type\": \"bearer\"\n"
-                    + "}")));
-=======
                 .withBody(responseWithToken(accessToken))));
->>>>>>> 420da0f2
 
         this.mockListener();
 
@@ -148,7 +130,7 @@
     public void retriesWithWhenJtiClaimIsDuplicated() {
         final String tokenPath = "/oauth2/token";
         final String accessToken = "some_token";
-        BoxDeveloperEditionAPIConnection api = this.getBoxDeveloperEditionAPIConnection(tokenPath);
+        BoxDeveloperEditionAPIConnection api = this.getBoxDeveloperEditionAPIConnection();
 
         this.wireMockRule.stubFor(post(urlPathMatching(tokenPath))
             .inScenario("Retry when JTI fails")
