package com.box.sdk;

import static com.box.sdk.BoxApiProvider.jwtApiForServiceAccount;
import static com.box.sdk.CleanupTools.deleteFile;
<<<<<<< HEAD
import static com.box.sdk.UniqueTestFolder.randomizeName;
=======
import static com.box.sdk.UniqueTestFolder.getUniqueFolder;
import static com.box.sdk.UniqueTestFolder.randomizeName;
import static com.box.sdk.UniqueTestFolder.removeUniqueFolder;
import static com.box.sdk.UniqueTestFolder.setupUniqeFolder;
>>>>>>> f16515d7
import static org.hamcrest.MatcherAssert.assertThat;
import static org.hamcrest.Matchers.equalTo;
import static org.hamcrest.Matchers.is;

import java.io.ByteArrayInputStream;
import java.io.InputStream;
import org.junit.AfterClass;
import org.junit.BeforeClass;
import org.junit.Test;

public class BoxCommentIT {

    @BeforeClass
    public static void setup() {
        setupUniqeFolder();
    }

    @AfterClass
    public static void tearDown() {
        removeUniqueFolder();
    }
    @Test
    public void replyToCommentSucceeds() {
        BoxAPIConnection api = jwtApiForServiceAccount();
        BoxFolder rootFolder = getUniqueFolder(api);
        String fileName = randomizeName("[replyToCommentSucceeds] Test File.txt");
        byte[] fileBytes = "Non-empty string".getBytes(StandardCharsets.UTF_8);
        String firstMessage = "First message";
        String replyMessage = "Reply message";

        InputStream uploadStream = new ByteArrayInputStream(fileBytes);
        BoxFile uploadedFile = rootFolder.uploadFile(uploadStream, fileName).getResource();
        try {
            BoxComment.Info firstCommentInfo = uploadedFile.addComment(firstMessage);
            BoxComment firstComment = firstCommentInfo.getResource();

            BoxComment.Info replyCommentInfo = firstComment.reply(replyMessage);

            assertThat(replyCommentInfo.getMessage(), is(equalTo(replyMessage)));
            assertThat(replyCommentInfo.getIsReplyComment(), is(true));
            assertThat(replyCommentInfo.getItem().getID(), is(equalTo(uploadedFile.getID())));
        } finally {
            deleteFile(uploadedFile);
        }
    }

    @Test
    public void getCommentInfoSucceeds() {
        BoxAPIConnection api = jwtApiForServiceAccount();
        BoxFolder rootFolder = getUniqueFolder(api);
        String fileName = randomizeName("[getCommentInfoSucceeds] Test File.txt");
        byte[] fileBytes = "Non-empty string".getBytes(StandardCharsets.UTF_8);
        String message = "Comment message";

        InputStream uploadStream = new ByteArrayInputStream(fileBytes);
        BoxFile uploadedFile = rootFolder.uploadFile(uploadStream, fileName).getResource();
        try {
            BoxComment.Info commentInfo = uploadedFile.addComment(message);
            BoxComment comment = commentInfo.getResource();
            commentInfo = comment.getInfo();

            assertThat(commentInfo.getMessage(), is(equalTo(message)));
            assertThat(commentInfo.getItem().getID(), is(equalTo(uploadedFile.getID())));
        } finally {
            deleteFile(uploadedFile);
        }
    }

    @Test
    public void changeCommentMessageSucceeds() {
        BoxAPIConnection api = jwtApiForServiceAccount();
<<<<<<< HEAD
        BoxFolder rootFolder = BoxFolder.getRootFolder(api);
=======
        BoxFolder rootFolder = getUniqueFolder(api);
>>>>>>> f16515d7
        String fileName = randomizeName("[changeCommentMessageSucceeds] Test File.txt");
        byte[] fileBytes = "Non-empty string".getBytes(StandardCharsets.UTF_8);
        String originalMessage = "Original message";
        String changedMessage = "Changed message";

        InputStream uploadStream = new ByteArrayInputStream(fileBytes);
        BoxFile uploadedFile = rootFolder.uploadFile(uploadStream, fileName).getResource();
        try {
            BoxComment.Info commentInfo = uploadedFile.addComment(originalMessage);
            BoxComment comment = commentInfo.getResource();
            commentInfo = comment.changeMessage(changedMessage);

            assertThat(commentInfo.getMessage(), is(equalTo(changedMessage)));
        } finally {
            deleteFile(uploadedFile);
        }
    }

    @Test
    public void deleteCommentSucceeds() {
        BoxAPIConnection api = jwtApiForServiceAccount();
        BoxFolder rootFolder = getUniqueFolder(api);
        String fileName = randomizeName("[deleteCommentSucceeds] Test File.txt");
        byte[] fileBytes = "Non-empty string".getBytes(StandardCharsets.UTF_8);
        String message = "Comment message";

        InputStream uploadStream = new ByteArrayInputStream(fileBytes);
        BoxFile uploadedFile = rootFolder.uploadFile(uploadStream, fileName).getResource();
        try {
            BoxComment.Info commentInfo = uploadedFile.addComment(message);
            BoxComment comment = commentInfo.getResource();
            comment.delete();
        } finally {
            deleteFile(uploadedFile);
        }
    }
}<|MERGE_RESOLUTION|>--- conflicted
+++ resolved
@@ -2,14 +2,10 @@
 
 import static com.box.sdk.BoxApiProvider.jwtApiForServiceAccount;
 import static com.box.sdk.CleanupTools.deleteFile;
-<<<<<<< HEAD
-import static com.box.sdk.UniqueTestFolder.randomizeName;
-=======
 import static com.box.sdk.UniqueTestFolder.getUniqueFolder;
 import static com.box.sdk.UniqueTestFolder.randomizeName;
 import static com.box.sdk.UniqueTestFolder.removeUniqueFolder;
 import static com.box.sdk.UniqueTestFolder.setupUniqeFolder;
->>>>>>> f16515d7
 import static org.hamcrest.MatcherAssert.assertThat;
 import static org.hamcrest.Matchers.equalTo;
 import static org.hamcrest.Matchers.is;
@@ -81,11 +77,7 @@
     @Test
     public void changeCommentMessageSucceeds() {
         BoxAPIConnection api = jwtApiForServiceAccount();
-<<<<<<< HEAD
-        BoxFolder rootFolder = BoxFolder.getRootFolder(api);
-=======
         BoxFolder rootFolder = getUniqueFolder(api);
->>>>>>> f16515d7
         String fileName = randomizeName("[changeCommentMessageSucceeds] Test File.txt");
         byte[] fileBytes = "Non-empty string".getBytes(StandardCharsets.UTF_8);
         String originalMessage = "Original message";
