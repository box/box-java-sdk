package com.box.sdk;

import static com.box.sdk.BoxCollaborationAllowlist.AllowlistDirection.INBOUND;
<<<<<<< HEAD
import static com.box.sdk.BoxFolder.SortDirection.ASC;
=======
import static com.box.sdk.BoxSharedLink.Access.OPEN;
>>>>>>> c8f5a5f8
import static com.box.sdk.UniqueTestFolder.getUniqueFolder;
import static com.box.sdk.UniqueTestFolder.removeUniqueFolder;
import static com.box.sdk.UniqueTestFolder.setupUniqeFolder;
import static com.box.sdk.UniqueTestFolder.uploadFileToUniqueFolderWithSomeContent;
import static com.box.sdk.UniqueTestFolder.uploadFileWithSomeContent;
import static org.hamcrest.MatcherAssert.assertThat;
import static org.hamcrest.Matchers.contains;
import static org.hamcrest.Matchers.equalTo;
import static org.hamcrest.Matchers.hasItem;
import static org.hamcrest.Matchers.hasSize;
import static org.hamcrest.Matchers.is;
import static org.hamcrest.Matchers.isEmptyOrNullString;
import static org.hamcrest.Matchers.not;
import static org.hamcrest.Matchers.nullValue;
import static org.junit.Assert.assertEquals;
import static org.junit.Assert.assertNotNull;
import static org.junit.Assert.assertTrue;
import static org.junit.Assert.fail;

import com.box.sdk.sharedlink.BoxSharedLinkRequest;
import java.io.ByteArrayInputStream;
import java.io.File;
import java.io.FileInputStream;
import java.io.IOException;
import java.io.InputStream;
import java.io.OutputStream;
import java.net.MalformedURLException;
import java.net.URL;
import java.net.URLDecoder;
import java.text.SimpleDateFormat;
import java.util.ArrayList;
import java.util.Calendar;
import java.util.Collection;
import java.util.Date;
import java.util.EnumSet;
import java.util.HashMap;
import java.util.List;
import java.util.Map;
import java.util.TimeZone;
import java.util.UUID;
import java.util.concurrent.atomic.AtomicReference;
import org.hamcrest.Matchers;
import org.junit.AfterClass;
import org.junit.BeforeClass;
import org.junit.Test;

/**
 * {@link BoxFolder} related integration tests.
 */
public class BoxFolderIT {

    @BeforeClass
    public static void setup() {
        setupUniqeFolder();
    }

    @AfterClass
    public static void tearDown() {
        removeUniqueFolder();
    }

    @Test
    public void creatingAndDeletingFolderSucceeds() {
        BoxAPIConnection api = new BoxAPIConnection(TestConfig.getAccessToken());
        BoxFolder rootFolder = getUniqueFolder(api);
        BoxFolder childFolder =
            rootFolder.createFolder("[creatingAndDeletingFolderSucceeds] Ĥȅľľő Ƒŕőďő").getResource();

        assertThat(rootFolder,
            hasItem(Matchers.<BoxItem.Info>hasProperty("ID", equalTo(childFolder.getID()))));

        childFolder.delete(false);
        assertThat(rootFolder,
            not(hasItem(Matchers.<BoxItem.Info>hasProperty("ID", equalTo(childFolder.getID())))));
    }

    @Test
    public void getFolderInfoReturnsCorrectInfo() {
        BoxAPIConnection api = new BoxAPIConnection(TestConfig.getAccessToken());
        BoxUser currentUser = BoxUser.getCurrentUser(api);
        final String expectedName = "[getFolderInfoReturnsCorrectInfo] Child Folder";
        final String expectedCreatedByID = currentUser.getID();
        BoxFolder childFolder = null;

        BoxFolder rootFolder = getUniqueFolder(api);
        final String expectedParentFolderID = rootFolder.getID();
        final String expectedParentFolderName = rootFolder.getInfo().getName();

        try {
            childFolder = rootFolder.createFolder(expectedName).getResource();
            BoxFolder.Info info = childFolder.getInfo(BoxItem.ALL_FIELDS);

            String actualName = info.getName();
            String actualCreatedByID = info.getCreatedBy().getID();
            String actualParentFolderID = info.getParent().getID();
            String actualParentFolderName = info.getParent().getName();
            List<BoxFolder.Info> actualPathCollection = info.getPathCollection();

            assertThat(expectedName, equalTo(actualName));
            assertThat(expectedCreatedByID, equalTo(actualCreatedByID));
            assertThat(expectedParentFolderID, equalTo(actualParentFolderID));
            assertThat(expectedParentFolderName, equalTo(actualParentFolderName));
            assertThat(actualPathCollection, hasItem(Matchers.<BoxFolder.Info>hasProperty("ID", equalTo("0"))));
            assertThat(info.getPermissions(), is(equalTo(EnumSet.allOf(BoxFolder.Permission.class))));
            assertThat(info.getItemStatus(), is(equalTo("active")));
        } finally {
            this.deleteFolder(childFolder);
        }
    }

    @Test
    public void getInfoWithOnlyTheNameField() {
        BoxAPIConnection api = new BoxAPIConnection(TestConfig.getAccessToken());
        BoxFolder rootFolder = getUniqueFolder(api);
        final String expectedName = UniqueTestFolder.getUniqueFolderName();

        BoxFolder.Info rootFolderInfo = rootFolder.getInfo("name");

        assertThat(expectedName, equalTo(rootFolderInfo.getName()));
        assertThat(rootFolderInfo.getDescription(), is(nullValue()));
        assertThat(rootFolderInfo.getSize(), is(0L));
    }

    @Test
    public void iterateWithOnlyTheNameField() {
        final String expectedName = "[iterateWithOnlyTheNameField] Child Folder";
        BoxAPIConnection api = new BoxAPIConnection(TestConfig.getAccessToken());
        BoxFolder rootFolder = getUniqueFolder(api);
        BoxFolder childFolder = null;

        try {
            childFolder = rootFolder.createFolder(expectedName).getResource();

            Iterable<BoxItem.Info> children = rootFolder.getChildren("name");
            boolean found = false;
            for (BoxItem.Info childInfo : children) {
                if (childInfo.getID().equals(childFolder.getID())) {
                    found = true;
                    assertThat(childInfo.getName(), is(equalTo(expectedName)));
                    assertThat(childInfo.getSize(), is(equalTo(0L)));
                    assertThat(childInfo.getDescription(), is(nullValue()));
                }
            }
            assertThat(found, is(true));
        } finally {
            this.deleteFolder(childFolder);
        }
    }

    @Test
    public void uploadFileSucceeds() {
        BoxAPIConnection api = new BoxAPIConnection(TestConfig.getAccessToken());
        BoxFolder rootFolder = getUniqueFolder(api);
        BoxFile uploadedFile = null;

        try {
            uploadedFile = uploadFileToUniqueFolderWithSomeContent(api, "Test File.txt");

            assertThat(rootFolder, hasItem(Matchers.<BoxItem.Info>hasProperty("ID", equalTo(uploadedFile.getID()))));
        } finally {
            this.deleteFile(uploadedFile);
            assertThat(rootFolder,
                not(hasItem(Matchers.<BoxItem.Info>hasProperty("ID", equalTo(uploadedFile.getID())))));
        }
    }

    @Test
    public void uploadFileUploadFileCallbackSucceeds() {
        BoxAPIConnection api = new BoxAPIConnection(TestConfig.getAccessToken());
        BoxFolder rootFolder = getUniqueFolder(api);
        BoxFile uploadedFile = null;
        final AtomicReference<Boolean> callbackWasCalled = new AtomicReference<>(false);

        try {

            final String fileContent = "Test file";
            uploadedFile = rootFolder.uploadFile(new UploadFileCallback() {
                @Override
                public void writeToStream(OutputStream outputStream) throws IOException {
                    outputStream.write(fileContent.getBytes());
                    callbackWasCalled.set(true);
                }
            }, "Test File.txt").getResource();

            assertThat(rootFolder, hasItem(Matchers.<BoxItem.Info>hasProperty("ID", equalTo(uploadedFile.getID()))));
            assertTrue("Callback was not called", callbackWasCalled.get());
        } finally {
            this.deleteFile(uploadedFile);
        }
    }


    @Test
    public void uploadFileWithCreatedAndModifiedDatesSucceeds() {
        BoxAPIConnection api = new BoxAPIConnection(TestConfig.getAccessToken());
        BoxFolder rootFolder = getUniqueFolder(api);
        SimpleDateFormat dateFormat = new SimpleDateFormat("yyyy-MM-dd'T'HH:mm:ssXXX");
        dateFormat.setTimeZone(TimeZone.getTimeZone("UTC"));
        BoxFile uploadedFile = null;
        try {
            Date created = new Date(1415318114);
            Date modified = new Date(1315318114);
            final String fileContent = "Test file";
            InputStream stream = new ByteArrayInputStream(fileContent.getBytes(StandardCharsets.UTF_8));
            FileUploadParams params = new FileUploadParams()
                .setName("[uploadFileWithCreatedAndModifiedDatesSucceeds] Test File.txt").setContent(stream)
                .setModified(modified).setCreated(created);
            BoxFile.Info info = rootFolder.uploadFile(params);
            uploadedFile = info.getResource();

            assertThat(dateFormat.format(info.getContentCreatedAt()), is(equalTo(dateFormat.format(created))));
            assertThat(dateFormat.format(info.getContentModifiedAt()), is(equalTo(dateFormat.format(modified))));
            assertThat(rootFolder, hasItem(Matchers.<BoxItem.Info>hasProperty("ID", equalTo(uploadedFile.getID()))));
        } finally {
            this.deleteFile(uploadedFile);
        }
    }

    @Test
    public void updateFolderInfoSucceeds() {
        BoxAPIConnection api = new BoxAPIConnection(TestConfig.getAccessToken());
        BoxFolder rootFolder = getUniqueFolder(api);
        final String originalName = "[updateFolderInfoSucceeds] Child Folder";
        final String updatedName = "[updateFolderInfoSucceeds] Updated Child Folder";
        BoxFolder childFolder = null;

        try {
            BoxFolder.Info info = rootFolder.createFolder(originalName);
            childFolder = info.getResource();
            info.setName(updatedName);
            childFolder.updateInfo(info);
            assertThat(info.getName(), equalTo(updatedName));
        } finally {
            this.deleteFolder(childFolder);
            assertThat(rootFolder,
                not(hasItem(Matchers.<BoxItem.Info>hasProperty("ID", equalTo(childFolder.getID())))));
        }
    }

    @Test
    public void copyFolderToSameDestinationWithNewNameSucceeds() {
        BoxAPIConnection api = new BoxAPIConnection(TestConfig.getAccessToken());
        BoxFolder rootFolder = getUniqueFolder(api);
        final String originalName = "[copyFolderToSameDestinationWithNewNameSucceeds] Child Folder";
        final String newName = "[copyFolderToSameDestinationWithNewNameSucceeds] New Child Folder";
        BoxFolder originalFolder = null;
        BoxFolder copiedFolder = null;
        try {
            originalFolder = rootFolder.createFolder(originalName).getResource();
            BoxFolder.Info copiedFolderInfo = originalFolder.copy(rootFolder, newName);
            copiedFolder = copiedFolderInfo.getResource();

            assertThat(copiedFolderInfo.getName(), is(equalTo(newName)));
            assertThat(rootFolder, hasItem(Matchers.<BoxItem.Info>hasProperty("ID", equalTo(originalFolder.getID()))));
            assertThat(rootFolder, hasItem(Matchers.<BoxItem.Info>hasProperty("ID", equalTo(copiedFolder.getID()))));
        } finally {
            this.deleteFolder(originalFolder);
            this.deleteFolder(copiedFolder);
            assertThat(rootFolder,
                not(hasItem(Matchers.<BoxItem.Info>hasProperty("ID", equalTo(originalFolder.getID())))));
            assertThat(rootFolder,
                not(hasItem(Matchers.<BoxItem.Info>hasProperty("ID", equalTo(copiedFolder.getID())))));
        }
    }

    @Test
    public void moveFolderSucceeds() {
        BoxAPIConnection api = new BoxAPIConnection(TestConfig.getAccessToken());
        BoxFolder rootFolder = getUniqueFolder(api);
        final String child1Name = "[moveFolderSucceeds] Child Folder";
        final String child2Name = "[moveFolderSucceeds] Child Folder 2";
        BoxFolder childFolder1 = null;

        try {
            childFolder1 = rootFolder.createFolder(child1Name).getResource();
            BoxFolder childFolder2 = rootFolder.createFolder(child2Name).getResource();

            assertThat(rootFolder, hasItem(Matchers.<BoxItem.Info>hasProperty("ID", equalTo(childFolder1.getID()))));
            assertThat(rootFolder, hasItem(Matchers.<BoxItem.Info>hasProperty("ID", equalTo(childFolder2.getID()))));

            childFolder2.move(childFolder1);

            assertThat(childFolder1,
                hasItem(Matchers.<BoxItem.Info>hasProperty("ID", equalTo(childFolder2.getID()))));
            assertThat(rootFolder,
                not(hasItem(Matchers.<BoxItem.Info>hasProperty("ID", equalTo(childFolder2.getID())))));
        } finally {
            this.deleteFolder(childFolder1);
            assertThat(rootFolder,
                not(hasItem(Matchers.<BoxItem.Info>hasProperty("ID", equalTo(childFolder1.getID())))));
        }
    }

    @Test
    public void renameFolderSucceeds() {
        BoxAPIConnection api = new BoxAPIConnection(TestConfig.getAccessToken());
        BoxFolder rootFolder = getUniqueFolder(api);
        final String originalName = "[renameFolderSucceeds] Original Name";
        final String newName = "[renameFolderSucceeds] New Name";
        BoxFolder childFolder = null;

        try {
            childFolder = rootFolder.createFolder(originalName).getResource();

            childFolder.rename(newName);

            BoxFolder.Info childFolderInfo = childFolder.getInfo();
            assertThat(childFolderInfo.getName(), is(equalTo(newName)));
        } finally {
            this.deleteFolder(childFolder);
        }
    }

    @Test
    public void addCollaboratorSucceeds() {
        BoxAPIConnection api = new BoxAPIConnection(TestConfig.getAccessToken());
        BoxFolder rootFolder = getUniqueFolder(api);
        String folderName = "[addCollaborationToFolderSucceeds] Test Folder";
        String collaboratorLogin = TestConfig.getCollaborator();
        BoxCollaboration.Role collaboratorRole = BoxCollaboration.Role.CO_OWNER;
        BoxFolder folder = null;

        try {
            folder = rootFolder.createFolder(folderName).getResource();

            BoxCollaboration.Info collabInfo = folder.collaborate(collaboratorLogin, collaboratorRole);
            BoxUser.Info accessibleBy = (BoxUser.Info) collabInfo.getAccessibleBy();

            assertThat(accessibleBy.getLogin(), is(equalTo(collaboratorLogin)));
            assertThat(collabInfo.getRole(), is(equalTo(collaboratorRole)));
        } finally {
            this.deleteFolder(folder);
        }
    }

    @Test
    public void addCollaborationsWithAttributesSucceeds() {
        BoxAPIConnection api = new BoxAPIConnection(TestConfig.getAccessToken());
        BoxFolder rootFolder = getUniqueFolder(api);
        String folderName = "[getCollaborationsSucceeds] Test Folder";
        String collaboratorLogin = "karthik2001123@yahoo.com";
        BoxCollaboration.Role collaboratorRole = BoxCollaboration.Role.CO_OWNER;
        BoxFolder folder = null;
        BoxCollaborationAllowlist allowGmail = null;
        BoxCollaborationAllowlist allowYahoo = null;

        try {
            folder = rootFolder.createFolder(folderName).getResource();
            allowGmail = BoxCollaborationAllowlist.create(api, "gmail.com", INBOUND).getResource();
            allowYahoo = BoxCollaborationAllowlist.create(api, "yahoo.com", INBOUND).getResource();
            BoxCollaboration.Info collabInfo =
                folder.collaborate(collaboratorLogin, collaboratorRole, false, true);
            String collabID = collabInfo.getID();

            collaboratorRole = BoxCollaboration.Role.VIEWER;
            collaboratorLogin = "davidsmaynard@gmail.com";
            BoxCollaboration.Info collabInfo2 =
                folder.collaborate(collaboratorLogin, collaboratorRole, false, true);

            Collection<BoxCollaboration.Info> collaborations = folder.getCollaborations();

            assertThat(collaborations, hasSize(2));
            assertThat(collaborations,
                hasItem(Matchers.<BoxCollaboration.Info>hasProperty("ID", equalTo(collabID))));
            assertThat(collaborations,
                hasItem(Matchers.<BoxCollaboration.Info>hasProperty("ID", equalTo(collabInfo2.getID()))));
        } finally {
            this.deleteFolder(folder);
            this.deleteCollaborationAllowList(allowGmail);
            this.deleteCollaborationAllowList(allowYahoo);
        }
    }

    @Test
    public void getCollaborationsHasCorrectCollaborations() {
        BoxAPIConnection api = new BoxAPIConnection(TestConfig.getAccessToken());
        BoxFolder rootFolder = getUniqueFolder(api);
        String folderName = "[getCollaborationsHasCorrectCollaborations] Test Folder";
        String collaboratorLogin = TestConfig.getCollaborator();
        BoxCollaboration.Role collaboratorRole = BoxCollaboration.Role.CO_OWNER;
        BoxFolder folder = null;
        BoxCollaborationAllowlist allowGmail = null;

        try {
            folder = rootFolder.createFolder(folderName).getResource();
            allowGmail = BoxCollaborationAllowlist.create(api, "gmail.com", INBOUND).getResource();
            BoxCollaboration.Info collabInfo = folder.collaborate(collaboratorLogin, collaboratorRole);
            String collabID = collabInfo.getID();

            Collection<BoxCollaboration.Info> collaborations = folder.getCollaborations();

            assertThat(collaborations, hasSize(1));
            assertThat(collaborations,
                hasItem(Matchers.<BoxCollaboration.Info>hasProperty("ID", equalTo(collabID))));
        } finally {
            this.deleteFolder(folder);
            this.deleteCollaborationAllowList(allowGmail);
        }
    }

    @Test
    public void setFolderUploadEmailSucceeds() {
        BoxAPIConnection api = new BoxAPIConnection(TestConfig.getAccessToken());
        BoxFolder rootFolder = getUniqueFolder(api);
        String folderName = "[setFolderUploadEmailSucceeds] Test Folder";
        BoxFolder folder = null;

        try {
            BoxUploadEmail uploadEmail = new BoxUploadEmail();
            uploadEmail.setAccess(BoxUploadEmail.Access.OPEN);

            folder = rootFolder.createFolder(folderName).getResource();
            BoxFolder.Info info = folder.new Info();
            info.setUploadEmail(uploadEmail);
            folder.updateInfo(info);

            BoxUploadEmail updatedEmailInfo = info.getUploadEmail();
            assertThat(updatedEmailInfo.getEmail(), not(isEmptyOrNullString()));
            assertThat(updatedEmailInfo.getAccess(), is(equalTo(BoxUploadEmail.Access.OPEN)));

            info.setUploadEmail(null);
            uploadEmail = info.getUploadEmail();
            assertThat(uploadEmail, is(nullValue()));
        } finally {
            this.deleteFolder(folder);
        }
    }

    @Test
    public void getSharedItemAndItsChildrenSucceeds() {
        BoxAPIConnection api = new BoxAPIConnection(TestConfig.getAccessToken());
        BoxFolder rootFolder = getUniqueFolder(api);
        String folderName = "[getSharedItemAndItsChildrenSucceeds] Test Folder";
        String childFolderName = "[getSharedItemAndItsChildrenSucceeds] Child Folder";
        BoxFolder folder = null;

        try {
            folder = rootFolder.createFolder(folderName).getResource();
            BoxFolder childFolder = folder.createFolder(childFolderName).getResource();
            BoxSharedLink sharedLink = folder.createSharedLink(new BoxSharedLinkRequest().access(OPEN));

            BoxFolder.Info sharedItem = (BoxFolder.Info) BoxItem.getSharedItem(api, sharedLink.getURL());

            assertThat(sharedItem.getID(), is(equalTo(folder.getID())));
            assertThat(sharedItem.getResource(),
                hasItem(Matchers.<BoxItem.Info>hasProperty("ID", equalTo(childFolder.getID()))));
        } finally {
            this.deleteFolder(folder);
        }
    }

    @Test
    public void createWebLinkSucceeds() throws MalformedURLException {
        BoxAPIConnection api = new BoxAPIConnection(TestConfig.getAccessToken());
        BoxFolder rootFolder = getUniqueFolder(api);

        BoxWebLink createdWebLink = rootFolder.createWebLink("[createWebLinkSucceeds] Test Web Link",
            new URL("https://api.box.com"), "[createWebLinkSucceeds] Test Web Link").getResource();

        assertThat(rootFolder, hasItem(Matchers.<BoxItem.Info>hasProperty("ID", equalTo(createdWebLink.getID()))));

        createdWebLink.delete();
        assertThat(rootFolder, not(hasItem(Matchers.<BoxItem.Info>hasProperty("ID", equalTo(createdWebLink.getID())))));
    }

    @Test
    public void createWebLinkWithNoNameSucceeds() throws MalformedURLException {
        BoxAPIConnection api = new BoxAPIConnection(TestConfig.getAccessToken());
        BoxFolder rootFolder = getUniqueFolder(api);

        BoxWebLink createdWebLink = rootFolder
            .createWebLink(new URL("https://api.box.com"), "[createWebLinkSucceeds] Test Web Link")
            .getResource();

        assertThat(rootFolder, hasItem(Matchers.<BoxItem.Info>hasProperty("ID", equalTo(createdWebLink.getID()))));

        createdWebLink.delete();
        assertThat(rootFolder, not(hasItem(Matchers.<BoxItem.Info>hasProperty("ID", equalTo(createdWebLink.getID())))));
    }

    @Test
    public void createWebLinkWithNoDescriptionSucceeds() throws MalformedURLException {
        BoxAPIConnection api = new BoxAPIConnection(TestConfig.getAccessToken());
        BoxFolder rootFolder = getUniqueFolder(api);

        BoxWebLink createdWebLink = rootFolder
            .createWebLink("[createWebLinkSucceeds] Test Web Link", new URL("https://api.box.com"))
            .getResource();

        assertThat(rootFolder, hasItem(Matchers.<BoxItem.Info>hasProperty("ID", equalTo(createdWebLink.getID()))));

        createdWebLink.delete();
        assertThat(rootFolder, not(hasItem(Matchers.<BoxItem.Info>hasProperty("ID", equalTo(createdWebLink.getID())))));
    }

    @Test
    public void createWebLinkWithNoNameOrDescriptionSucceeds() throws MalformedURLException {
        BoxAPIConnection api = new BoxAPIConnection(TestConfig.getAccessToken());
        BoxFolder rootFolder = getUniqueFolder(api);

        BoxWebLink createdWebLink = rootFolder.createWebLink(new URL("https://api.box.com")).getResource();

        assertThat(rootFolder, hasItem(Matchers.<BoxItem.Info>hasProperty("ID", equalTo(createdWebLink.getID()))));

        createdWebLink.delete();
        assertThat(rootFolder, not(hasItem(Matchers.<BoxItem.Info>hasProperty("ID", equalTo(createdWebLink.getID())))));
    }


    @Test
    public void createPropertiesMetadataSucceeds() {
        BoxAPIConnection api = new BoxAPIConnection(TestConfig.getAccessToken());
        BoxFolder rootFolder = getUniqueFolder(api);
        final String key = "/testKey";
        final String value = "testValue";
        final String folderName = "[createPropertiesMetadataSucceeds] Metadata Folder "
            + Calendar.getInstance().getTimeInMillis();
        BoxFolder folder = null;

        try {
            Metadata md = new Metadata();
            md.add(key, value);
            folder = rootFolder.createFolder(folderName).getResource();
            Metadata createdMD = folder.createMetadata(md);

            assertThat(createdMD.getString(key), is(equalTo(value)));
        } finally {
            this.deleteFolder(folder);
        }
    }

    @Test
    public void getMetadataOnInfoSucceeds() {
        BoxAPIConnection api = new BoxAPIConnection(TestConfig.getAccessToken());
        BoxFolder rootFolder = getUniqueFolder(api);
        final String key = "/testKey";
        final String value = "testValue";
        final String folderName = "[createPropertiesMetadataSucceeds] Metadata Folder "
            + Calendar.getInstance().getTimeInMillis();
        BoxFolder folder = null;

        try {
            Metadata md = new Metadata();
            md.add(key, value);
            folder = rootFolder.createFolder(folderName).getResource();
            folder.createMetadata(md);
            Metadata actualMD = folder.getInfo("metadata.global.properties")
                .getMetadata("properties", "global");
            assertNotNull("Metadata should not be null for this folder", actualMD);
        } catch (BoxAPIException e) {
            fail("Metadata should have been present on this folder");
        } finally {
            this.deleteFolder(folder);
        }
    }

    @Test
    public void deletePropertiesMetadataSucceeds() {
        BoxAPIConnection api = new BoxAPIConnection(TestConfig.getAccessToken());
        BoxFolder rootFolder = getUniqueFolder(api);
        final String key = "/testKey";
        final String value = "testValue";
        final String folderName = "[createPropertiesMetadataSucceeds] Metadata Folder "
            + Calendar.getInstance().getTimeInMillis();

        Metadata md = new Metadata();
        md.add(key, value);
        BoxFolder folder = rootFolder.createFolder(folderName).getResource();
        folder.createMetadata(md);
        folder.deleteMetadata();

        try {
            folder.getMetadata();
            fail("Metadata was not removed");
        } catch (BoxAPIException e) {
            assertThat(e.getResponseCode(), is(equalTo(404)));
        } finally {
            folder.delete(false);
        }
    }

    /**
     * Verifies the fix for issue #325.
     */
    @Test
    public void sharedLinkInfoHasEffectiveAccess() {
        BoxAPIConnection api = new BoxAPIConnection(TestConfig.getAccessToken());
        BoxFolder rootFolder = getUniqueFolder(api);
        BoxFolder folder = null;
        try {
            folder = rootFolder.createFolder("[sharedLinkInfoHasEffectiveAccess] Test Folder").getResource();
            BoxSharedLink sharedLink = folder.createSharedLink(new BoxSharedLinkRequest().access(OPEN));

            assertThat(sharedLink, Matchers.<BoxSharedLink>hasProperty("effectiveAccess"));
            assertThat(sharedLink.getEffectiveAccess(), equalTo(BoxSharedLink.Access.OPEN));
        } finally {
            this.deleteFolder(folder);
        }

    }

    @Test
    public void uploadSessionAbortFlowSuccess() throws Exception {
        BoxAPIConnection api = new BoxAPIConnection(TestConfig.getAccessToken());
        BoxFolder rootFolder = getUniqueFolder(api);

        String fileName = "Tamme-Lauri_tamm_suvepäeval.jpg";
        URL fileURL = this.getClass().getResource("/sample-files/" + fileName);
        String filePath = URLDecoder.decode(fileURL.getFile(), "utf-8");
        File file = new File(filePath);
        FileInputStream stream = new FileInputStream(file);
        byte[] fileBytes = new byte[(int) file.length()];
        stream.read(fileBytes);

        BoxFileUploadSession.Info session = rootFolder.createUploadSession(fileName, fileBytes.length);
        assertNotNull(session.getUploadSessionId());
        assertNotNull(session.getSessionExpiresAt());

        BoxFileUploadSession.Endpoints endpoints = session.getSessionEndpoints();
        assertNotNull(endpoints);
        assertNotNull(endpoints.getUploadPartEndpoint());
        assertNotNull(endpoints.getStatusEndpoint());
        assertNotNull(endpoints.getListPartsEndpoint());
        assertNotNull(endpoints.getCommitEndpoint());
        assertNotNull(endpoints.getAbortEndpoint());

        //Verify the status of the session
        this.getUploadSessionStatus(session.getResource());

        //Verify the delete session
        this.abortUploadSession(session.getResource());
    }

    @Test
    public void uploadLargeFile() throws Exception {
        BoxAPIConnection api = new BoxAPIConnection(TestConfig.getAccessToken());
        BoxFolder rootFolder = getUniqueFolder(api);
        String fileName = "Tamme-Lauri_tamm_suvepäeval.jpg";
        BoxFile fileUploaded = null;
        try {
            URL fileURL = this.getClass().getResource("/sample-files/" + fileName);
            String filePath = URLDecoder.decode(fileURL.getFile(), "utf-8");
            File file = new File(filePath);
            FileInputStream stream = new FileInputStream(file);

            BoxFile.Info info = rootFolder.uploadLargeFile(stream, "large", file.length());
            assertNotNull(info);
            fileUploaded = info.getResource();
        } finally {
            this.deleteFile(fileUploaded);
        }
    }

    @Test
    public void uploadLargeFileWithAttributes() throws Exception {
        BoxAPIConnection api = new BoxAPIConnection(TestConfig.getAccessToken());
        BoxFolder rootFolder = getUniqueFolder(api);
        String fileName = "Tamme-Lauri_tamm_suvepäeval.jpg";
        URL fileURL = this.getClass().getResource("/sample-files/" + fileName);
        String filePath = URLDecoder.decode(fileURL.getFile(), "utf-8");
        File file = new File(filePath);
        FileInputStream stream = new FileInputStream(file);
        BoxFile fileUploaded = null;

        try {
            Map<String, String> fileAttributes = new HashMap<>();
            fileAttributes.put("content_modified_at", "2017-04-08T00:58:08Z");

            BoxFile.Info info = rootFolder.uploadLargeFile(stream, "large", file.length(), fileAttributes);
            fileUploaded = info.getResource();
            assertNotNull(fileUploaded);

            assertEquals(1491613088000L, info.getContentModifiedAt().getTime());
        } finally {
            this.deleteFile(fileUploaded);
        }
    }

    @Test
<<<<<<< HEAD
    public void iterateWithOffset() {
        final String expectedName = "[iterateWithOnlyTheNameField] Child Folder";
        BoxAPIConnection api = new BoxAPIConnection(TestConfig.getAccessToken());
        BoxFolder rootFolder = getUniqueFolder(api);
        BoxFolder childFolder = null;

        try {
            childFolder = rootFolder.createFolder(expectedName).getResource();
            for (int i = 1; i <= 5; i++) {
                uploadFileWithSomeContent("sample_file_" + i, childFolder);
            }

            Iterable<BoxItem.Info> page = childFolder.getChildren("name", ASC, 2, 2);
            assertThat(getNames(page), contains("sample_file_3", "sample_file_4", "sample_file_5"));

        } finally {
            this.deleteFolder(childFolder);
        }
    }

    private Collection<String> getNames(Iterable<BoxItem.Info> page) {
        Collection<String> result = new ArrayList<>();
        for (BoxItem.Info info : page) {
            result.add(info.getName());
        }
        return result;
=======
    public void setsVanityNameOnASharedLink() {
        BoxAPIConnection api = new BoxAPIConnection(TestConfig.getAccessToken());
        BoxFolder rootFolder = getUniqueFolder(api);
        BoxFolder sharedFolder = null;
        try {
            sharedFolder = rootFolder.createFolder(UUID.randomUUID().toString()).getResource();

            BoxSharedLinkRequest request = new BoxSharedLinkRequest()
                .permissions(true, true)
                .access(OPEN)
                .vanityName("myCustomName")
                .password("my-very-secret-password");
            BoxSharedLink linkWithVanityName = sharedFolder.createSharedLink(request);

            assertThat(linkWithVanityName.getVanityName(), is("myCustomName"));
            assertThat(sharedFolder.getInfo().getSharedLink().getVanityName(), is("myCustomName"));
            assertThat(linkWithVanityName.getPermissions().getCanDownload(), is(true));
            assertThat(linkWithVanityName.getPermissions().getCanPreview(), is(true));
            assertThat(linkWithVanityName.getAccess(), is(OPEN));
            assertThat(linkWithVanityName.getIsPasswordEnabled(), is(true));
        } finally {
            this.deleteFolder(sharedFolder);
        }
>>>>>>> c8f5a5f8
    }

    private void getUploadSessionStatus(BoxFileUploadSession session) {
        assertNotNull(session);
        BoxFileUploadSession.Info sessionInfo = session.getStatus();
        assertNotNull(sessionInfo.getSessionExpiresAt());
    }

    private void abortUploadSession(BoxFileUploadSession session) {
        session.abort();

        try {
            session.getStatus();
            fail("Upload session is not deleted");
        } catch (BoxAPIException apiEx) {
            assertEquals(apiEx.getResponseCode(), 404);
        }
    }

    private void deleteFolder(BoxFolder folder) {
        if (folder != null) {
            folder.delete(true);
        }
    }


    private void deleteFile(BoxFile file) {
        if (file != null) {
            file.delete();
        }
    }

    private void deleteCollaborationAllowList(BoxCollaborationAllowlist collaborationAllowList) {
        if (collaborationAllowList != null) {
            collaborationAllowList.delete();
        }
    }
}<|MERGE_RESOLUTION|>--- conflicted
+++ resolved
@@ -1,11 +1,8 @@
 package com.box.sdk;
 
 import static com.box.sdk.BoxCollaborationAllowlist.AllowlistDirection.INBOUND;
-<<<<<<< HEAD
 import static com.box.sdk.BoxFolder.SortDirection.ASC;
-=======
 import static com.box.sdk.BoxSharedLink.Access.OPEN;
->>>>>>> c8f5a5f8
 import static com.box.sdk.UniqueTestFolder.getUniqueFolder;
 import static com.box.sdk.UniqueTestFolder.removeUniqueFolder;
 import static com.box.sdk.UniqueTestFolder.setupUniqeFolder;
@@ -685,34 +682,6 @@
     }
 
     @Test
-<<<<<<< HEAD
-    public void iterateWithOffset() {
-        final String expectedName = "[iterateWithOnlyTheNameField] Child Folder";
-        BoxAPIConnection api = new BoxAPIConnection(TestConfig.getAccessToken());
-        BoxFolder rootFolder = getUniqueFolder(api);
-        BoxFolder childFolder = null;
-
-        try {
-            childFolder = rootFolder.createFolder(expectedName).getResource();
-            for (int i = 1; i <= 5; i++) {
-                uploadFileWithSomeContent("sample_file_" + i, childFolder);
-            }
-
-            Iterable<BoxItem.Info> page = childFolder.getChildren("name", ASC, 2, 2);
-            assertThat(getNames(page), contains("sample_file_3", "sample_file_4", "sample_file_5"));
-
-        } finally {
-            this.deleteFolder(childFolder);
-        }
-    }
-
-    private Collection<String> getNames(Iterable<BoxItem.Info> page) {
-        Collection<String> result = new ArrayList<>();
-        for (BoxItem.Info info : page) {
-            result.add(info.getName());
-        }
-        return result;
-=======
     public void setsVanityNameOnASharedLink() {
         BoxAPIConnection api = new BoxAPIConnection(TestConfig.getAccessToken());
         BoxFolder rootFolder = getUniqueFolder(api);
@@ -736,7 +705,35 @@
         } finally {
             this.deleteFolder(sharedFolder);
         }
->>>>>>> c8f5a5f8
+    }
+
+    @Test
+    public void iterateWithOffset() {
+        final String expectedName = "[iterateWithOnlyTheNameField] Child Folder";
+        BoxAPIConnection api = new BoxAPIConnection(TestConfig.getAccessToken());
+        BoxFolder rootFolder = getUniqueFolder(api);
+        BoxFolder childFolder = null;
+
+        try {
+            childFolder = rootFolder.createFolder(expectedName).getResource();
+            for (int i = 1; i <= 5; i++) {
+                uploadFileWithSomeContent("sample_file_" + i, childFolder);
+            }
+
+            Iterable<BoxItem.Info> page = childFolder.getChildren("name", ASC, 2, 2);
+            assertThat(getNames(page), contains("sample_file_3", "sample_file_4", "sample_file_5"));
+
+        } finally {
+            this.deleteFolder(childFolder);
+        }
+    }
+
+    private Collection<String> getNames(Iterable<BoxItem.Info> page) {
+        Collection<String> result = new ArrayList<>();
+        for (BoxItem.Info info : page) {
+            result.add(info.getName());
+        }
+        return result;
     }
 
     private void getUploadSessionStatus(BoxFileUploadSession session) {
