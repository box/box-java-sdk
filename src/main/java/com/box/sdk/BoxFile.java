--- conflicted
+++ resolved
@@ -65,18 +65,15 @@
     private static final URLTemplate GET_TASKS_URL_TEMPLATE = new URLTemplate("files/%s/tasks");
     private static final URLTemplate GET_THUMBNAIL_PNG_TEMPLATE = new URLTemplate("files/%s/thumbnail.png");
     private static final URLTemplate GET_THUMBNAIL_JPG_TEMPLATE = new URLTemplate("files/%s/thumbnail.jpg");
-<<<<<<< HEAD
     private static final URLTemplate UPLOAD_SESSION_URL_TEMPLATE = new URLTemplate("files/%s/upload-session");
     private static final URLTemplate UPLOAD_SESSION_STATUS_URL_TEMPLATE = new URLTemplate(
             "files/upload-session/%s/status");
     private static final URLTemplate ABORT_UPLOAD_SESSION_URL_TEMPLATE = new URLTemplate("files/upload-session/%s");
 
     private static final int BUFFER_SIZE = 8192;
-=======
+
     private static final URLTemplate ADD_COLLABORATION_URL = new URLTemplate("collaborations");
     private static final URLTemplate GET_ALL_FILE_COLLABORATIONS_URL = new URLTemplate("files/%s/collaborations");
-
->>>>>>> a1c955cb
 
     private static final int BUFFER_SIZE = 8192;
     private static final int GET_COLLABORATORS_PAGE_SIZE = 1000;
