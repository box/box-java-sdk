package com.box.sdk;

import java.io.ByteArrayOutputStream;
import java.io.IOException;
import java.io.InputStream;
import java.io.OutputStream;
import java.net.MalformedURLException;
import java.net.URL;
import java.util.ArrayList;
import java.util.Collection;
import java.util.Date;
import java.util.EnumSet;
import java.util.List;

import com.eclipsesource.json.JsonArray;
import com.eclipsesource.json.JsonObject;
import com.eclipsesource.json.JsonValue;


/**
 * Represents an individual file on Box. This class can be used to download a file's contents, upload new versions, and
 * perform other common file operations (move, copy, delete, etc.).
 *
 * <p>Unless otherwise noted, the methods in this class can throw an unchecked {@link BoxAPIException} (unchecked
 * meaning that the compiler won't force you to handle it) if an error occurs. If you wish to implement custom error
 * handling for errors related to the Box REST API, you should capture this exception explicitly.</p>
 */
@BoxResourceType("file")
public class BoxFile extends BoxItem {

    /**
     * An array of all possible file fields that can be requested when calling {@link #getInfo()}.
     */
    public static final String[] ALL_FIELDS = {"type", "id", "sequence_id", "etag", "sha1", "name",
        "description", "size", "path_collection", "created_at", "modified_at", "trashed_at", "purged_at",
        "content_created_at", "content_modified_at", "created_by", "modified_by", "owned_by", "shared_link", "parent",
        "item_status", "version_number", "comment_count", "permissions", "tags", "lock", "extension", "is_package",
        "file_version", "collections", "watermark_info"};

    /**
     * Used to specify what filetype to request for a file thumbnail.
     */
    public enum ThumbnailFileType {
        /**
         * PNG image format.
         */
        PNG,

        /**
         * JPG image format.
         */
        JPG
    }

    private static final URLTemplate FILE_URL_TEMPLATE = new URLTemplate("files/%s");
    private static final URLTemplate CONTENT_URL_TEMPLATE = new URLTemplate("files/%s/content");
    private static final URLTemplate VERSIONS_URL_TEMPLATE = new URLTemplate("files/%s/versions");
    private static final URLTemplate COPY_URL_TEMPLATE = new URLTemplate("files/%s/copy");
    private static final URLTemplate ADD_COMMENT_URL_TEMPLATE = new URLTemplate("comments");
    private static final URLTemplate GET_COMMENTS_URL_TEMPLATE = new URLTemplate("files/%s/comments");
    private static final URLTemplate METADATA_URL_TEMPLATE = new URLTemplate("files/%s/metadata/%s/%s");
    private static final URLTemplate ADD_TASK_URL_TEMPLATE = new URLTemplate("tasks");
    private static final URLTemplate GET_TASKS_URL_TEMPLATE = new URLTemplate("files/%s/tasks");
    private static final URLTemplate GET_THUMBNAIL_PNG_TEMPLATE = new URLTemplate("files/%s/thumbnail.png");
    private static final URLTemplate GET_THUMBNAIL_JPG_TEMPLATE = new URLTemplate("files/%s/thumbnail.jpg");
    private static final int BUFFER_SIZE = 8192;


    /**
     * Constructs a BoxFile for a file with a given ID.
     * @param  api the API connection to be used by the file.
     * @param  id  the ID of the file.
     */
    public BoxFile(BoxAPIConnection api, String id) {
        super(api, id);
    }

    /**
     * {@inheritDoc}
     */
    @Override
    protected URL getItemURL() {
        return FILE_URL_TEMPLATE.build(this.getAPI().getBaseURL(), this.getID());
    }

    @Override
    public BoxSharedLink createSharedLink(BoxSharedLink.Access access, Date unshareDate,
        BoxSharedLink.Permissions permissions) {

        BoxSharedLink sharedLink = new BoxSharedLink(access, unshareDate, permissions);
        Info info = new Info();
        info.setSharedLink(sharedLink);

        this.updateInfo(info);
        return info.getSharedLink();
    }

    /**
     * Adds new {@link BoxWebHook} to this {@link BoxFile}.
     *
     * @param address
     *            {@link BoxWebHook.Info#getAddress()}
     * @param triggers
     *            {@link BoxWebHook.Info#getTriggers()}
     * @return created {@link BoxWebHook.Info}
     */
    public BoxWebHook.Info addWebHook(URL address, BoxWebHook.Trigger... triggers) {
        return BoxWebHook.create(this, address, triggers);
    }

    /**
     * Adds a comment to this file. The message can contain @mentions by using the string @[userid:username] anywhere
     * within the message, where userid and username are the ID and username of the person being mentioned.
     * @see    <a href="https://developers.box.com/docs/#comments-add-a-comment-to-an-item">the tagged_message field
     *         for including @mentions.</a>
     * @param  message the comment's message.
     * @return information about the newly added comment.
     */
    public BoxComment.Info addComment(String message) {
        JsonObject itemJSON = new JsonObject();
        itemJSON.add("type", "file");
        itemJSON.add("id", this.getID());

        JsonObject requestJSON = new JsonObject();
        requestJSON.add("item", itemJSON);
        if (BoxComment.messageContainsMention(message)) {
            requestJSON.add("tagged_message", message);
        } else {
            requestJSON.add("message", message);
        }

        URL url = ADD_COMMENT_URL_TEMPLATE.build(this.getAPI().getBaseURL());
        BoxJSONRequest request = new BoxJSONRequest(this.getAPI(), url, "POST");
        request.setBody(requestJSON.toString());
        BoxJSONResponse response = (BoxJSONResponse) request.send();
        JsonObject responseJSON = JsonObject.readFrom(response.getJSON());

        BoxComment addedComment = new BoxComment(this.getAPI(), responseJSON.get("id").asString());
        return addedComment.new Info(responseJSON);
    }

    /**
     * Adds a new task to this file. The task can have an optional message to include, and a due date.
     * @param action the action the task assignee will be prompted to do.
     * @param message an optional message to include with the task.
     * @param dueAt the day at which this task is due.
     * @return information about the newly added task.
     */
    public BoxTask.Info addTask(BoxTask.Action action, String message, Date dueAt) {
        JsonObject itemJSON = new JsonObject();
        itemJSON.add("type", "file");
        itemJSON.add("id", this.getID());

        JsonObject requestJSON = new JsonObject();
        requestJSON.add("item", itemJSON);
        requestJSON.add("action", action.toJSONString());

        if (message != null && !message.isEmpty()) {
            requestJSON.add("message", message);
        }

        if (dueAt != null) {
            requestJSON.add("due_at", BoxDateFormat.format(dueAt));
        }

        URL url = ADD_TASK_URL_TEMPLATE.build(this.getAPI().getBaseURL());
        BoxJSONRequest request = new BoxJSONRequest(this.getAPI(), url, "POST");
        request.setBody(requestJSON.toString());
        BoxJSONResponse response = (BoxJSONResponse) request.send();
        JsonObject responseJSON = JsonObject.readFrom(response.getJSON());

        BoxTask addedTask = new BoxTask(this.getAPI(), responseJSON.get("id").asString());
        return addedTask.new Info(responseJSON);
    }

    /**
     * Gets an expiring URL for downloading a file directly from Box. This can be user,
     * for example, for sending as a redirect to a browser to cause the browser
     * to download the file directly from Box.
     * @return the temporary download URL
     */
    public URL getDownloadURL() {
        URL url = CONTENT_URL_TEMPLATE.build(this.getAPI().getBaseURL(), this.getID());
        BoxAPIRequest request = new BoxAPIRequest(this.getAPI(), url, "GET");
        request.setFollowRedirects(false);

        BoxRedirectResponse response = (BoxRedirectResponse) request.send();

        return response.getRedirectURL();
    }

    /**
     * Downloads the contents of this file to a given OutputStream.
     * @param output the stream to where the file will be written.
     */
    public void download(OutputStream output) {
        this.download(output, null);
    }

    /**
     * Downloads the contents of this file to a given OutputStream while reporting the progress to a ProgressListener.
     * @param output   the stream to where the file will be written.
     * @param listener a listener for monitoring the download's progress.
     */
    public void download(OutputStream output, ProgressListener listener) {
        URL url = CONTENT_URL_TEMPLATE.build(this.getAPI().getBaseURL(), this.getID());
        BoxAPIRequest request = new BoxAPIRequest(this.getAPI(), url, "GET");
        BoxAPIResponse response = request.send();
        InputStream input = response.getBody(listener);

        byte[] buffer = new byte[BUFFER_SIZE];
        try {
            int n = input.read(buffer);
            while (n != -1) {
                output.write(buffer, 0, n);
                n = input.read(buffer);
            }
        } catch (IOException e) {
            throw new BoxAPIException("Couldn't connect to the Box API due to a network error.", e);
        } finally {
            response.disconnect();
        }
    }

    /**
     * Downloads a part of this file's contents, starting at specified byte offset.
     * @param output the stream to where the file will be written.
     * @param offset the byte offset at which to start the download.
     */
    public void downloadRange(OutputStream output, long offset) {
        this.downloadRange(output, offset, -1);
    }

    /**
     * Downloads a part of this file's contents, starting at rangeStart and stopping at rangeEnd.
     * @param output     the stream to where the file will be written.
     * @param rangeStart the byte offset at which to start the download.
     * @param rangeEnd   the byte offset at which to stop the download.
     */
    public void downloadRange(OutputStream output, long rangeStart, long rangeEnd) {
        this.downloadRange(output, rangeStart, rangeEnd, null);
    }

    /**
     * Downloads a part of this file's contents, starting at rangeStart and stopping at rangeEnd, while reporting the
     * progress to a ProgressListener.
     * @param output     the stream to where the file will be written.
     * @param rangeStart the byte offset at which to start the download.
     * @param rangeEnd   the byte offset at which to stop the download.
     * @param listener   a listener for monitoring the download's progress.
     */
    public void downloadRange(OutputStream output, long rangeStart, long rangeEnd, ProgressListener listener) {
        URL url = CONTENT_URL_TEMPLATE.build(this.getAPI().getBaseURL(), this.getID());
        BoxAPIRequest request = new BoxAPIRequest(this.getAPI(), url, "GET");
        if (rangeEnd > 0) {
            request.addHeader("Range", String.format("bytes=%s-%s", Long.toString(rangeStart),
                Long.toString(rangeEnd)));
        } else {
            request.addHeader("Range", String.format("bytes=%s-", Long.toString(rangeStart)));
        }

        BoxAPIResponse response = request.send();
        InputStream input = response.getBody(listener);

        byte[] buffer = new byte[BUFFER_SIZE];
        try {
            int n = input.read(buffer);
            while (n != -1) {
                output.write(buffer, 0, n);
                n = input.read(buffer);
            }
        } catch (IOException e) {
            throw new BoxAPIException("Couldn't connect to the Box API due to a network error.", e);
        } finally {
            response.disconnect();
        }
    }

    @Override
    public BoxFile.Info copy(BoxFolder destination) {
        return this.copy(destination, null);
    }

    @Override
    public BoxFile.Info copy(BoxFolder destination, String newName) {
        URL url = COPY_URL_TEMPLATE.build(this.getAPI().getBaseURL(), this.getID());

        JsonObject parent = new JsonObject();
        parent.add("id", destination.getID());

        JsonObject copyInfo = new JsonObject();
        copyInfo.add("parent", parent);
        if (newName != null) {
            copyInfo.add("name", newName);
        }

        BoxJSONRequest request = new BoxJSONRequest(this.getAPI(), url, "POST");
        request.setBody(copyInfo.toString());
        BoxJSONResponse response = (BoxJSONResponse) request.send();
        JsonObject responseJSON = JsonObject.readFrom(response.getJSON());
        BoxFile copiedFile = new BoxFile(this.getAPI(), responseJSON.get("id").asString());
        return copiedFile.new Info(responseJSON);
    }

    /**
     * Deletes this file by moving it to the trash.
     */
    public void delete() {
        URL url = FILE_URL_TEMPLATE.build(this.getAPI().getBaseURL(), this.getID());
        BoxAPIRequest request = new BoxAPIRequest(this.getAPI(), url, "DELETE");
        BoxAPIResponse response = request.send();
        response.disconnect();
    }

    @Override
    public BoxItem.Info move(BoxFolder destination) {
        return this.move(destination, null);
    }

    @Override
    public BoxItem.Info move(BoxFolder destination, String newName) {
        URL url = FILE_URL_TEMPLATE.build(this.getAPI().getBaseURL(), this.getID());
        BoxJSONRequest request = new BoxJSONRequest(this.getAPI(), url, "PUT");

        JsonObject parent = new JsonObject();
        parent.add("id", destination.getID());

        JsonObject updateInfo = new JsonObject();
        updateInfo.add("parent", parent);
        if (newName != null) {
            updateInfo.add("name", newName);
        }

        request.setBody(updateInfo.toString());
        BoxJSONResponse response = (BoxJSONResponse) request.send();
        JsonObject responseJSON = JsonObject.readFrom(response.getJSON());
        BoxFile movedFile = new BoxFile(this.getAPI(), responseJSON.get("id").asString());
        return movedFile.new Info(responseJSON);
    }

    /**
     * Renames this file.
     * @param newName the new name of the file.
     */
    public void rename(String newName) {
        URL url = FILE_URL_TEMPLATE.build(this.getAPI().getBaseURL(), this.getID());
        BoxJSONRequest request = new BoxJSONRequest(this.getAPI(), url, "PUT");

        JsonObject updateInfo = new JsonObject();
        updateInfo.add("name", newName);

        request.setBody(updateInfo.toString());
        BoxAPIResponse response = request.send();
        response.disconnect();
    }

    @Override
    public BoxFile.Info getInfo() {
        URL url = FILE_URL_TEMPLATE.build(this.getAPI().getBaseURL(), this.getID());
        BoxAPIRequest request = new BoxAPIRequest(this.getAPI(), url, "GET");
        BoxJSONResponse response = (BoxJSONResponse) request.send();
        return new Info(response.getJSON());
    }

    @Override
    public BoxFile.Info getInfo(String... fields) {
        String queryString = new QueryStringBuilder().appendParam("fields", fields).toString();
        URL url = FILE_URL_TEMPLATE.buildWithQuery(this.getAPI().getBaseURL(), queryString, this.getID());

        BoxAPIRequest request = new BoxAPIRequest(this.getAPI(), url, "GET");
        BoxJSONResponse response = (BoxJSONResponse) request.send();
        return new Info(response.getJSON());
    }

    /**
     * Updates the information about this file with any info fields that have been modified locally.
     *
     * <p>The only fields that will be updated are the ones that have been modified locally. For example, the following
     * code won't update any information (or even send a network request) since none of the info's fields were
     * changed:</p>
     *
     * <pre>BoxFile file = new File(api, id);
     *BoxFile.Info info = file.getInfo();
     *file.updateInfo(info);</pre>
     *
     * @param info the updated info.
     */
    public void updateInfo(BoxFile.Info info) {
        URL url = FILE_URL_TEMPLATE.build(this.getAPI().getBaseURL(), this.getID());
        BoxJSONRequest request = new BoxJSONRequest(this.getAPI(), url, "PUT");
        request.setBody(info.getPendingChanges());
        BoxJSONResponse response = (BoxJSONResponse) request.send();
        JsonObject jsonObject = JsonObject.readFrom(response.getJSON());
        info.update(jsonObject);
    }

    /**
     * Gets any previous versions of this file. Note that only users with premium accounts will be able to retrieve
     * previous versions of their files.
     * @return a list of previous file versions.
     */
    public Collection<BoxFileVersion> getVersions() {
        URL url = VERSIONS_URL_TEMPLATE.build(this.getAPI().getBaseURL(), this.getID());
        BoxAPIRequest request = new BoxAPIRequest(this.getAPI(), url, "GET");
        BoxJSONResponse response = (BoxJSONResponse) request.send();

        JsonObject jsonObject = JsonObject.readFrom(response.getJSON());
        JsonArray entries = jsonObject.get("entries").asArray();
        Collection<BoxFileVersion> versions = new ArrayList<BoxFileVersion>();
        for (JsonValue entry : entries) {
            versions.add(new BoxFileVersion(this.getAPI(), entry.asObject(), this.getID()));
        }

        return versions;
    }

    /**
     * Checks if the file can be successfully uploaded by using the preflight check.
     * @param  name        the name to give the uploaded file or null to use existing name.
     * @param  fileSize    the size of the file used for account capacity calculations.
     * @param  parentID    the ID of the parent folder that the new version is being uploaded to.
     */
    public void canUploadVersion(String name, long fileSize, String parentID) {
        URL url = CONTENT_URL_TEMPLATE.build(this.getAPI().getBaseURL(), this.getID());
        BoxJSONRequest request = new BoxJSONRequest(this.getAPI(), url, "OPTIONS");

        JsonObject parent = new JsonObject();
        parent.add("id", parentID);

        JsonObject preflightInfo = new JsonObject();
        preflightInfo.add("parent", parent);
        if (name != null) {
            preflightInfo.add("name", name);
        }

        preflightInfo.add("size", fileSize);

        request.setBody(preflightInfo.toString());
        BoxAPIResponse response = request.send();
        response.disconnect();
    }

    /**
     * Uploads a new version of this file, replacing the current version. Note that only users with premium accounts
     * will be able to view and recover previous versions of the file.
     * @param fileContent a stream containing the new file contents.
     */
    public void uploadVersion(InputStream fileContent) {
        this.uploadVersion(fileContent, null);
    }

    /**
     * Uploads a new version of this file, replacing the current version. Note that only users with premium accounts
     * will be able to view and recover previous versions of the file.
     * @param fileContent a stream containing the new file contents.
     * @param modified    the date that the new version was modified.
     */
    public void uploadVersion(InputStream fileContent, Date modified) {
        this.uploadVersion(fileContent, modified, 0, null);
    }

    /**
     * Uploads a new version of this file, replacing the current version, while reporting the progress to a
     * ProgressListener. Note that only users with premium accounts will be able to view and recover previous versions
     * of the file.
     * @param fileContent a stream containing the new file contents.
     * @param modified    the date that the new version was modified.
     * @param fileSize    the size of the file used for determining the progress of the upload.
     * @param listener    a listener for monitoring the upload's progress.
     */
    public void uploadVersion(InputStream fileContent, Date modified, long fileSize, ProgressListener listener) {
        URL uploadURL = CONTENT_URL_TEMPLATE.build(this.getAPI().getBaseUploadURL(), this.getID());
        BoxMultipartRequest request = new BoxMultipartRequest(getAPI(), uploadURL);
        if (fileSize > 0) {
            request.setFile(fileContent, "", fileSize);
        } else {
            request.setFile(fileContent, "");
        }

        if (modified != null) {
            request.putField("content_modified_at", modified);
        }

        BoxAPIResponse response;
        if (listener == null) {
            response = request.send();
        } else {
            response = request.send(listener);
        }
        response.disconnect();
    }

    /**
     * Gets an expiring URL for creating an embedded preview session. The URL will expire after 60 seconds and the
     * preview session will expire after 60 minutes.
     * @return the expiring preview link
     */
    public URL getPreviewLink() {
        BoxFile.Info info = this.getInfo("expiring_embed_link");

        return info.getPreviewLink();
    }


    /**
     * Retrieves a thumbnail, or smaller image representation, of this file. Sizes of 32x32, 64x64, 128x128,
     * and 256x256 can be returned in the .png format and sizes of 32x32, 94x94, 160x160, and 320x320 can be returned
     * in the .jpg format.
     * @param fileType      either PNG of JPG
     * @param minWidth      minimum width
     * @param minHeight     minimum height
     * @param maxWidth      maximum width
     * @param maxHeight     maximum height
     * @return the byte array of the thumbnail image
     */
    public byte[] getThumbnail(ThumbnailFileType fileType, int minWidth, int minHeight, int maxWidth, int maxHeight) {
        QueryStringBuilder builder = new QueryStringBuilder();
        builder.appendParam("min_width", minWidth);
        builder.appendParam("min_height", minHeight);
        builder.appendParam("max_width", maxWidth);
        builder.appendParam("max_height", maxHeight);

        URLTemplate template;
        if (fileType == ThumbnailFileType.PNG) {
            template = GET_THUMBNAIL_PNG_TEMPLATE;
        } else if (fileType == ThumbnailFileType.JPG) {
            template = GET_THUMBNAIL_JPG_TEMPLATE;
        } else {
            throw new BoxAPIException("Unsupported thumbnail file type");
        }
        URL url = template.buildWithQuery(this.getAPI().getBaseURL(), builder.toString(), this.getID());

        BoxAPIRequest request = new BoxAPIRequest(this.getAPI(), url, "GET");
        BoxAPIResponse response = request.send();

        ByteArrayOutputStream thumbOut = new ByteArrayOutputStream();
        InputStream body = response.getBody();
        byte[] buffer = new byte[BUFFER_SIZE];
        try {
            int n = body.read(buffer);
            while (n != -1) {
                thumbOut.write(buffer, 0, n);
                n = body.read(buffer);
            }
        } catch (IOException e) {
            throw new BoxAPIException("Error reading thumbnail bytes from response body", e);
        } finally {
            response.disconnect();
        }

        return thumbOut.toByteArray();
    }

    /**
     * Gets a list of any comments on this file.
     * @return a list of comments on this file.
     */
    public List<BoxComment.Info> getComments() {
        URL url = GET_COMMENTS_URL_TEMPLATE.build(this.getAPI().getBaseURL(), this.getID());
        BoxAPIRequest request = new BoxAPIRequest(this.getAPI(), url, "GET");
        BoxJSONResponse response = (BoxJSONResponse) request.send();
        JsonObject responseJSON = JsonObject.readFrom(response.getJSON());

        int totalCount = responseJSON.get("total_count").asInt();
        List<BoxComment.Info> comments = new ArrayList<BoxComment.Info>(totalCount);
        JsonArray entries = responseJSON.get("entries").asArray();
        for (JsonValue value : entries) {
            JsonObject commentJSON = value.asObject();
            BoxComment comment = new BoxComment(this.getAPI(), commentJSON.get("id").asString());
            BoxComment.Info info = comment.new Info(commentJSON);
            comments.add(info);
        }

        return comments;
    }

    /**
     * Gets a list of any tasks on this file.
     * @return a list of tasks on this file.
     */
    public List<BoxTask.Info> getTasks() {
        URL url = GET_TASKS_URL_TEMPLATE.build(this.getAPI().getBaseURL(), this.getID());
        BoxAPIRequest request = new BoxAPIRequest(this.getAPI(), url, "GET");
        BoxJSONResponse response = (BoxJSONResponse) request.send();
        JsonObject responseJSON = JsonObject.readFrom(response.getJSON());

        int totalCount = responseJSON.get("total_count").asInt();
        List<BoxTask.Info> tasks = new ArrayList<BoxTask.Info>(totalCount);
        JsonArray entries = responseJSON.get("entries").asArray();
        for (JsonValue value : entries) {
            JsonObject taskJSON = value.asObject();
            BoxTask task = new BoxTask(this.getAPI(), taskJSON.get("id").asString());
            BoxTask.Info info = task.new Info(taskJSON);
            tasks.add(info);
        }

        return tasks;
    }

    /**
     * Creates metadata on this file in the global properties template.
     * @param metadata The new metadata values.
     * @return the metadata returned from the server.
     */
    public Metadata createMetadata(Metadata metadata) {
        return this.createMetadata(Metadata.DEFAULT_METADATA_TYPE, metadata);
    }

    /**
     * Creates metadata on this file in the specified template type.
     * @param typeName the metadata template type name.
     * @param metadata the new metadata values.
     * @return the metadata returned from the server.
     */
    public Metadata createMetadata(String typeName, Metadata metadata) {
        String scope = Metadata.scopeBasedOnType(typeName);
        return this.createMetadata(typeName, scope, metadata);
    }

    /**
     * Creates metadata on this file in the specified template type.
     * @param typeName the metadata template type name.
     * @param scope the metadata scope (global or enterprise).
     * @param metadata the new metadata values.
     * @return the metadata returned from the server.
     */
    public Metadata createMetadata(String typeName, String scope, Metadata metadata) {
        URL url = METADATA_URL_TEMPLATE.build(this.getAPI().getBaseURL(), this.getID(), scope, typeName);
        BoxAPIRequest request = new BoxAPIRequest(this.getAPI(), url, "POST");
        request.addHeader("Content-Type", "application/json");
        request.setBody(metadata.toString());
        BoxJSONResponse response = (BoxJSONResponse) request.send();
        return new Metadata(JsonObject.readFrom(response.getJSON()));
    }

    /**
     * Locks a file.
     * @param expiresAt expiration date of the lock.
     * @return the lock returned from the server.
     */
    public BoxLock lock(Date expiresAt) {
        return this.lock(expiresAt, false);
    }

    /**
     * Locks a file.
     * @param expiresAt expiration date of the lock.
     * @param isDownloadPrevented is downloading of file prevented when locked.
     * @return the lock returned from the server.
     */
    public BoxLock lock(Date expiresAt, boolean isDownloadPrevented) {
        String queryString = new QueryStringBuilder().appendParam("fields", "lock").toString();
        URL url = FILE_URL_TEMPLATE.buildWithQuery(this.getAPI().getBaseURL(), queryString, this.getID());
        BoxAPIRequest request = new BoxAPIRequest(this.getAPI(), url, "PUT");

        JsonObject lockConfig = new JsonObject();
        lockConfig.add("type", "lock");
        lockConfig.add("expires_at", BoxDateFormat.format(expiresAt));
        lockConfig.add("is_download_prevented", isDownloadPrevented);

        JsonObject requestJSON = new JsonObject();
        requestJSON.add("lock", lockConfig);
        request.setBody(requestJSON.toString());

        BoxJSONResponse response = (BoxJSONResponse) request.send();

        JsonObject responseJSON = JsonObject.readFrom(response.getJSON());
        JsonValue lockValue = responseJSON.get("lock");
        JsonObject lockJSON = JsonObject.readFrom(lockValue.toString());

        return new BoxLock(lockJSON, this.getAPI());
    }

    /**
     * Unlocks a file.
     */
    public void unlock() {
        String queryString = new QueryStringBuilder().appendParam("fields", "lock").toString();
        URL url = FILE_URL_TEMPLATE.buildWithQuery(this.getAPI().getBaseURL(), queryString, this.getID());
        BoxAPIRequest request = new BoxAPIRequest(this.getAPI(), url, "PUT");

        JsonObject lockObject = new JsonObject();
        lockObject.add("lock", JsonObject.NULL);

        request.setBody(lockObject.toString());
        request.send();
    }

    /**
     * Used to retrieve all metadata associated with the file.
     * @param fields the optional fields to retrieve.
     * @return An iterable of metadata instances associated with the file.
     */
    public Iterable<Metadata> getAllMetadata(String ... fields) {
        return Metadata.getAllMetadata(this, fields);
    }

    /**
     * Gets the file properties metadata.
     * @return the metadata returned from the server.
     */
    public Metadata getMetadata() {
        return this.getMetadata(Metadata.DEFAULT_METADATA_TYPE);
    }

    /**
     * Gets the file metadata of specified template type.
     * @param typeName the metadata template type name.
     * @return the metadata returned from the server.
     */
    public Metadata getMetadata(String typeName) {
        String scope = Metadata.scopeBasedOnType(typeName);
        return this.getMetadata(typeName, scope);
    }

    /**
     * Gets the file metadata of specified template type.
     * @param typeName the metadata template type name.
     * @param scope the metadata scope (global or enterprise).
     * @return the metadata returned from the server.
     */
    public Metadata getMetadata(String typeName, String scope) {
        URL url = METADATA_URL_TEMPLATE.build(this.getAPI().getBaseURL(), this.getID(), scope, typeName);
        BoxAPIRequest request = new BoxAPIRequest(this.getAPI(), url, "GET");
        BoxJSONResponse response = (BoxJSONResponse) request.send();
        return new Metadata(JsonObject.readFrom(response.getJSON()));
    }

    /**
     * Updates the file metadata.
     * @param metadata the new metadata values.
     * @return the metadata returned from the server.
     */
    public Metadata updateMetadata(Metadata metadata) {
        String scope;
        if (metadata.getScope().equals(Metadata.GLOBAL_METADATA_SCOPE)) {
            scope = Metadata.GLOBAL_METADATA_SCOPE;
        } else {
            scope = Metadata.ENTERPRISE_METADATA_SCOPE;
        }

        URL url = METADATA_URL_TEMPLATE.build(this.getAPI().getBaseURL(), this.getID(),
                                                scope, metadata.getTemplateName());
        BoxAPIRequest request = new BoxAPIRequest(this.getAPI(), url, "PUT");
        request.addHeader("Content-Type", "application/json-patch+json");
        request.setBody(metadata.getPatch());
        BoxJSONResponse response = (BoxJSONResponse) request.send();
        return new Metadata(JsonObject.readFrom(response.getJSON()));
    }

    /**
     * Deletes the file properties metadata.
     */
    public void deleteMetadata() {
        this.deleteMetadata(Metadata.DEFAULT_METADATA_TYPE);
    }

    /**
     * Deletes the file metadata of specified template type.
     * @param typeName the metadata template type name.
     */
    public void deleteMetadata(String typeName) {
        String scope = Metadata.scopeBasedOnType(typeName);
        this.deleteMetadata(typeName, scope);
    }

    /**
     * Deletes the file metadata of specified template type.
     * @param typeName the metadata template type name.
     * @param scope the metadata scope (global or enterprise).
     */
    public void deleteMetadata(String typeName, String scope) {
        URL url = METADATA_URL_TEMPLATE.build(this.getAPI().getBaseURL(), this.getID(), scope, typeName);
        BoxAPIRequest request = new BoxAPIRequest(this.getAPI(), url, "DELETE");
        request.send();
    }

    /**
<<<<<<< HEAD
     * Used to retrieve the watermark for the file.
     * If the file does not have a watermark applied to it, a 404 Not Found will be returned by API.
     * @param fields the fields to retrieve.
     * @return the watermark associated with the file.
     */
    public BoxWatermark getWatermark(String... fields) {
        return this.getWatermark(FILE_URL_TEMPLATE, fields);
    }

    /**
     * Used to apply or update the watermark for the file.
     * @return the watermark associated with the file.
     */
    public BoxWatermark applyWatermark() {
        return this.applyWatermark(FILE_URL_TEMPLATE, BoxWatermark.WATERMARK_DEFAULT_IMPRINT);
    }

    /**
     * Removes a watermark from the file.
     * If the file did not have a watermark applied to it, a 404 Not Found will be returned by API.
     */
    public void removeWatermark() {
        this.removeWatermark(FILE_URL_TEMPLATE);
    }

=======
     * {@inheritDoc}
     */
>>>>>>> 119264df
    @Override
    public BoxFile.Info setCollections(BoxCollection... collections) {
        JsonArray jsonArray = new JsonArray();
        for (BoxCollection collection : collections) {
            JsonObject collectionJSON = new JsonObject();
            collectionJSON.add("id", collection.getID());
            jsonArray.add(collectionJSON);
        }
        JsonObject infoJSON = new JsonObject();
        infoJSON.add("collections", jsonArray);

        String queryString = new QueryStringBuilder().appendParam("fields", ALL_FIELDS).toString();
        URL url = FILE_URL_TEMPLATE.buildWithQuery(this.getAPI().getBaseURL(), queryString, this.getID());
        BoxJSONRequest request = new BoxJSONRequest(this.getAPI(), url, "PUT");
        request.setBody(infoJSON.toString());
        BoxJSONResponse response = (BoxJSONResponse) request.send();
        JsonObject jsonObject = JsonObject.readFrom(response.getJSON());
        return new Info(jsonObject);
    }

    /**
     * Contains information about a BoxFile.
     */
    public class Info extends BoxItem.Info {
        private String sha1;
        private String versionNumber;
        private long commentCount;
        private EnumSet<Permission> permissions;
        private String extension;
        private boolean isPackage;
        private BoxFileVersion version;
        private URL previewLink;
        private BoxLock lock;
        private boolean isWatermarked;

        /**
         * Constructs an empty Info object.
         */
        public Info() {
            super();
        }

        /**
         * Constructs an Info object by parsing information from a JSON string.
         * @param  json the JSON string to parse.
         */
        public Info(String json) {
            super(json);
        }

        /**
         * Constructs an Info object using an already parsed JSON object.
         * @param  jsonObject the parsed JSON object.
         */
        Info(JsonObject jsonObject) {
            super(jsonObject);
        }

        @Override
        public BoxFile getResource() {
            return BoxFile.this;
        }

        /**
         * Gets the SHA1 hash of the file.
         * @return the SHA1 hash of the file.
         */
        public String getSha1() {
            return this.sha1;
        }

        /**
         * Gets the lock of the file.
         * @return the lock of the file.
         */
        public BoxLock getLock() {
            return this.lock;
        }

        /**
         * Gets the current version number of the file.
         * @return the current version number of the file.
         */
        public String getVersionNumber() {
            return this.versionNumber;
        }

        /**
         * Gets the number of comments on the file.
         * @return the number of comments on the file.
         */
        public long getCommentCount() {
            return this.commentCount;
        }

        /**
         * Gets the permissions that the current user has on the file.
         * @return the permissions that the current user has on the file.
         */
        public EnumSet<Permission> getPermissions() {
            return this.permissions;
        }

        /**
         * Gets the extension suffix of the file, excluding the dot.
         * @return the extension of the file.
         */
        public String getExtension() {
            return this.extension;
        }

        /**
         * Gets whether or not the file is an OSX package.
         * @return true if the file is an OSX package; otherwise false.
         */
        public boolean getIsPackage() {
            return this.isPackage;
        }

        /**
         * Gets the current version details of the file.
         * @return the current version details of the file.
         */
        public BoxFileVersion getVersion() {
            return this.version;
        }

        /**
         * Gets the current expiring preview link.
         * @return the expiring preview link
         */
        public URL getPreviewLink() {
            return this.previewLink;
        }

        /**
         * Gets flag indicating whether this file is Watermarked.
         * @return whether the file is watermarked or not
         */
        public boolean getIsWatermarked() {
            return this.isWatermarked;
        }

        @Override
        protected void parseJSONMember(JsonObject.Member member) {
            super.parseJSONMember(member);

            String memberName = member.getName();
            JsonValue value = member.getValue();
            if (memberName.equals("sha1")) {
                this.sha1 = value.asString();
            } else if (memberName.equals("version_number")) {
                this.versionNumber = value.asString();
            } else if (memberName.equals("comment_count")) {
                this.commentCount = value.asLong();
            } else if (memberName.equals("permissions")) {
                this.permissions = this.parsePermissions(value.asObject());
            } else if (memberName.equals("extension")) {
                this.extension = value.asString();
            } else if (memberName.equals("is_package")) {
                this.isPackage = value.asBoolean();
            } else if (memberName.equals("file_version")) {
                this.version = this.parseFileVersion(value.asObject());
            } else if (memberName.equals("expiring_embed_link")) {
                try {
                    String urlString = member.getValue().asObject().get("url").asString();
                    this.previewLink = new URL(urlString);
                } catch (MalformedURLException e) {
                    throw new BoxAPIException("Couldn't parse expiring_embed_link/url for file", e);
                }
            } else if (memberName.equals("lock")) {
                if (value.isNull()) {
                    this.lock = null;
                } else {
                    this.lock = new BoxLock(value.asObject(), BoxFile.this.getAPI());
                }
            } else if (memberName.equals("watermark_info")) {
                JsonObject jsonObject = value.asObject();
                this.isWatermarked = jsonObject.get("is_watermarked").asBoolean();
            }
        }

        private EnumSet<Permission> parsePermissions(JsonObject jsonObject) {
            EnumSet<Permission> permissions = EnumSet.noneOf(Permission.class);
            for (JsonObject.Member member : jsonObject) {
                JsonValue value = member.getValue();
                if (value.isNull() || !value.asBoolean()) {
                    continue;
                }

                String memberName = member.getName();
                if (memberName.equals("can_download")) {
                    permissions.add(Permission.CAN_DOWNLOAD);
                } else if (memberName.equals("can_upload")) {
                    permissions.add(Permission.CAN_UPLOAD);
                } else if (memberName.equals("can_rename")) {
                    permissions.add(Permission.CAN_RENAME);
                } else if (memberName.equals("can_delete")) {
                    permissions.add(Permission.CAN_DELETE);
                } else if (memberName.equals("can_share")) {
                    permissions.add(Permission.CAN_SHARE);
                } else if (memberName.equals("can_set_share_access")) {
                    permissions.add(Permission.CAN_SET_SHARE_ACCESS);
                } else if (memberName.equals("can_preview")) {
                    permissions.add(Permission.CAN_PREVIEW);
                } else if (memberName.equals("can_comment")) {
                    permissions.add(Permission.CAN_COMMENT);
                }
            }

            return permissions;
        }

        private BoxFileVersion parseFileVersion(JsonObject jsonObject) {
            return new BoxFileVersion(BoxFile.this.getAPI(), jsonObject, BoxFile.this.getID());
        }
    }

    /**
     * Enumerates the possible permissions that a user can have on a file.
     */
    public enum Permission {
        /**
         * The user can download the file.
         */
        CAN_DOWNLOAD ("can_download"),

        /**
         * The user can upload new versions of the file.
         */
        CAN_UPLOAD ("can_upload"),

        /**
         * The user can rename the file.
         */
        CAN_RENAME ("can_rename"),

        /**
         * The user can delete the file.
         */
        CAN_DELETE ("can_delete"),

        /**
         * The user can share the file.
         */
        CAN_SHARE ("can_share"),

        /**
         * The user can set the access level for shared links to the file.
         */
        CAN_SET_SHARE_ACCESS ("can_set_share_access"),

        /**
         * The user can preview the file.
         */
        CAN_PREVIEW ("can_preview"),

        /**
         * The user can comment on the file.
         */
        CAN_COMMENT ("can_comment");

        private final String jsonValue;

        private Permission(String jsonValue) {
            this.jsonValue = jsonValue;
        }

        static Permission fromJSONValue(String jsonValue) {
            return Permission.valueOf(jsonValue.toUpperCase());
        }

        String toJSONValue() {
            return this.jsonValue;
        }
    }
}<|MERGE_RESOLUTION|>--- conflicted
+++ resolved
@@ -776,7 +776,6 @@
     }
 
     /**
-<<<<<<< HEAD
      * Used to retrieve the watermark for the file.
      * If the file does not have a watermark applied to it, a 404 Not Found will be returned by API.
      * @param fields the fields to retrieve.
@@ -802,10 +801,9 @@
         this.removeWatermark(FILE_URL_TEMPLATE);
     }
 
-=======
+    /**
      * {@inheritDoc}
      */
->>>>>>> 119264df
     @Override
     public BoxFile.Info setCollections(BoxCollection... collections) {
         JsonArray jsonArray = new JsonArray();
