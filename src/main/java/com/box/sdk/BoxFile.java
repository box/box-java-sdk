package com.box.sdk;

import static com.eclipsesource.json.Json.NULL;

import com.box.sdk.http.HttpMethod;
import com.box.sdk.internal.utils.Parsers;
import com.box.sdk.sharedlink.BoxSharedLinkRequest;
import com.eclipsesource.json.Json;
import com.eclipsesource.json.JsonArray;
import com.eclipsesource.json.JsonObject;
import com.eclipsesource.json.JsonValue;
import java.io.ByteArrayOutputStream;
import java.io.IOException;
import java.io.InputStream;
import java.io.OutputStream;
import java.net.MalformedURLException;
import java.net.URL;
import java.util.ArrayList;
import java.util.Arrays;
import java.util.Collection;
import java.util.Date;
import java.util.EnumSet;
import java.util.HashSet;
import java.util.List;
import java.util.Map;
import java.util.Set;
import java.util.concurrent.TimeUnit;


/**
 * Represents an individual file on Box. This class can be used to download a file's contents, upload new versions, and
 * perform other common file operations (move, copy, delete, etc.).
 *
 * <p>Unless otherwise noted, the methods in this class can throw an unchecked {@link BoxAPIException} (unchecked
 * meaning that the compiler won't force you to handle it) if an error occurs. If you wish to implement custom error
 * handling for errors related to the Box REST API, you should capture this exception explicitly.
 */
@BoxResourceType("file")
public class BoxFile extends BoxItem {

    /**
     * An array of all possible file fields that can be requested when calling {@link #getInfo(String...)}.
     */
    public static final String[] ALL_FIELDS = {"type", "id", "sequence_id", "etag", "sha1", "name",
        "description", "size", "path_collection", "created_at", "modified_at",
        "trashed_at", "purged_at", "content_created_at", "content_modified_at",
        "created_by", "modified_by", "owned_by", "shared_link", "parent",
        "item_status", "version_number", "comment_count", "permissions", "tags",
        "lock", "extension", "is_package", "file_version", "collections",
        "watermark_info", "metadata", "representations",
        "is_external_only", "expiring_embed_link", "allowed_invitee_roles",
        "has_collaborations", "disposition_at", "is_accessible_via_shared_link"};

    /**
     * An array of all possible version fields that can be requested when calling {@link #getVersions(String...)}.
     */
    public static final String[] ALL_VERSION_FIELDS = {"id", "sha1", "name", "size", "uploader_display_name",
        "created_at", "modified_at", "modified_by", "trashed_at", "trashed_by", "restored_at", "restored_by",
        "purged_at", "file_version", "version_number"};
    /**
     * File URL Template.
     */
    public static final URLTemplate FILE_URL_TEMPLATE = new URLTemplate("files/%s");
    /**
     * Content URL Template.
     */
    public static final URLTemplate CONTENT_URL_TEMPLATE = new URLTemplate("files/%s/content");
    /**
     * Versions URL Template.
     */
    public static final URLTemplate VERSIONS_URL_TEMPLATE = new URLTemplate("files/%s/versions");
    /**
     * Copy URL Template.
     */
    public static final URLTemplate COPY_URL_TEMPLATE = new URLTemplate("files/%s/copy");
    /**
     * Add Comment URL Template.
     */
    public static final URLTemplate ADD_COMMENT_URL_TEMPLATE = new URLTemplate("comments");
    /**
     * Get Comments URL Template.
     */
    public static final URLTemplate GET_COMMENTS_URL_TEMPLATE = new URLTemplate("files/%s/comments");
    /**
     * Metadata URL Template.
     */
    public static final URLTemplate METADATA_URL_TEMPLATE = new URLTemplate("files/%s/metadata/%s/%s");
    /**
     * Add Task URL Template.
     */
    public static final URLTemplate ADD_TASK_URL_TEMPLATE = new URLTemplate("tasks");
    /**
     * Get Tasks URL Template.
     */
    public static final URLTemplate GET_TASKS_URL_TEMPLATE = new URLTemplate("files/%s/tasks");
    /**
     * Get Thumbnail PNG Template.
     */
    public static final URLTemplate GET_THUMBNAIL_PNG_TEMPLATE = new URLTemplate("files/%s/thumbnail.png");
    /**
     * Get Thumbnail JPG Template.
     */
    public static final URLTemplate GET_THUMBNAIL_JPG_TEMPLATE = new URLTemplate("files/%s/thumbnail.jpg");
    /**
     * Upload Session URL Template.
     */
    public static final URLTemplate UPLOAD_SESSION_URL_TEMPLATE = new URLTemplate("files/%s/upload_sessions");
    /**
     * Upload Session Status URL Template.
     */
    public static final URLTemplate UPLOAD_SESSION_STATUS_URL_TEMPLATE = new URLTemplate(
        "files/upload_sessions/%s/status");
    /**
     * Abort Upload Session URL Template.
     */
    public static final URLTemplate ABORT_UPLOAD_SESSION_URL_TEMPLATE = new URLTemplate("files/upload_sessions/%s");
    /**
     * Add Collaborations URL Template.
     */
    public static final URLTemplate ADD_COLLABORATION_URL = new URLTemplate("collaborations");
    /**
     * Get All File Collaborations URL Template.
     */
    public static final URLTemplate GET_ALL_FILE_COLLABORATIONS_URL = new URLTemplate("files/%s/collaborations");
    /**
     * Describes file item type.
     */
    static final String TYPE = "file";
    private static final int BUFFER_SIZE = 8192;
    private static final int GET_COLLABORATORS_PAGE_SIZE = 1000;

    /**
     * Constructs a BoxFile for a file with a given ID.
     *
     * @param api the API connection to be used by the file.
     * @param id  the ID of the file.
     */
    public BoxFile(BoxAPIConnection api, String id) {
        super(api, id);
    }

    /**
     * {@inheritDoc}
     */
    @Override
    protected URL getItemURL() {
        return FILE_URL_TEMPLATE.build(this.getAPI().getBaseURL(), this.getID());
    }

    /**
     * Creates a new shared link for this item.
     *
     * <p>This method is a convenience method for manually creating a new shared link and applying it to this item with
     * {@link BoxItem.Info#setSharedLink}. You may want to create the shared link manually so that it can be updated along with
     * other changes to the item's info in a single network request, giving a boost to performance.</p>
     *
     * @param access      the access level of the shared link.
     * @param unshareDate the date and time at which the link will expire. Can be null to create a non-expiring link.
     * @param permissions the permissions of the shared link. Can be null to use the default permissions.
     * @return the created shared link.
     * @deprecated use {@link BoxFile#createSharedLink(BoxSharedLinkRequest)}
     */
    @Override
    @Deprecated
    public BoxSharedLink createSharedLink(BoxSharedLink.Access access, Date unshareDate,
                                          BoxSharedLink.Permissions permissions) {

        return createSharedLink(new BoxSharedLink(access, unshareDate, permissions));
    }

    /**
     * Creates new SharedLink for a BoxFile with a password.
     *
     * @param access      The access level of the shared link.
     * @param unshareDate A specified date to unshare the Box file.
     * @param permissions The permissions to set on the shared link for the Box file.
     * @param password    Password set on the shared link to give access to the Box file.
     * @return information about the newly created shared link.
     * @deprecated Use {@link BoxFile#createSharedLink(BoxSharedLinkRequest)}
     */
    @Deprecated
    public BoxSharedLink createSharedLink(BoxSharedLink.Access access, Date unshareDate,
                                          BoxSharedLink.Permissions permissions, String password) {

        return createSharedLink(new BoxSharedLink(access, unshareDate, permissions, password));
    }

    /**
     * Creates a shared link.
     *
     * @param sharedLinkRequest Shared link to create
     * @return Created shared link.
     */
    public BoxSharedLink createSharedLink(BoxSharedLinkRequest sharedLinkRequest) {
        return createSharedLink(sharedLinkRequest.asSharedLink());
    }

    private BoxSharedLink createSharedLink(BoxSharedLink sharedLink) {
        Info info = new Info();
        info.setSharedLink(sharedLink);

        this.updateInfo(info);
        return info.getSharedLink();
    }

    /**
     * Adds new {@link BoxWebHook} to this {@link BoxFile}.
     *
     * @param address  {@link BoxWebHook.Info#getAddress()}
     * @param triggers {@link BoxWebHook.Info#getTriggers()}
     * @return created {@link BoxWebHook.Info}
     */
    public BoxWebHook.Info addWebHook(URL address, BoxWebHook.Trigger... triggers) {
        return BoxWebHook.create(this, address, triggers);
    }

    /**
     * Adds a comment to this file. The message can contain @mentions by using the string @[userid:username] anywhere
     * within the message, where userid and username are the ID and username of the person being mentioned.
     *
     * @param message the comment's message.
     * @return information about the newly added comment.
     * @see <a href="https://developers.box.com/docs/#comments-add-a-comment-to-an-item">the tagged_message field
     * for including @mentions.</a>
     */
    public BoxComment.Info addComment(String message) {
        JsonObject itemJSON = new JsonObject();
        itemJSON.add("type", "file");
        itemJSON.add("id", this.getID());

        JsonObject requestJSON = new JsonObject();
        requestJSON.add("item", itemJSON);
        if (BoxComment.messageContainsMention(message)) {
            requestJSON.add("tagged_message", message);
        } else {
            requestJSON.add("message", message);
        }

        URL url = ADD_COMMENT_URL_TEMPLATE.build(this.getAPI().getBaseURL());
        BoxJSONRequest request = new BoxJSONRequest(this.getAPI(), url, "POST");
        request.setBody(requestJSON.toString());
        BoxJSONResponse response = (BoxJSONResponse) request.send();
        JsonObject responseJSON = Json.parse(response.getJSON()).asObject();

        BoxComment addedComment = new BoxComment(this.getAPI(), responseJSON.get("id").asString());
        return addedComment.new Info(responseJSON);
    }

    /**
     * Adds a new task to this file. The task can have an optional message to include, and a due date.
     *
     * @param action  the action the task assignee will be prompted to do.
     * @param message an optional message to include with the task.
     * @param dueAt   the day at which this task is due.
     * @return information about the newly added task.
     */
    public BoxTask.Info addTask(BoxTask.Action action, String message, Date dueAt) {
        return this.addTask(action, message, dueAt, null);
    }

    /**
     * Adds a new task to this file. The task can have an optional message to include, due date,
     * and task completion rule.
     *
     * @param action         the action the task assignee will be prompted to do.
     * @param message        an optional message to include with the task.
     * @param dueAt          the day at which this task is due.
     * @param completionRule the rule for completing the task.
     * @return information about the newly added task.
     */
    public BoxTask.Info addTask(BoxTask.Action action, String message, Date dueAt,
                                BoxTask.CompletionRule completionRule) {
        JsonObject itemJSON = new JsonObject();
        itemJSON.add("type", "file");
        itemJSON.add("id", this.getID());

        JsonObject requestJSON = new JsonObject();
        requestJSON.add("item", itemJSON);
        requestJSON.add("action", action.toJSONString());

        if (message != null && !message.isEmpty()) {
            requestJSON.add("message", message);
        }

        if (dueAt != null) {
            requestJSON.add("due_at", BoxDateFormat.format(dueAt));
        }

        if (completionRule != null) {
            requestJSON.add("completion_rule", completionRule.toJSONString());
        }

        URL url = ADD_TASK_URL_TEMPLATE.build(this.getAPI().getBaseURL());
        BoxJSONRequest request = new BoxJSONRequest(this.getAPI(), url, "POST");
        request.setBody(requestJSON.toString());
        BoxJSONResponse response = (BoxJSONResponse) request.send();
        JsonObject responseJSON = Json.parse(response.getJSON()).asObject();

        BoxTask addedTask = new BoxTask(this.getAPI(), responseJSON.get("id").asString());
        return addedTask.new Info(responseJSON);
    }

    /**
     * Gets an expiring URL for downloading a file directly from Box. This can be user,
     * for example, for sending as a redirect to a browser to cause the browser
     * to download the file directly from Box.
     *
     * @return the temporary download URL
     */
    public URL getDownloadURL() {
        URL url = CONTENT_URL_TEMPLATE.build(this.getAPI().getBaseURL(), this.getID());
        BoxAPIRequest request = new BoxAPIRequest(this.getAPI(), url, "GET");
        request.setFollowRedirects(false);

        BoxRedirectResponse response = (BoxRedirectResponse) request.send();

        return response.getRedirectURL();
    }

    /**
     * Downloads the contents of this file to a given OutputStream.
     *
     * @param output the stream to where the file will be written.
     */
    public void download(OutputStream output) {
        this.download(output, null);
    }

    /**
     * Downloads the contents of this file to a given OutputStream while reporting the progress to a ProgressListener.
     *
     * @param output   the stream to where the file will be written.
     * @param listener a listener for monitoring the download's progress.
     */
    public void download(OutputStream output, ProgressListener listener) {
        URL url = CONTENT_URL_TEMPLATE.build(this.getAPI().getBaseURL(), this.getID());
        BoxAPIRequest request = new BoxAPIRequest(this.getAPI(), url, "GET");
        BoxAPIResponse response = request.send();
        InputStream input = response.getBody(listener);

        byte[] buffer = new byte[BUFFER_SIZE];
        try {
            int n = input.read(buffer);
            while (n != -1) {
                output.write(buffer, 0, n);
                n = input.read(buffer);
            }
        } catch (IOException e) {
            throw new BoxAPIException("Couldn't connect to the Box API due to a network error.", e);
        } finally {
            response.disconnect();
        }
    }

    /**
     * Downloads a part of this file's contents, starting at specified byte offset.
     *
     * @param output the stream to where the file will be written.
     * @param offset the byte offset at which to start the download.
     */
    public void downloadRange(OutputStream output, long offset) {
        this.downloadRange(output, offset, -1);
    }

    /**
     * Downloads a part of this file's contents, starting at rangeStart and stopping at rangeEnd.
     *
     * @param output     the stream to where the file will be written.
     * @param rangeStart the byte offset at which to start the download.
     * @param rangeEnd   the byte offset at which to stop the download.
     */
    public void downloadRange(OutputStream output, long rangeStart, long rangeEnd) {
        this.downloadRange(output, rangeStart, rangeEnd, null);
    }

    /**
     * Downloads a part of this file's contents, starting at rangeStart and stopping at rangeEnd, while reporting the
     * progress to a ProgressListener.
     *
     * @param output     the stream to where the file will be written.
     * @param rangeStart the byte offset at which to start the download.
     * @param rangeEnd   the byte offset at which to stop the download.
     * @param listener   a listener for monitoring the download's progress.
     */
    public void downloadRange(OutputStream output, long rangeStart, long rangeEnd, ProgressListener listener) {
        URL url = CONTENT_URL_TEMPLATE.build(this.getAPI().getBaseURL(), this.getID());
        BoxAPIRequest request = new BoxAPIRequest(this.getAPI(), url, "GET");
        if (rangeEnd > 0) {
            request.addHeader("Range", String.format("bytes=%s-%s", rangeStart, rangeEnd));
        } else {
            request.addHeader("Range", String.format("bytes=%s-", rangeStart));
        }

        BoxAPIResponse response = request.send();
        InputStream input = response.getBody(listener);

        byte[] buffer = new byte[BUFFER_SIZE];
        try {
            int n = input.read(buffer);
            while (n != -1) {
                output.write(buffer, 0, n);
                n = input.read(buffer);
            }
        } catch (IOException e) {
            throw new BoxAPIException("Couldn't connect to the Box API due to a network error.", e);
        } finally {
            response.disconnect();
        }
    }

    @Override
    public BoxFile.Info copy(BoxFolder destination) {
        return this.copy(destination, null);
    }

    @Override
    public BoxFile.Info copy(BoxFolder destination, String newName) {
        URL url = COPY_URL_TEMPLATE.build(this.getAPI().getBaseURL(), this.getID());

        JsonObject parent = new JsonObject();
        parent.add("id", destination.getID());

        JsonObject copyInfo = new JsonObject();
        copyInfo.add("parent", parent);
        if (newName != null) {
            copyInfo.add("name", newName);
        }

        BoxJSONRequest request = new BoxJSONRequest(this.getAPI(), url, "POST");
        request.setBody(copyInfo.toString());
        BoxJSONResponse response = (BoxJSONResponse) request.send();
        JsonObject responseJSON = Json.parse(response.getJSON()).asObject();
        BoxFile copiedFile = new BoxFile(this.getAPI(), responseJSON.get("id").asString());
        return copiedFile.new Info(responseJSON);
    }

    /**
     * Deletes this file by moving it to the trash.
     */
    public void delete() {
        URL url = FILE_URL_TEMPLATE.build(this.getAPI().getBaseURL(), this.getID());
        BoxAPIRequest request = new BoxAPIRequest(this.getAPI(), url, "DELETE");
        BoxAPIResponse response = request.send();
        response.disconnect();
    }

    @Override
    public BoxItem.Info move(BoxFolder destination) {
        return this.move(destination, null);
    }

    @Override
    public BoxItem.Info move(BoxFolder destination, String newName) {
        URL url = FILE_URL_TEMPLATE.build(this.getAPI().getBaseURL(), this.getID());
        BoxJSONRequest request = new BoxJSONRequest(this.getAPI(), url, "PUT");

        JsonObject parent = new JsonObject();
        parent.add("id", destination.getID());

        JsonObject updateInfo = new JsonObject();
        updateInfo.add("parent", parent);
        if (newName != null) {
            updateInfo.add("name", newName);
        }

        request.setBody(updateInfo.toString());
        BoxJSONResponse response = (BoxJSONResponse) request.send();
        JsonObject responseJSON = Json.parse(response.getJSON()).asObject();
        BoxFile movedFile = new BoxFile(this.getAPI(), responseJSON.get("id").asString());
        return movedFile.new Info(responseJSON);
    }

    /**
     * Renames this file.
     *
     * @param newName the new name of the file.
     */
    public void rename(String newName) {
        URL url = FILE_URL_TEMPLATE.build(this.getAPI().getBaseURL(), this.getID());
        BoxJSONRequest request = new BoxJSONRequest(this.getAPI(), url, "PUT");

        JsonObject updateInfo = new JsonObject();
        updateInfo.add("name", newName);

        request.setBody(updateInfo.toString());
        BoxJSONResponse response = (BoxJSONResponse) request.send();
        response.getJSON();
    }

    @Override
    public BoxFile.Info getInfo() {
        URL url = FILE_URL_TEMPLATE.build(this.getAPI().getBaseURL(), this.getID());
        BoxAPIRequest request = new BoxAPIRequest(this.getAPI(), url, "GET");
        BoxJSONResponse response = (BoxJSONResponse) request.send();
        return new Info(response.getJSON());
    }

    @Override
    public BoxFile.Info getInfo(String... fields) {
        String queryString = new QueryStringBuilder().appendParam("fields", fields).toString();
        URL url = FILE_URL_TEMPLATE.buildWithQuery(this.getAPI().getBaseURL(), queryString, this.getID());

        BoxAPIRequest request = new BoxAPIRequest(this.getAPI(), url, "GET");
        BoxJSONResponse response = (BoxJSONResponse) request.send();
        return new Info(response.getJSON());
    }

    /**
     * Gets information about this item including a specified set of representations.
     *
     * @param representationHints hints for representations to be retrieved
     * @param fields              the fields to retrieve.
     * @return info about this item containing only the specified fields, including representations.
     * @see <a href=https://developer.box.com/reference#section-x-rep-hints-header>X-Rep-Hints Header</a>
     */
    public BoxFile.Info getInfoWithRepresentations(String representationHints, String... fields) {
        if (representationHints.matches(Representation.X_REP_HINTS_PATTERN)) {
            //Since the user intends to get representations, add it to fields, even if user has missed it
            Set<String> fieldsSet = new HashSet<>(Arrays.asList(fields));
            fieldsSet.add("representations");
            String queryString = new QueryStringBuilder().appendParam("fields",
                fieldsSet.toArray(new String[0])).toString();
            URL url = FILE_URL_TEMPLATE.buildWithQuery(this.getAPI().getBaseURL(), queryString, this.getID());

            BoxAPIRequest request = new BoxAPIRequest(this.getAPI(), url, "GET");
            request.addHeader("X-Rep-Hints", representationHints);
            BoxJSONResponse response = (BoxJSONResponse) request.send();
            return new Info(response.getJSON());
        } else {
            throw new BoxAPIException("Represention hints is not valid."
                + " Refer documention on how to construct X-Rep-Hints Header");
        }
    }

    /**
     * Fetches the contents of a file representation and writes them to the provided output stream.
     *
     * @param representationHint the X-Rep-Hints query for the representation to fetch.
     * @param output             the output stream to write the contents to.
     * @see <a href=https://developer.box.com/reference#section-x-rep-hints-header>X-Rep-Hints Header</a>
     */
    public void getRepresentationContent(String representationHint, OutputStream output) {

        this.getRepresentationContent(representationHint, "", output);
    }

    /**
     * Fetches the contents of a file representation with asset path and writes them to the provided output stream.
     *
     * @param representationHint the X-Rep-Hints query for the representation to fetch.
     * @param assetPath          the path of the asset for representations containing multiple files.
     * @param output             the output stream to write the contents to.
     * @see <a href=https://developer.box.com/reference#section-x-rep-hints-header>X-Rep-Hints Header</a>
     */
    public void getRepresentationContent(String representationHint, String assetPath, OutputStream output) {

        List<Representation> reps = this.getInfoWithRepresentations(representationHint).getRepresentations();
        if (reps.size() < 1) {
            throw new BoxAPIException("No matching representations found");
        }
        Representation representation = reps.get(0);
        String repState = representation.getStatus().getState();

        if (repState.equals("viewable") || repState.equals("success")) {
            this.makeRepresentationContentRequest(representation.getContent().getUrlTemplate(), assetPath, output);
        } else if (repState.equals("pending") || repState.equals("none")) {

            String repContentURLString = null;
            while (repContentURLString == null) {
                repContentURLString = this.pollRepInfo(representation.getInfo().getUrl());
            }

            this.makeRepresentationContentRequest(repContentURLString, assetPath, output);
        } else if (repState.equals("error")) {
            throw new BoxAPIException("Representation had error status");
        } else {
            throw new BoxAPIException("Representation had unknown status");
        }

    }

    private String pollRepInfo(URL infoURL) {

        BoxAPIRequest infoRequest = new BoxAPIRequest(this.getAPI(), infoURL, HttpMethod.GET);
        BoxJSONResponse infoResponse = (BoxJSONResponse) infoRequest.send();
        JsonObject response = infoResponse.getJsonObject();

        Representation rep = new Representation(response);

        String repState = rep.getStatus().getState();

        if (repState.equals("viewable") || repState.equals("success")) {

            return rep.getContent().getUrlTemplate();
        } else if (repState.equals("pending") || repState.equals("none")) {

            return null;

        } else if (repState.equals("error")) {

            throw new BoxAPIException("Representation had error status");
        } else {

            throw new BoxAPIException("Representation had unknown status");
        }
    }

    private void makeRepresentationContentRequest(String representationURLTemplate, String assetPath,
                                                  OutputStream output) {

        try {

            URL repURL = new URL(representationURLTemplate.replace("{+asset_path}", assetPath));
            BoxAPIRequest repContentReq = new BoxAPIRequest(this.getAPI(), repURL, HttpMethod.GET);

            BoxAPIResponse contentResponse = repContentReq.send();

            InputStream input = contentResponse.getBody();

            byte[] buffer = new byte[BUFFER_SIZE];
            try {
                int n = input.read(buffer);
                while (n != -1) {
                    output.write(buffer, 0, n);
                    n = input.read(buffer);
                }
            } catch (IOException e) {
                throw new BoxAPIException("Couldn't connect to the Box API due to a network error.", e);
            } finally {
                contentResponse.disconnect();
            }
        } catch (MalformedURLException ex) {

            throw new BoxAPIException("Could not generate representation content URL");
        }
    }

    /**
     * Updates the information about this file with any info fields that have been modified locally.
     *
     * <p>The only fields that will be updated are the ones that have been modified locally. For example, the following
     * code won't update any information (or even send a network request) since none of the info's fields were
     * changed:</p>
     *
     * <pre>BoxFile file = new File(api, id);
     * BoxFile.Info info = file.getInfo();
     * file.updateInfo(info);</pre>
     *
     * @param info the updated info.
     */
    public void updateInfo(BoxFile.Info info) {
        URL url = FILE_URL_TEMPLATE.build(this.getAPI().getBaseURL(), this.getID());
        BoxJSONRequest request = new BoxJSONRequest(this.getAPI(), url, "PUT");
        request.setBody(info.getPendingChanges());
        BoxJSONResponse response = (BoxJSONResponse) request.send();
        JsonObject jsonObject = Json.parse(response.getJSON()).asObject();
        info.update(jsonObject);
    }

    /**
     * Gets any previous versions of this file. Note that only users with premium accounts will be able to retrieve
     * previous versions of their files. `fields` parameter is optional, if specified only requested fields will
     * be returned:
     * <pre>
     * {@code
     * new BoxFile(api, file_id).getVersions()       // will return all default fields
     * new BoxFile(api, file_id).getVersions("name") // will return only specified fields
     * }
     * </pre>
     * @param fields the fields to retrieve. If nothing provided default fields will be returned.
     *               You can find list of available fields at {@link BoxFile#ALL_VERSION_FIELDS}
     * @return a list of previous file versions.
     */
    public Collection<BoxFileVersion> getVersions(String... fields) {
        URL url = VERSIONS_URL_TEMPLATE.build(this.getAPI().getBaseURL(), this.getID());
        try {
            if (fields.length > 0) {
                QueryStringBuilder builder = new QueryStringBuilder(url.getQuery());
                builder.appendParam("fields", fields);
                url = builder.addToURL(url);
            }
        } catch (MalformedURLException e) {
            throw new BoxAPIException("Couldn't append a query string to the provided URL.", e);
        }
        BoxAPIRequest request = new BoxAPIRequest(this.getAPI(), url, "GET");
        BoxJSONResponse response = (BoxJSONResponse) request.send();

        JsonObject jsonObject = Json.parse(response.getJSON()).asObject();
        JsonArray entries = jsonObject.get("entries").asArray();
        Collection<BoxFileVersion> versions = new ArrayList<>();
        for (JsonValue entry : entries) {
            versions.add(new BoxFileVersion(this.getAPI(), entry.asObject(), this.getID()));
        }

        return versions;
    }

    /**
     * Checks if the file can be successfully uploaded by using the preflight check.
     *
     * @param name     the name to give the uploaded file or null to use existing name.
     * @param fileSize the size of the file used for account capacity calculations.
     * @param parentID the ID of the parent folder that the new version is being uploaded to.
     * @deprecated This method will be removed in future versions of the SDK; use canUploadVersion(String, long) instead
     */
    @Deprecated
    public void canUploadVersion(String name, long fileSize, String parentID) {
        URL url = CONTENT_URL_TEMPLATE.build(this.getAPI().getBaseURL(), this.getID());
        BoxJSONRequest request = new BoxJSONRequest(this.getAPI(), url, "OPTIONS");

        JsonObject parent = new JsonObject();
        parent.add("id", parentID);

        JsonObject preflightInfo = new JsonObject();
        preflightInfo.add("parent", parent);
        if (name != null) {
            preflightInfo.add("name", name);
        }

        preflightInfo.add("size", fileSize);

        request.setBody(preflightInfo.toString());
        BoxJSONResponse response = (BoxJSONResponse) request.send();
        response.getJSON();
    }

    /**
     * Checks if a new version of the file can be uploaded with the specified name.
     *
     * @param name the new name for the file.
     * @return whether or not the file version can be uploaded.
     */
    public boolean canUploadVersion(String name) {
        return this.canUploadVersion(name, 0);
    }

    /**
     * Checks if a new version of the file can be uploaded with the specified name and size.
     *
     * @param name     the new name for the file.
     * @param fileSize the size of the new version content in bytes.
     * @return whether or not the file version can be uploaded.
     */
    public boolean canUploadVersion(String name, long fileSize) {

        URL url = CONTENT_URL_TEMPLATE.build(this.getAPI().getBaseURL(), this.getID());
        BoxJSONRequest request = new BoxJSONRequest(this.getAPI(), url, "OPTIONS");

        JsonObject preflightInfo = new JsonObject();
        if (name != null) {
            preflightInfo.add("name", name);
        }

        preflightInfo.add("size", fileSize);

        request.setBody(preflightInfo.toString());
        try {
            BoxAPIResponse response = request.send();

            return response.getResponseCode() == 200;
        } catch (BoxAPIException ex) {

            if (ex.getResponseCode() >= 400 && ex.getResponseCode() < 500) {
                // This looks like an error response, meaning the upload would fail
                return false;
            } else {
                // This looks like a network error or server error, rethrow exception
                throw ex;
            }
        }
    }

    /**
     * Uploads a new version of this file, replacing the current version. Note that only users with premium accounts
     * will be able to view and recover previous versions of the file.
     *
     * @param fileContent a stream containing the new file contents.
     * @deprecated use uploadNewVersion() instead.
     */
    @Deprecated
    public void uploadVersion(InputStream fileContent) {
        this.uploadVersion(fileContent, null);
    }

    /**
     * Uploads a new version of this file, replacing the current version. Note that only users with premium accounts
     * will be able to view and recover previous versions of the file.
     *
     * @param fileContent     a stream containing the new file contents.
     * @param fileContentSHA1 a string containing the SHA1 hash of the new file contents.
     * @deprecated use uploadNewVersion() instead.
     */
    @Deprecated
    public void uploadVersion(InputStream fileContent, String fileContentSHA1) {
        this.uploadVersion(fileContent, fileContentSHA1, null);
    }

    /**
     * Uploads a new version of this file, replacing the current version. Note that only users with premium accounts
     * will be able to view and recover previous versions of the file.
     *
     * @param fileContent     a stream containing the new file contents.
     * @param fileContentSHA1 a string containing the SHA1 hash of the new file contents.
     * @param modified        the date that the new version was modified.
     * @deprecated use uploadNewVersion() instead.
     */
    @Deprecated
    public void uploadVersion(InputStream fileContent, String fileContentSHA1, Date modified) {
        this.uploadVersion(fileContent, fileContentSHA1, modified, 0, null);
    }

    /**
     * Uploads a new version of this file, replacing the current version, while reporting the progress to a
     * ProgressListener. Note that only users with premium accounts will be able to view and recover previous versions
     * of the file.
     *
     * @param fileContent a stream containing the new file contents.
     * @param modified    the date that the new version was modified.
     * @param fileSize    the size of the file used for determining the progress of the upload.
     * @param listener    a listener for monitoring the upload's progress.
     * @deprecated use uploadNewVersion() instead.
     */
    @Deprecated
    public void uploadVersion(InputStream fileContent, Date modified, long fileSize, ProgressListener listener) {
        this.uploadVersion(fileContent, null, modified, fileSize, listener);
    }

    /**
     * Uploads a new version of this file, replacing the current version, while reporting the progress to a
     * ProgressListener. Note that only users with premium accounts will be able to view and recover previous versions
     * of the file.
     *
     * @param fileContent     a stream containing the new file contents.
     * @param fileContentSHA1 the SHA1 hash of the file contents. will be sent along in the Content-MD5 header
     * @param modified        the date that the new version was modified.
     * @param fileSize        the size of the file used for determining the progress of the upload.
     * @param listener        a listener for monitoring the upload's progress.
     * @deprecated use uploadNewVersion() instead.
     */
    @Deprecated
    public void uploadVersion(InputStream fileContent, String fileContentSHA1, Date modified, long fileSize,
                              ProgressListener listener) {
        this.uploadNewVersion(fileContent, fileContentSHA1, modified, fileSize, listener);
    }

    /**
     * Uploads a new version of this file, replacing the current version. Note that only users with premium accounts
     * will be able to view and recover previous versions of the file.
     *
     * @param fileContent a stream containing the new file contents.
     * @return the uploaded file version.
     */
    public BoxFile.Info uploadNewVersion(InputStream fileContent) {
        return this.uploadNewVersion(fileContent, null);
    }

    /**
     * Uploads a new version of this file, replacing the current version. Note that only users with premium accounts
     * will be able to view and recover previous versions of the file.
     *
     * @param fileContent     a stream containing the new file contents.
     * @param fileContentSHA1 a string containing the SHA1 hash of the new file contents.
     * @return the uploaded file version.
     */
    public BoxFile.Info uploadNewVersion(InputStream fileContent, String fileContentSHA1) {
        return this.uploadNewVersion(fileContent, fileContentSHA1, null);
    }

    /**
     * Uploads a new version of this file, replacing the current version. Note that only users with premium accounts
     * will be able to view and recover previous versions of the file.
     *
     * @param fileContent     a stream containing the new file contents.
     * @param fileContentSHA1 a string containing the SHA1 hash of the new file contents.
     * @param modified        the date that the new version was modified.
     * @return the uploaded file version.
     */
    public BoxFile.Info uploadNewVersion(InputStream fileContent, String fileContentSHA1, Date modified) {
        return this.uploadNewVersion(fileContent, fileContentSHA1, modified, 0, null);
    }

    /**
     * Uploads a new version of this file, replacing the current version. Note that only users with premium accounts
     * will be able to view and recover previous versions of the file.
     *
     * @param fileContent     a stream containing the new file contents.
     * @param fileContentSHA1 a string containing the SHA1 hash of the new file contents.
     * @param modified        the date that the new version was modified.
     * @param name            the new name for the file
     * @return the uploaded file version.
     */
    public BoxFile.Info uploadNewVersion(InputStream fileContent, String fileContentSHA1, Date modified, String name) {
        return this.uploadNewVersion(fileContent, fileContentSHA1, modified, name, 0, null);
    }

    /**
     * Uploads a new version of this file, replacing the current version, while reporting the progress to a
     * ProgressListener. Note that only users with premium accounts will be able to view and recover previous versions
     * of the file.
     *
     * @param fileContent a stream containing the new file contents.
     * @param modified    the date that the new version was modified.
     * @param fileSize    the size of the file used for determining the progress of the upload.
     * @param listener    a listener for monitoring the upload's progress.
     * @return the uploaded file version.
     */
    public BoxFile.Info uploadNewVersion(InputStream fileContent, Date modified, long fileSize,
                                         ProgressListener listener) {
        return this.uploadNewVersion(fileContent, null, modified, fileSize, listener);
    }

    /**
     * Uploads a new version of this file, replacing the current version, while reporting the progress to a
     * ProgressListener. Note that only users with premium accounts will be able to view and recover previous versions
     * of the file.
     *
     * @param fileContent     a stream containing the new file contents.
     * @param fileContentSHA1 the SHA1 hash of the file contents. will be sent along in the Content-MD5 header
     * @param modified        the date that the new version was modified.
     * @param fileSize        the size of the file used for determining the progress of the upload.
     * @param listener        a listener for monitoring the upload's progress.
     * @return the uploaded file version.
     */
    public BoxFile.Info uploadNewVersion(InputStream fileContent, String fileContentSHA1, Date modified, long fileSize,
                                         ProgressListener listener) {
        return this.uploadNewVersion(fileContent, fileContentSHA1, modified, null, fileSize, listener);
    }

    /**
     * Uploads a new version of this file, replacing the current version, while reporting the progress to a
     * ProgressListener. Note that only users with premium accounts will be able to view and recover previous versions
     * of the file.
     *
     * @param fileContent     a stream containing the new file contents.
     * @param fileContentSHA1 the SHA1 hash of the file contents. will be sent along in the Content-MD5 header
     * @param modified        the date that the new version was modified.
     * @param name            the new name for the file
     * @param fileSize        the size of the file used for determining the progress of the upload.
     * @param listener        a listener for monitoring the upload's progress.
     * @return the uploaded file version.
     */
    public BoxFile.Info uploadNewVersion(InputStream fileContent, String fileContentSHA1, Date modified, String name,
                                         long fileSize, ProgressListener listener) {
        URL uploadURL = CONTENT_URL_TEMPLATE.build(this.getAPI().getBaseUploadURL(), this.getID());
        BoxMultipartRequest request = new BoxMultipartRequest(getAPI(), uploadURL);

        if (fileSize > 0) {
            request.setFile(fileContent, "", fileSize);
        } else {
            request.setFile(fileContent, "");
        }

        if (fileContentSHA1 != null) {
            request.setContentSHA1(fileContentSHA1);
        }

        JsonObject attributesJSON = new JsonObject();
        if (modified != null) {
            attributesJSON.add("content_modified_at", BoxDateFormat.format(modified));
        }

        if (name != null) {
            attributesJSON.add("name", name);
        }

        request.putField("attributes", attributesJSON.toString());

        BoxJSONResponse response;
        if (listener == null) {
            response = (BoxJSONResponse) request.send();
        } else {
            response = (BoxJSONResponse) request.send(listener);
        }

        String fileJSON = response.getJsonObject().get("entries").asArray().get(0).toString();

        return new BoxFile.Info(fileJSON);
    }

    /**
     * Gets an expiring URL for creating an embedded preview session. The URL will expire after 60 seconds and the
     * preview session will expire after 60 minutes.
     *
     * @return the expiring preview link
     */
    public URL getPreviewLink() {
        BoxFile.Info info = this.getInfo("expiring_embed_link");

        return info.getPreviewLink();
    }

    /**
     * Retrieves a thumbnail, or smaller image representation, of this file. Sizes of 32x32, 64x64, 128x128,
     * and 256x256 can be returned in the .png format and sizes of 32x32, 94x94, 160x160, and 320x320 can be returned
     * in the .jpg format.
     *
     * @param fileType  either PNG of JPG
     * @param minWidth  minimum width
     * @param minHeight minimum height
     * @param maxWidth  maximum width
     * @param maxHeight maximum height
     * @return the byte array of the thumbnail image
     * @deprecated use getRepresentationContent() instead
     */
    @Deprecated
    public byte[] getThumbnail(ThumbnailFileType fileType, int minWidth, int minHeight, int maxWidth, int maxHeight) {
        QueryStringBuilder builder = new QueryStringBuilder();
        builder.appendParam("min_width", minWidth);
        builder.appendParam("min_height", minHeight);
        builder.appendParam("max_width", maxWidth);
        builder.appendParam("max_height", maxHeight);

        URLTemplate template;
        if (fileType == ThumbnailFileType.PNG) {
            template = GET_THUMBNAIL_PNG_TEMPLATE;
        } else if (fileType == ThumbnailFileType.JPG) {
            template = GET_THUMBNAIL_JPG_TEMPLATE;
        } else {
            throw new BoxAPIException("Unsupported thumbnail file type");
        }
        URL url = template.buildWithQuery(this.getAPI().getBaseURL(), builder.toString(), this.getID());

        BoxAPIRequest request = new BoxAPIRequest(this.getAPI(), url, "GET");
        BoxAPIResponse response = request.send();

        ByteArrayOutputStream thumbOut = new ByteArrayOutputStream();
        InputStream body = response.getBody();
        byte[] buffer = new byte[BUFFER_SIZE];
        try {
            int n = body.read(buffer);
            while (n != -1) {
                thumbOut.write(buffer, 0, n);
                n = body.read(buffer);
            }
        } catch (IOException e) {
            throw new BoxAPIException("Error reading thumbnail bytes from response body", e);
        } finally {
            response.disconnect();
        }

        return thumbOut.toByteArray();
    }

    /**
     * Gets a list of any comments on this file.
     *
     * @return a list of comments on this file.
     */
    public List<BoxComment.Info> getComments() {
        URL url = GET_COMMENTS_URL_TEMPLATE.build(this.getAPI().getBaseURL(), this.getID());
        BoxAPIRequest request = new BoxAPIRequest(this.getAPI(), url, "GET");
        BoxJSONResponse response = (BoxJSONResponse) request.send();
        JsonObject responseJSON = Json.parse(response.getJSON()).asObject();

        int totalCount = responseJSON.get("total_count").asInt();
        List<BoxComment.Info> comments = new ArrayList<>(totalCount);
        JsonArray entries = responseJSON.get("entries").asArray();
        for (JsonValue value : entries) {
            JsonObject commentJSON = value.asObject();
            BoxComment comment = new BoxComment(this.getAPI(), commentJSON.get("id").asString());
            BoxComment.Info info = comment.new Info(commentJSON);
            comments.add(info);
        }

        return comments;
    }

    /**
     * Gets a list of any tasks on this file with requested fields.
     *
     * @param fields optional fields to retrieve for this task.
     * @return a list of tasks on this file.
     */
    public List<BoxTask.Info> getTasks(String... fields) {
        QueryStringBuilder builder = new QueryStringBuilder();
        if (fields.length > 0) {
            builder.appendParam("fields", fields);
        }
        URL url = GET_TASKS_URL_TEMPLATE.buildWithQuery(this.getAPI().getBaseURL(), builder.toString(), this.getID());
        BoxAPIRequest request = new BoxAPIRequest(this.getAPI(), url, "GET");
        BoxJSONResponse response = (BoxJSONResponse) request.send();
        JsonObject responseJSON = Json.parse(response.getJSON()).asObject();

        int totalCount = responseJSON.get("total_count").asInt();
        List<BoxTask.Info> tasks = new ArrayList<>(totalCount);
        JsonArray entries = responseJSON.get("entries").asArray();
        for (JsonValue value : entries) {
            JsonObject taskJSON = value.asObject();
            BoxTask task = new BoxTask(this.getAPI(), taskJSON.get("id").asString());
            BoxTask.Info info = task.new Info(taskJSON);
            tasks.add(info);
        }

        return tasks;
    }

    /**
     * Creates metadata on this file in the global properties template.
     *
     * @param metadata The new metadata values.
     * @return the metadata returned from the server.
     */
    public Metadata createMetadata(Metadata metadata) {
        return this.createMetadata(Metadata.DEFAULT_METADATA_TYPE, metadata);
    }

    /**
     * Creates metadata on this file in the specified template type.
     *
     * @param typeName the metadata template type name.
     * @param metadata the new metadata values.
     * @return the metadata returned from the server.
     */
    public Metadata createMetadata(String typeName, Metadata metadata) {
        String scope = Metadata.scopeBasedOnType(typeName);
        return this.createMetadata(typeName, scope, metadata);
    }

    /**
     * Creates metadata on this file in the specified template type.
     *
     * @param typeName the metadata template type name.
     * @param scope    the metadata scope (global or enterprise).
     * @param metadata the new metadata values.
     * @return the metadata returned from the server.
     */
    public Metadata createMetadata(String typeName, String scope, Metadata metadata) {
        URL url = METADATA_URL_TEMPLATE.buildAlpha(this.getAPI().getBaseURL(), this.getID(), scope, typeName);
        BoxAPIRequest request = new BoxAPIRequest(this.getAPI(), url, "POST");
        request.addHeader("Content-Type", "application/json");
        request.setBody(metadata.toString());
        BoxJSONResponse response = (BoxJSONResponse) request.send();
        return new Metadata(Json.parse(response.getJSON()).asObject());
    }

    /**
     * Sets the provided metadata on the file. If metadata has already been created on this file,
     * it overwrites metadata keys specified in the `metadata` param.
     *
     * @param templateName the name of the metadata template.
     * @param scope        the scope of the template (usually "global" or "enterprise").
     * @param metadata     the new metadata values.
     * @return the metadata returned from the server.
     */
    public Metadata setMetadata(String templateName, String scope, Metadata metadata) {
        try {
            return this.createMetadata(templateName, scope, metadata);
        } catch (BoxAPIException e) {
            if (e.getResponseCode() == 409) {
                if (metadata.getOperations().isEmpty()) {
                    return getMetadata();
                } else {
                    return updateExistingTemplate(templateName, scope, metadata);
                }
            } else {
                throw e;
            }
        }
    }

    private Metadata updateExistingTemplate(String templateName, String scope, Metadata metadata) {
        Metadata metadataToUpdate = new Metadata(scope, templateName);
        for (JsonValue value : metadata.getOperations()) {
            if (value.asObject().get("value").isNumber()) {
                metadataToUpdate.add(value.asObject().get("path").asString(),
                    value.asObject().get("value").asDouble());
            } else if (value.asObject().get("value").isString()) {
                metadataToUpdate.add(value.asObject().get("path").asString(),
                    value.asObject().get("value").asString());
            } else if (value.asObject().get("value").isArray()) {
                ArrayList<String> list = new ArrayList<>();
                for (JsonValue jsonValue : value.asObject().get("value").asArray()) {
                    list.add(jsonValue.asString());
                }
                metadataToUpdate.add(value.asObject().get("path").asString(), list);
            }
        }
        return this.updateMetadata(metadataToUpdate);
    }

    /**
     * Adds a metadata classification to the specified file.
     *
     * @param classificationType the metadata classification type.
     * @return the metadata classification type added to the file.
     */
    public String addClassification(String classificationType) {
        Metadata metadata = new Metadata().add(Metadata.CLASSIFICATION_KEY, classificationType);
        Metadata classification = this.createMetadata(Metadata.CLASSIFICATION_TEMPLATE_KEY,
            "enterprise", metadata);

        return classification.getString(Metadata.CLASSIFICATION_KEY);
    }

    /**
     * Updates a metadata classification on the specified file.
     *
     * @param classificationType the metadata classification type.
     * @return the new metadata classification type updated on the file.
     */
    public String updateClassification(String classificationType) {
        Metadata metadata = new Metadata("enterprise", Metadata.CLASSIFICATION_TEMPLATE_KEY);
        metadata.add("/Box__Security__Classification__Key", classificationType);
        Metadata classification = this.updateMetadata(metadata);

        return classification.getString(Metadata.CLASSIFICATION_KEY);
    }

    /**
     * Attempts to add classification to a file. If classification already exists then do update.
     *
     * @param classificationType the metadata classification type.
     * @return the metadata classification type on the file.
     */
    public String setClassification(String classificationType) {
        Metadata metadata = new Metadata().add(Metadata.CLASSIFICATION_KEY, classificationType);
        Metadata classification;

        try {
            classification = this.createMetadata(Metadata.CLASSIFICATION_TEMPLATE_KEY, "enterprise", metadata);
        } catch (BoxAPIException e) {
            if (e.getResponseCode() == 409) {
                metadata = new Metadata("enterprise", Metadata.CLASSIFICATION_TEMPLATE_KEY);
                metadata.replace(Metadata.CLASSIFICATION_KEY, classificationType);
                classification = this.updateMetadata(metadata);
            } else {
                throw e;
            }
        }

        return classification.getString(Metadata.CLASSIFICATION_KEY);
    }

    /**
     * Gets the classification type for the specified file.
     *
     * @return the metadata classification type on the file.
     */
    public String getClassification() {
        Metadata metadata;
        try {
            metadata = this.getMetadata(Metadata.CLASSIFICATION_TEMPLATE_KEY);

        } catch (BoxAPIException e) {
            JsonObject responseObject = Json.parse(e.getResponse()).asObject();
            String code = responseObject.get("code").asString();

            if (e.getResponseCode() == 404 && code.equals("instance_not_found")) {
                return null;
            } else {
                throw e;
            }
        }

        return metadata.getString(Metadata.CLASSIFICATION_KEY);
    }

    /**
     * Deletes the classification on the file.
     */
    public void deleteClassification() {
        this.deleteMetadata(Metadata.CLASSIFICATION_TEMPLATE_KEY, "enterprise");
    }

    /**
     * Locks a file.
     *
     * @return the lock returned from the server.
     */
    public BoxLock lock() {
        return this.lock(null, false);
    }

    /**
     * Locks a file.
     *
     * @param isDownloadPrevented is downloading of file prevented when locked.
     * @return the lock returned from the server.
     */
    public BoxLock lock(boolean isDownloadPrevented) {
        return this.lock(null, isDownloadPrevented);
    }

    /**
     * Locks a file.
     *
     * @param expiresAt expiration date of the lock.
     * @return the lock returned from the server.
     */
    public BoxLock lock(Date expiresAt) {
        return this.lock(expiresAt, false);
    }

    /**
     * Locks a file.
     *
     * @param expiresAt           expiration date of the lock.
     * @param isDownloadPrevented is downloading of file prevented when locked.
     * @return the lock returned from the server.
     */
    public BoxLock lock(Date expiresAt, boolean isDownloadPrevented) {
        String queryString = new QueryStringBuilder().appendParam("fields", "lock").toString();
        URL url = FILE_URL_TEMPLATE.buildWithQuery(this.getAPI().getBaseURL(), queryString, this.getID());
        BoxAPIRequest request = new BoxAPIRequest(this.getAPI(), url, "PUT");

        JsonObject lockConfig = new JsonObject();
        lockConfig.add("type", "lock");
        if (expiresAt != null) {
            lockConfig.add("expires_at", BoxDateFormat.format(expiresAt));
        }
        lockConfig.add("is_download_prevented", isDownloadPrevented);

        JsonObject requestJSON = new JsonObject();
        requestJSON.add("lock", lockConfig);
        request.setBody(requestJSON.toString());

        BoxJSONResponse response = (BoxJSONResponse) request.send();

        JsonObject responseJSON = Json.parse(response.getJSON()).asObject();
        JsonValue lockValue = responseJSON.get("lock");
        JsonObject lockJSON = Json.parse(lockValue.toString()).asObject();

        return new BoxLock(lockJSON, this.getAPI());
    }

    /**
     * Unlocks a file.
     */
    public void unlock() {
        String queryString = new QueryStringBuilder().appendParam("fields", "lock").toString();
        URL url = FILE_URL_TEMPLATE.buildWithQuery(this.getAPI().getBaseURL(), queryString, this.getID());
        BoxAPIRequest request = new BoxAPIRequest(this.getAPI(), url, "PUT");

        JsonObject lockObject = new JsonObject();
        lockObject.add("lock", NULL);

        request.setBody(lockObject.toString());
        request.send();
    }

    /**
     * Used to retrieve all metadata associated with the file.
     *
     * @param fields the optional fields to retrieve.
     * @return An iterable of metadata instances associated with the file.
     */
    public Iterable<Metadata> getAllMetadata(String... fields) {
        return Metadata.getAllMetadata(this, fields);
    }

    /**
     * Gets the file properties metadata.
     *
     * @return the metadata returned from the server.
     */
    public Metadata getMetadata() {
        return this.getMetadata(Metadata.DEFAULT_METADATA_TYPE);
    }

    /**
     * Gets the file metadata of specified template type.
     *
     * @param typeName the metadata template type name.
     * @return the metadata returned from the server.
     */
    public Metadata getMetadata(String typeName) {
        String scope = Metadata.scopeBasedOnType(typeName);
        return this.getMetadata(typeName, scope);
    }

    /**
     * Gets the file metadata of specified template type.
     *
     * @param typeName the metadata template type name.
     * @param scope    the metadata scope (global or enterprise).
     * @return the metadata returned from the server.
     */
    public Metadata getMetadata(String typeName, String scope) {
        URL url = METADATA_URL_TEMPLATE.buildAlpha(this.getAPI().getBaseURL(), this.getID(), scope, typeName);
        BoxAPIRequest request = new BoxAPIRequest(this.getAPI(), url, "GET");
        BoxJSONResponse response = (BoxJSONResponse) request.send();
        return new Metadata(Json.parse(response.getJSON()).asObject());
    }

    /**
     * Updates the file metadata.
     *
     * @param metadata the new metadata values.
     * @return the metadata returned from the server.
     */
    public Metadata updateMetadata(Metadata metadata) {
        String scope;
        if (metadata.getScope().equals(Metadata.GLOBAL_METADATA_SCOPE)) {
            scope = Metadata.GLOBAL_METADATA_SCOPE;
        } else if (metadata.getScope().startsWith(Metadata.ENTERPRISE_METADATA_SCOPE)) {
            scope = metadata.getScope();
        } else {
            scope = Metadata.ENTERPRISE_METADATA_SCOPE;
        }

        URL url = METADATA_URL_TEMPLATE.buildAlpha(this.getAPI().getBaseURL(), this.getID(),
            scope, metadata.getTemplateName());
        BoxAPIRequest request = new BoxAPIRequest(this.getAPI(), url, "PUT");
        request.addHeader("Content-Type", "application/json-patch+json");
        request.setBody(metadata.getPatch());
        BoxJSONResponse response = (BoxJSONResponse) request.send();
        return new Metadata(Json.parse(response.getJSON()).asObject());
    }

    /**
     * Deletes the file properties metadata.
     */
    public void deleteMetadata() {
        this.deleteMetadata(Metadata.DEFAULT_METADATA_TYPE);
    }

    /**
     * Deletes the file metadata of specified template type.
     *
     * @param typeName the metadata template type name.
     */
    public void deleteMetadata(String typeName) {
        String scope = Metadata.scopeBasedOnType(typeName);
        this.deleteMetadata(typeName, scope);
    }

    /**
     * Deletes the file metadata of specified template type.
     *
     * @param typeName the metadata template type name.
     * @param scope    the metadata scope (global or enterprise).
     */
    public void deleteMetadata(String typeName, String scope) {
        URL url = METADATA_URL_TEMPLATE.buildAlpha(this.getAPI().getBaseURL(), this.getID(), scope, typeName);
        BoxAPIRequest request = new BoxAPIRequest(this.getAPI(), url, "DELETE");
        request.send();
    }

    /**
     * Used to retrieve the watermark for the file.
     * If the file does not have a watermark applied to it, a 404 Not Found will be returned by API.
     *
     * @param fields the fields to retrieve.
     * @return the watermark associated with the file.
     */
    public BoxWatermark getWatermark(String... fields) {
        return this.getWatermark(FILE_URL_TEMPLATE, fields);
    }

    /**
     * Used to apply or update the watermark for the file.
     *
     * @return the watermark associated with the file.
     */
    public BoxWatermark applyWatermark() {
        return this.applyWatermark(FILE_URL_TEMPLATE, BoxWatermark.WATERMARK_DEFAULT_IMPRINT);
    }

    /**
     * Removes a watermark from the file.
     * If the file did not have a watermark applied to it, a 404 Not Found will be returned by API.
     */
    public void removeWatermark() {
        this.removeWatermark(FILE_URL_TEMPLATE);
    }

    /**
     * {@inheritDoc}
     */
    @Override
    public BoxFile.Info setCollections(BoxCollection... collections) {
        JsonArray jsonArray = new JsonArray();
        for (BoxCollection collection : collections) {
            JsonObject collectionJSON = new JsonObject();
            collectionJSON.add("id", collection.getID());
            jsonArray.add(collectionJSON);
        }
        JsonObject infoJSON = new JsonObject();
        infoJSON.add("collections", jsonArray);

        String queryString = new QueryStringBuilder().appendParam("fields", ALL_FIELDS).toString();
        URL url = FILE_URL_TEMPLATE.buildWithQuery(this.getAPI().getBaseURL(), queryString, this.getID());
        BoxJSONRequest request = new BoxJSONRequest(this.getAPI(), url, "PUT");
        request.setBody(infoJSON.toString());
        BoxJSONResponse response = (BoxJSONResponse) request.send();
        JsonObject jsonObject = Json.parse(response.getJSON()).asObject();
        return new Info(jsonObject);
    }

    /**
     * Creates an upload session to create a new version of a file in chunks.
     * This will first verify that the version can be created and then open a session for uploading pieces of the file.
     *
     * @param fileSize the size of the file that will be uploaded.
     * @return the created upload session instance.
     */
    public BoxFileUploadSession.Info createUploadSession(long fileSize) {
        URL url = UPLOAD_SESSION_URL_TEMPLATE.build(this.getAPI().getBaseUploadURL(), this.getID());

        BoxJSONRequest request = new BoxJSONRequest(this.getAPI(), url, "POST");
        request.addHeader("Content-Type", "application/json");

        JsonObject body = new JsonObject();
        body.add("file_size", fileSize);
        request.setBody(body.toString());

        BoxJSONResponse response = (BoxJSONResponse) request.send();
        JsonObject jsonObject = Json.parse(response.getJSON()).asObject();

        String sessionId = jsonObject.get("id").asString();
        BoxFileUploadSession session = new BoxFileUploadSession(this.getAPI(), sessionId);
        return session.new Info(jsonObject);
    }

    /**
     * Creates a new version of a file.
     *
     * @param inputStream the stream instance that contains the data.
     * @param fileSize    the size of the file that will be uploaded.
     * @return the created file instance.
     * @throws InterruptedException when a thread execution is interrupted.
     * @throws IOException          when reading a stream throws exception.
     */
    public BoxFile.Info uploadLargeFile(InputStream inputStream, long fileSize)
        throws InterruptedException, IOException {
        URL url = UPLOAD_SESSION_URL_TEMPLATE.build(this.getAPI().getBaseUploadURL(), this.getID());
        return new LargeFileUpload().upload(this.getAPI(), inputStream, url, fileSize);
    }

    /**
     * Creates a new version of a file.  Also sets file attributes.
     *
     * @param inputStream    the stream instance that contains the data.
     * @param fileSize       the size of the file that will be uploaded.
     * @param fileAttributes file attributes to set
     * @return the created file instance.
     * @throws InterruptedException when a thread execution is interrupted.
     * @throws IOException          when reading a stream throws exception.
     */
    public BoxFile.Info uploadLargeFile(InputStream inputStream, long fileSize, Map<String, String> fileAttributes)
        throws InterruptedException, IOException {
        URL url = UPLOAD_SESSION_URL_TEMPLATE.build(this.getAPI().getBaseUploadURL(), this.getID());
        return new LargeFileUpload().upload(this.getAPI(), inputStream, url, fileSize, fileAttributes);
    }

    /**
     * Creates a new version of a file using specified number of parallel http connections.
     *
     * @param inputStream          the stream instance that contains the data.
     * @param fileSize             the size of the file that will be uploaded.
     * @param nParallelConnections number of parallel http connections to use
     * @param timeOut              time to wait before killing the job
     * @param unit                 time unit for the time wait value
     * @return the created file instance.
     * @throws InterruptedException when a thread execution is interrupted.
     * @throws IOException          when reading a stream throws exception.
     */
    public BoxFile.Info uploadLargeFile(InputStream inputStream, long fileSize,
                                        int nParallelConnections, long timeOut, TimeUnit unit)
        throws InterruptedException, IOException {
        URL url = UPLOAD_SESSION_URL_TEMPLATE.build(this.getAPI().getBaseUploadURL(), this.getID());
        return new LargeFileUpload(nParallelConnections, timeOut, unit)
            .upload(this.getAPI(), inputStream, url, fileSize);
    }

    /**
     * Creates a new version of a file using specified number of parallel http connections.  Also sets file attributes.
     *
     * @param inputStream          the stream instance that contains the data.
     * @param fileSize             the size of the file that will be uploaded.
     * @param nParallelConnections number of parallel http connections to use
     * @param timeOut              time to wait before killing the job
     * @param unit                 time unit for the time wait value
     * @param fileAttributes       file attributes to set
     * @return the created file instance.
     * @throws InterruptedException when a thread execution is interrupted.
     * @throws IOException          when reading a stream throws exception.
     */
    public BoxFile.Info uploadLargeFile(InputStream inputStream, long fileSize,
                                        int nParallelConnections, long timeOut, TimeUnit unit,
                                        Map<String, String> fileAttributes)
        throws InterruptedException, IOException {
        URL url = UPLOAD_SESSION_URL_TEMPLATE.build(this.getAPI().getBaseUploadURL(), this.getID());
        return new LargeFileUpload(nParallelConnections, timeOut, unit)
            .upload(this.getAPI(), inputStream, url, fileSize, fileAttributes);
    }

    private BoxCollaboration.Info collaborate(JsonObject accessibleByField, BoxCollaboration.Role role,
                                              Boolean notify, Boolean canViewPath) {

        JsonObject itemField = new JsonObject();
        itemField.add("id", this.getID());
        itemField.add("type", "file");

        return BoxCollaboration.create(this.getAPI(), accessibleByField, itemField, role, notify, canViewPath);
    }

    /**
     * Adds a collaborator to this file.
     *
     * @param collaborator the collaborator to add.
     * @param role         the role of the collaborator.
     * @param notify       determines if the user (or all the users in the group) will receive email notifications.
     * @param canViewPath  whether view path collaboration feature is enabled or not.
     * @return info about the new collaboration.
     */
    public BoxCollaboration.Info collaborate(BoxCollaborator collaborator, BoxCollaboration.Role role,
                                             Boolean notify, Boolean canViewPath) {
        JsonObject accessibleByField = new JsonObject();
        accessibleByField.add("id", collaborator.getID());

        if (collaborator instanceof BoxUser) {
            accessibleByField.add("type", "user");
        } else if (collaborator instanceof BoxGroup) {
            accessibleByField.add("type", "group");
        } else {
            throw new IllegalArgumentException("The given collaborator is of an unknown type.");
        }
        return this.collaborate(accessibleByField, role, notify, canViewPath);
    }

    /**
     * Adds a collaborator to this folder. An email will be sent to the collaborator if they don't already have a Box
     * account.
     *
     * @param email       the email address of the collaborator to add.
     * @param role        the role of the collaborator.
     * @param notify      determines if the user (or all the users in the group) will receive email notifications.
     * @param canViewPath whether view path collaboration feature is enabled or not.
     * @return info about the new collaboration.
     */
    public BoxCollaboration.Info collaborate(String email, BoxCollaboration.Role role,
                                             Boolean notify, Boolean canViewPath) {
        JsonObject accessibleByField = new JsonObject();
        accessibleByField.add("login", email);
        accessibleByField.add("type", "user");

        return this.collaborate(accessibleByField, role, notify, canViewPath);
    }

    /**
     * Used to retrieve all collaborations associated with the item.
     *
     * @param fields the optional fields to retrieve.
     * @return An iterable of metadata instances associated with the item.
     */
    public BoxResourceIterable<BoxCollaboration.Info> getAllFileCollaborations(String... fields) {
        return BoxCollaboration.getAllFileCollaborations(this.getAPI(), this.getID(),
            GET_COLLABORATORS_PAGE_SIZE, fields);

    }

    /**
     * Used to specify what filetype to request for a file thumbnail.
     */
    public enum ThumbnailFileType {
        /**
         * PNG image format.
         */
        PNG,

        /**
         * JPG image format.
         */
        JPG
    }

    /**
     * Enumerates the possible permissions that a user can have on a file.
     */
    public enum Permission {
        /**
         * The user can download the file.
         */
        CAN_DOWNLOAD("can_download"),

        /**
         * The user can upload new versions of the file.
         */
        CAN_UPLOAD("can_upload"),

        /**
         * The user can rename the file.
         */
        CAN_RENAME("can_rename"),

        /**
         * The user can delete the file.
         */
        CAN_DELETE("can_delete"),

        /**
         * The user can share the file.
         */
        CAN_SHARE("can_share"),

        /**
         * The user can set the access level for shared links to the file.
         */
        CAN_SET_SHARE_ACCESS("can_set_share_access"),

        /**
         * The user can preview the file.
         */
        CAN_PREVIEW("can_preview"),

        /**
         * The user can comment on the file.
         */
        CAN_COMMENT("can_comment"),

        /**
         * The user can place annotations on this file.
         */
        CAN_ANNOTATE("can_annotate"),

        /**
         * The current user can invite new users to collaborate on this item, and the user can update the role of a
         * user already collaborated on this item.
         */
        CAN_INVITE_COLLABORATOR("can_invite_collaborator"),

        /**
         * The user can view all annotations placed on this file.
         */
        CAN_VIEW_ANNOTATIONS_ALL("can_view_annotations_all"),

        /**
         * The user can view annotations placed by themselves on this file.
         */
        CAN_VIEW_ANNOTATIONS_SELF("can_view_annotations_self");

        private final String jsonValue;

        Permission(String jsonValue) {
            this.jsonValue = jsonValue;
        }

        static Permission fromJSONValue(String jsonValue) {
            return Permission.valueOf(jsonValue.toUpperCase());
        }

        String toJSONValue() {
            return this.jsonValue;
        }
    }

    /**
     * Contains information about a BoxFile.
     */
    public class Info extends BoxItem.Info {
        private String sha1;
        private String versionNumber;
        private long commentCount;
        private EnumSet<Permission> permissions;
        private String extension;
        private boolean isPackage;
        private BoxFileVersion version;
        private URL previewLink;
        private BoxLock lock;
        private boolean isWatermarked;
        private boolean isExternallyOwned;
        private Map<String, Map<String, Metadata>> metadataMap;
        private List<Representation> representations;
        private List<String> allowedInviteeRoles;
        private Boolean hasCollaborations;
        private String uploaderDisplayName;
        private BoxClassification classification;
        private Date dispositionAt;
        private boolean isAccessibleViaSharedLink;

        /**
         * Constructs an empty Info object.
         */
        public Info() {
            super();
        }

        /**
         * Constructs an Info object by parsing information from a JSON string.
         *
         * @param json the JSON string to parse.
         */
        public Info(String json) {
            super(json);
        }

        /**
         * Constructs an Info object using an already parsed JSON object.
         *
         * @param jsonObject the parsed JSON object.
         */
        public Info(JsonObject jsonObject) {
            super(jsonObject);
        }

        @Override
        public BoxFile getResource() {
            return BoxFile.this;
        }

        /**
         * Gets the SHA1 hash of the file.
         *
         * @return the SHA1 hash of the file.
         */
        public String getSha1() {
            return this.sha1;
        }

        /**
         * Gets the lock of the file.
         *
         * @return the lock of the file.
         */
        public BoxLock getLock() {
            return this.lock;
        }

        /**
         * Gets the current version number of the file.
         *
         * @return the current version number of the file.
         */
        public String getVersionNumber() {
            return this.versionNumber;
        }

        /**
         * Gets the number of comments on the file.
         *
         * @return the number of comments on the file.
         */
        public long getCommentCount() {
            return this.commentCount;
        }

        /**
         * Gets the permissions that the current user has on the file.
         *
         * @return the permissions that the current user has on the file.
         */
        public EnumSet<Permission> getPermissions() {
            return this.permissions;
        }

        /**
         * Gets the extension suffix of the file, excluding the dot.
         *
         * @return the extension of the file.
         */
        public String getExtension() {
            return this.extension;
        }

        /**
         * Gets whether or not the file is an OSX package.
         *
         * @return true if the file is an OSX package; otherwise false.
         */
        public boolean getIsPackage() {
            return this.isPackage;
        }

        /**
         * Gets the current version details of the file.
         *
         * @return the current version details of the file.
         */
        public BoxFileVersion getVersion() {
            return this.version;
        }

        /**
         * Gets the current expiring preview link.
         *
         * @return the expiring preview link
         */
        public URL getPreviewLink() {
            return this.previewLink;
        }

        /**
         * Gets flag indicating whether this file is Watermarked.
         *
         * @return whether the file is watermarked or not
         */
        public boolean getIsWatermarked() {
            return this.isWatermarked;
        }

        /**
         * Returns the allowed invitee roles for this file item.
         *
         * @return the list of roles allowed for invited collaborators.
         */
        public List<String> getAllowedInviteeRoles() {
            return this.allowedInviteeRoles;
        }

        /**
         * Returns the indicator for whether this file item has collaborations.
         *
         * @return indicator for whether this file item has collaborations.
         */
        public Boolean getHasCollaborations() {
            return this.hasCollaborations;
        }

        /**
         * Gets the metadata on this file associated with a specified scope and template.
         * Makes an attempt to get metadata that was retrieved using getInfo(String ...) method.
         *
         * @param templateName the metadata template type name.
         * @param scope        the scope of the template (usually "global" or "enterprise").
         * @return the metadata returned from the server.
         */
        public Metadata getMetadata(String templateName, String scope) {
            try {
                return this.metadataMap.get(scope).get(templateName);
            } catch (NullPointerException e) {
                return null;
            }
        }

        /**
         * Returns the field for indicating whether a file is owned by a user outside the enterprise.
         *
         * @return indicator for whether or not the file is owned by a user outside the enterprise.
         */
        public boolean getIsExternallyOwned() {
            return this.isExternallyOwned;
        }

        /**
         * Get file's representations.
         *
         * @return list of representations
         */
        public List<Representation> getRepresentations() {
            return this.representations;
        }

        /**
         * Returns user's name at the time of upload.
         *
         * @return user's name at the time of upload
         */
        public String getUploaderDisplayName() {
            return this.uploaderDisplayName;
        }

        /**
         * Gets the metadata classification type of this file.
         *
         * @return the metadata classification type of this file.
         */
        public BoxClassification getClassification() {
            return this.classification;
        }

        /**
         * Returns the retention expiration timestamp for the given file.
         *
         * @return Date representing expiration timestamp
         */
        public Date getDispositionAt() {
            return dispositionAt;
        }

        /**
         * Modifies the retention expiration timestamp for the given file.
         * This date cannot be shortened once set on a file.
         *
         * @param dispositionAt Date representing expiration timestamp
         */
        public void setDispositionAt(Date dispositionAt) {
            this.dispositionAt = dispositionAt;
            this.addPendingChange("disposition_at", BoxDateFormat.format(dispositionAt));
        }

        /**
         * Returns the flag indicating whether the file is accessible via a shared link.
         *
         * @return boolean flag indicating whether the file is accessible via a shared link.
         */
        public boolean getIsAccessibleViaSharedLink() {
            return this.isAccessibleViaSharedLink;
        }

        @Override
        protected void parseJSONMember(JsonObject.Member member) {
            super.parseJSONMember(member);

            String memberName = member.getName();
            JsonValue value = member.getValue();
            JsonObject jsonObject;
            try {
                switch (memberName) {
                    case "sha1":
                        this.sha1 = value.asString();
                        break;
                    case "version_number":
                        this.versionNumber = value.asString();
                        break;
                    case "comment_count":
                        this.commentCount = value.asLong();
                        break;
                    case "permissions":
                        this.permissions = this.parsePermissions(value.asObject());
                        break;
                    case "extension":
                        this.extension = value.asString();
                        break;
                    case "is_package":
                        this.isPackage = value.asBoolean();
                        break;
                    case "has_collaborations":
                        this.hasCollaborations = value.asBoolean();
                        break;
                    case "is_externally_owned":
                        this.isExternallyOwned = value.asBoolean();
                        break;
                    case "file_version":
                        this.version = this.parseFileVersion(value.asObject());
                        break;
                    case "allowed_invitee_roles":
                        this.allowedInviteeRoles = this.parseAllowedInviteeRoles(value.asArray());
                        break;
                    case "expiring_embed_link":
                        try {
                            String urlString = member.getValue().asObject().get("url").asString();
                            this.previewLink = new URL(urlString);
                        } catch (MalformedURLException e) {
                            throw new BoxAPIException("Couldn't parse expiring_embed_link/url for file", e);
                        }
                        break;
                    case "lock":
                        if (value.isNull()) {
                            this.lock = null;
                        } else {
                            this.lock = new BoxLock(value.asObject(), BoxFile.this.getAPI());
                        }
                        break;
                    case "watermark_info":
<<<<<<< HEAD
                        this.isWatermarked = value.asObject().get("is_watermarked").asBoolean();
                        break;
                    case "metadata":
                        this.metadataMap = Parsers.parseAndPopulateMetadataMap(value.asObject());
                        break;
                    case "representations":
                        this.representations = Parsers.parseRepresentations(value.asObject());
=======
                        jsonObject = value.asObject();
                        this.isWatermarked = jsonObject.get("is_watermarked").asBoolean();
                        break;
                    case "metadata":
                        jsonObject = value.asObject();
                        this.metadataMap = Parsers.parseAndPopulateMetadataMap(jsonObject);
                        break;
                    case "representations":
                        jsonObject = value.asObject();
                        this.representations = Parsers.parseRepresentations(jsonObject);
>>>>>>> 45e9906e
                        break;
                    case "uploader_display_name":
                        this.uploaderDisplayName = value.asString();
                        break;
                    case "classification":
                        if (value.isNull()) {
                            this.classification = null;
                        } else {
                            this.classification = new BoxClassification(value.asObject());
                        }
                        break;
                    case "disposition_at":
                        this.dispositionAt = BoxDateFormat.parse(value.asString());
                        break;
                    case "is_accessible_via_shared_link":
                        this.isAccessibleViaSharedLink = value.asBoolean();
                        break;
                    default:
                        break;
                }
            } catch (Exception e) {
                throw new BoxDeserializationException(memberName, value.toString(), e);
            }
        }

        @SuppressWarnings("checkstyle:MissingSwitchDefault")
        private EnumSet<Permission> parsePermissions(JsonObject jsonObject) {
            EnumSet<Permission> permissions = EnumSet.noneOf(Permission.class);
            for (JsonObject.Member member : jsonObject) {
                JsonValue value = member.getValue();
                if (value.isNull() || !value.asBoolean()) {
                    continue;
                }

                switch (member.getName()) {
                    case "can_download":
                        permissions.add(Permission.CAN_DOWNLOAD);
                        break;
                    case "can_upload":
                        permissions.add(Permission.CAN_UPLOAD);
                        break;
                    case "can_rename":
                        permissions.add(Permission.CAN_RENAME);
                        break;
                    case "can_delete":
                        permissions.add(Permission.CAN_DELETE);
                        break;
                    case "can_share":
                        permissions.add(Permission.CAN_SHARE);
                        break;
                    case "can_set_share_access":
                        permissions.add(Permission.CAN_SET_SHARE_ACCESS);
                        break;
                    case "can_preview":
                        permissions.add(Permission.CAN_PREVIEW);
                        break;
                    case "can_comment":
                        permissions.add(Permission.CAN_COMMENT);
                        break;
                }
            }

            return permissions;
        }

        private BoxFileVersion parseFileVersion(JsonObject jsonObject) {
            return new BoxFileVersion(BoxFile.this.getAPI(), jsonObject, BoxFile.this.getID());
        }

        private List<String> parseAllowedInviteeRoles(JsonArray jsonArray) {
            List<String> roles = new ArrayList<>(jsonArray.size());
            for (JsonValue value : jsonArray) {
                roles.add(value.asString());
            }

            return roles;
        }
    }

}<|MERGE_RESOLUTION|>--- conflicted
+++ resolved
@@ -1994,7 +1994,6 @@
 
             String memberName = member.getName();
             JsonValue value = member.getValue();
-            JsonObject jsonObject;
             try {
                 switch (memberName) {
                     case "sha1":
@@ -2043,7 +2042,6 @@
                         }
                         break;
                     case "watermark_info":
-<<<<<<< HEAD
                         this.isWatermarked = value.asObject().get("is_watermarked").asBoolean();
                         break;
                     case "metadata":
@@ -2051,18 +2049,6 @@
                         break;
                     case "representations":
                         this.representations = Parsers.parseRepresentations(value.asObject());
-=======
-                        jsonObject = value.asObject();
-                        this.isWatermarked = jsonObject.get("is_watermarked").asBoolean();
-                        break;
-                    case "metadata":
-                        jsonObject = value.asObject();
-                        this.metadataMap = Parsers.parseAndPopulateMetadataMap(jsonObject);
-                        break;
-                    case "representations":
-                        jsonObject = value.asObject();
-                        this.representations = Parsers.parseRepresentations(jsonObject);
->>>>>>> 45e9906e
                         break;
                     case "uploader_display_name":
                         this.uploaderDisplayName = value.asString();
