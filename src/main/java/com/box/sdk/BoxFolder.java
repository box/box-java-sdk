--- conflicted
+++ resolved
@@ -541,7 +541,7 @@
     }
 
     /**
-<<<<<<< HEAD
+
      * Used to retrieve the watermark for the folder.
      * If the folder does not have a watermark applied to it, a 404 Not Found will be returned by API.
      * @param fields the fields to retrieve.
@@ -565,14 +565,16 @@
      */
     public void removeWatermark() {
         this.removeWatermark(FOLDER_INFO_URL_TEMPLATE);
-=======
+    }
+
+    /**
      * Used to retrieve all metadata associated with the folder.
+     *
      * @param fields the optional fields to retrieve.
      * @return An iterable of metadata instances associated with the folder
      */
-    public Iterable<Metadata> getAllMetadata(String ... fields) {
+    public Iterable<Metadata> getAllMetadata(String... fields) {
         return Metadata.getAllMetadata(this, fields);
->>>>>>> da6dd1ab
     }
 
     /**
@@ -908,17 +910,17 @@
         /**
          * The folder is synced.
          */
-        SYNCED ("synced"),
+        SYNCED("synced"),
 
         /**
          * The folder is not synced.
          */
-        NOT_SYNCED ("not_synced"),
+        NOT_SYNCED("not_synced"),
 
         /**
          * The folder is partially synced.
          */
-        PARTIALLY_SYNCED ("partially_synced");
+        PARTIALLY_SYNCED("partially_synced");
 
         private final String jsonValue;
 
@@ -942,37 +944,37 @@
         /**
          * The user can download the folder.
          */
-        CAN_DOWNLOAD ("can_download"),
+        CAN_DOWNLOAD("can_download"),
 
         /**
          * The user can upload to the folder.
          */
-        CAN_UPLOAD ("can_upload"),
+        CAN_UPLOAD("can_upload"),
 
         /**
          * The user can rename the folder.
          */
-        CAN_RENAME ("can_rename"),
+        CAN_RENAME("can_rename"),
 
         /**
          * The user can delete the folder.
          */
-        CAN_DELETE ("can_delete"),
+        CAN_DELETE("can_delete"),
 
         /**
          * The user can share the folder.
          */
-        CAN_SHARE ("can_share"),
+        CAN_SHARE("can_share"),
 
         /**
          * The user can invite collaborators to the folder.
          */
-        CAN_INVITE_COLLABORATOR ("can_invite_collaborator"),
+        CAN_INVITE_COLLABORATOR("can_invite_collaborator"),
 
         /**
          * The user can set the access level for shared links to the folder.
          */
-        CAN_SET_SHARE_ACCESS ("can_set_share_access");
+        CAN_SET_SHARE_ACCESS("can_set_share_access");
 
         private final String jsonValue;
 
