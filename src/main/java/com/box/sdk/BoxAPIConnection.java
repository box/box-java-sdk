--- conflicted
+++ resolved
@@ -45,11 +45,7 @@
     /**
      * Default authorization URL
      */
-<<<<<<< HEAD
-    protected static final String DEFAULT_AUTHORIZATION_URL = "https://account.box.com/api/";
-=======
     protected static final String DEFAULT_BASE_AUTHORIZATION_URL = "https://account.box.com/api/";
->>>>>>> 129baf70
 
     static final String AS_USER_HEADER = "As-User";
 
@@ -93,11 +89,7 @@
     private String baseURL;
     private String baseUploadURL;
     private String baseAppURL;
-<<<<<<< HEAD
-    private String authorizationURL;
-=======
     private String baseAuthorizationURL;
->>>>>>> 129baf70
     private boolean autoRefresh;
     private int maxRetryAttempts;
     private int connectTimeout;
@@ -131,11 +123,7 @@
         this.baseURL = fixBaseUrl(DEFAULT_BASE_URL);
         this.baseUploadURL = fixBaseUrl(DEFAULT_BASE_UPLOAD_URL);
         this.baseAppURL = DEFAULT_BASE_APP_URL;
-<<<<<<< HEAD
-        this.authorizationURL = DEFAULT_AUTHORIZATION_URL;
-=======
         this.baseAuthorizationURL = DEFAULT_BASE_AUTHORIZATION_URL;
->>>>>>> 129baf70
         this.autoRefresh = true;
         this.maxRetryAttempts = BoxGlobalSettings.getMaxRetryAttempts();
         this.connectTimeout = BoxGlobalSettings.getConnectTimeout();
@@ -205,11 +193,7 @@
      * @return the authorization URL
      */
     public static URL getAuthorizationURL(String clientID, URI redirectUri, String state, List<String> scopes) {
-<<<<<<< HEAD
-        return createFullAuthorizationUrl(DEFAULT_AUTHORIZATION_URL, clientID, redirectUri, state, scopes);
-=======
         return createFullAuthorizationUrl(DEFAULT_BASE_AUTHORIZATION_URL, clientID, redirectUri, state, scopes);
->>>>>>> 129baf70
     }
 
     private static URL createFullAuthorizationUrl(
@@ -347,14 +331,9 @@
     }
 
     /**
-<<<<<<< HEAD
-     * Gets the base URL that's used when sending requests to the Box API. The default value is
-     * "https://api.box.com/".
-=======
      * Gets the base URL that's used when sending requests to the Box API.
      * The URL is created from {@link BoxAPIConnection#baseURL} and {@link BoxAPIConnection#API_VERSION}.
      * The default value is "https://api.box.com/2.0/".
->>>>>>> 129baf70
      *
      * @return the base URL.
      */
@@ -394,10 +373,7 @@
 
     /**
      * Returns the authorization URL which is used to perform the authorization_code based OAuth2 flow.
-<<<<<<< HEAD
-=======
      * The URL is created from {@link BoxAPIConnection#baseAuthorizationURL} and {@link BoxAPIConnection#OAUTH_SUFFIX}.
->>>>>>> 129baf70
      *
      * @param redirectUri the URL to which Box redirects the browser when authentication completes.
      * @param state       the text string that you choose.
@@ -408,19 +384,6 @@
      */
     public URL getAuthorizationURL(URI redirectUri, String state, List<String> scopes) {
         return createFullAuthorizationUrl(
-<<<<<<< HEAD
-            this.authorizationURL + OAUTH_SUFFIX, this.clientID, redirectUri, state, scopes
-        );
-    }
-
-    /**
-     * Sets authorization URL which is used to perform the authorization_code based OAuth2 flow.
-     *
-     * @param authorizationURL Authorization URL. Default value is https://account.box.com/api/.
-     */
-    public void setAuthorizationURL(String authorizationURL) {
-        this.authorizationURL = fixBaseUrl(authorizationURL);
-=======
             this.baseAuthorizationURL + OAUTH_SUFFIX, this.clientID, redirectUri, state, scopes
         );
     }
@@ -432,7 +395,6 @@
      */
     public void setBaseAuthorizationURL(String baseAuthorizationURL) {
         this.baseAuthorizationURL = fixBaseUrl(baseAuthorizationURL);
->>>>>>> 129baf70
     }
 
     /**
@@ -792,11 +754,7 @@
         String revokeURL = getKeyValueOrDefault(json, "revokeURL", null);
         String baseURL = json.get("baseURL").asString();
         String baseUploadURL = json.get("baseUploadURL").asString();
-<<<<<<< HEAD
-        String authorizationURL = getKeyValueOrDefault(json, "authorizationURL", DEFAULT_AUTHORIZATION_URL);
-=======
         String authorizationURL = getKeyValueOrDefault(json, "authorizationURL", DEFAULT_BASE_AUTHORIZATION_URL);
->>>>>>> 129baf70
         boolean autoRefresh = json.get("autoRefresh").asBoolean();
 
         // Try to read deprecated value
@@ -819,11 +777,7 @@
         this.revokeURL = revokeURL;
         this.setBaseURL(baseURL);
         this.setBaseUploadURL(baseUploadURL);
-<<<<<<< HEAD
-        this.setAuthorizationURL(authorizationURL);
-=======
         this.setBaseAuthorizationURL(authorizationURL);
->>>>>>> 129baf70
         this.autoRefresh = autoRefresh;
 
         // Try to use deprecated value "maxRequestAttempts", else use newer value "maxRetryAttempts"
@@ -1059,11 +1013,7 @@
             .add("revokeURL", this.revokeURL)
             .add("baseURL", this.baseURL)
             .add("baseUploadURL", this.baseUploadURL)
-<<<<<<< HEAD
-            .add("authorizationURL", this.authorizationURL)
-=======
             .add("authorizationURL", this.baseAuthorizationURL)
->>>>>>> 129baf70
             .add("autoRefresh", this.autoRefresh)
             .add("maxRetryAttempts", this.maxRetryAttempts);
         return state.toString();
