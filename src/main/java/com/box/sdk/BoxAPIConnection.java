--- conflicted
+++ resolved
@@ -49,11 +49,7 @@
     private static final String BOX_NOTIFICATIONS_HEADER = "Box-Notifications";
 
     private static final String JAVA_VERSION = System.getProperty("java.version");
-<<<<<<< HEAD
     private static final String SDK_VERSION = "2.59.0";
-=======
-    private static final String SDK_VERSION = "2.58.1-SNAPSHOT";
->>>>>>> 443c2308
 
     /**
      * The amount of buffer time, in milliseconds, to use when determining if an access token should be refreshed. For
