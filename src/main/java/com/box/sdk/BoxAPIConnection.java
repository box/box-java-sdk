package com.box.sdk;

import java.net.MalformedURLException;
import java.net.Proxy;
import java.net.URL;
import java.util.ArrayList;
import java.util.List;
import java.util.concurrent.locks.ReadWriteLock;
import java.util.concurrent.locks.ReentrantReadWriteLock;

import com.eclipsesource.json.JsonObject;

/**
 * Represents an authenticated connection to the Box API.
 *
 * <p>This class handles storing authentication information, automatic token refresh, and rate-limiting. It can also be
 * used to configure the Box API endpoint URL in order to hit a different version of the API. Multiple instances of
 * BoxAPIConnection may be created to support multi-user login.</p>
 */
public class BoxAPIConnection {
    /**
     * The default maximum number of times an API request will be tried when an error occurs.
     */
    public static final int DEFAULT_MAX_ATTEMPTS = 3;

    private static final String TOKEN_URL_STRING = "https://www.box.com/api/oauth2/token";
    private static final String DEFAULT_BASE_URL = "https://api.box.com/2.0/";
    private static final String DEFAULT_BASE_UPLOAD_URL = "https://upload.box.com/api/2.0/";

    /**
     * The amount of buffer time, in milliseconds, to use when determining if an access token should be refreshed. For
     * example, if REFRESH_EPSILON = 60000 and the access token expires in less than one minute, it will be refreshed.
     */
    private static final long REFRESH_EPSILON = 60000;

    private final String clientID;
    private final String clientSecret;
    private final ReadWriteLock refreshLock;

    // These volatile fields are used when determining if the access token needs to be refreshed. Since they are used in
    // the double-checked lock in getAccessToken(), they must be atomic.
    private volatile long lastRefresh;
    private volatile long expires;

    private Proxy proxy;
    private String proxyUsername;
    private String proxyPassword;

    private String userAgent;
    private String accessToken;
    private String refreshToken;
    private String tokenURL;
    private String baseURL;
    private String baseUploadURL;
    private boolean autoRefresh;
    private int maxRequestAttempts;
    private List<BoxAPIConnectionListener> listeners;
    private RequestInterceptor interceptor;

    /**
     * Constructs a new BoxAPIConnection that authenticates with a developer or access token.
     * @param  accessToken a developer or access token to use for authenticating with the API.
     */
    public BoxAPIConnection(String accessToken) {
        this(null, null, accessToken, null);
    }

    /**
     * Constructs a new BoxAPIConnection with an access token that can be refreshed.
     * @param  clientID     the client ID to use when refreshing the access token.
     * @param  clientSecret the client secret to use when refreshing the access token.
     * @param  accessToken  an initial access token to use for authenticating with the API.
     * @param  refreshToken an initial refresh token to use when refreshing the access token.
     */
    public BoxAPIConnection(String clientID, String clientSecret, String accessToken, String refreshToken) {
        this.clientID = clientID;
        this.clientSecret = clientSecret;
        this.accessToken = accessToken;
        this.refreshToken = refreshToken;
        this.tokenURL = TOKEN_URL_STRING;
        this.baseURL = DEFAULT_BASE_URL;
        this.baseUploadURL = DEFAULT_BASE_UPLOAD_URL;
        this.autoRefresh = true;
        this.maxRequestAttempts = DEFAULT_MAX_ATTEMPTS;
        this.refreshLock = new ReentrantReadWriteLock();
<<<<<<< HEAD
        this.userAgent = "Box Java SDK v1.0.0";
=======
        this.userAgent = "Box Java SDK v1.1.0";
>>>>>>> 54e70fa8
        this.listeners = new ArrayList<BoxAPIConnectionListener>();
    }

    /**
     * Constructs a new BoxAPIConnection with an auth code that was obtained from the first half of OAuth.
     * @param  clientID     the client ID to use when exchanging the auth code for an access token.
     * @param  clientSecret the client secret to use when exchanging the auth code for an access token.
     * @param  authCode     an auth code obtained from the first half of the OAuth process.
     */
    public BoxAPIConnection(String clientID, String clientSecret, String authCode) {
        this(clientID, clientSecret, null, null);
        this.authenticate(authCode);
    }

    /**
     * Constructs a new BoxAPIConnection.
     * @param  clientID     the client ID to use when exchanging the auth code for an access token.
     * @param  clientSecret the client secret to use when exchanging the auth code for an access token.
     */
    public BoxAPIConnection(String clientID, String clientSecret) {
        this(clientID, clientSecret, null, null);
    }

    /**
     * Restores a BoxAPIConnection from a saved state.
     *
     * @see    #save
     * @param  clientID     the client ID to use with the connection.
     * @param  clientSecret the client secret to use with the connection.
     * @param  state        the saved state that was created with {@link #save}.
     * @return              a restored API connection.
     */
    public static BoxAPIConnection restore(String clientID, String clientSecret, String state) {
        BoxAPIConnection api = new BoxAPIConnection(clientID, clientSecret);
        api.restore(state);
        return api;
    }

    /**
     * Authenticates the API connection by obtaining access and refresh tokens using the auth code that was obtained
     * from the first half of OAuth.
     * @param authCode the auth code obtained from the first half of the OAuth process.
     */
    public void authenticate(String authCode) {
        URL url = null;
        try {
            url = new URL(this.tokenURL);
        } catch (MalformedURLException e) {
            assert false : "An invalid token URL indicates a bug in the SDK.";
            throw new RuntimeException("An invalid token URL indicates a bug in the SDK.", e);
        }

        String urlParameters = String.format("grant_type=authorization_code&code=%s&client_id=%s&client_secret=%s",
            authCode, this.clientID, this.clientSecret);

<<<<<<< HEAD
        BoxAPIRequest request = new BoxAPIRequest(url, "POST");
        request.addHeader("Content-Type", "application/x-www-form-urlencoded");
        request.addHeader("User-Agent", this.getUserAgent());
=======
        BoxAPIRequest request = new BoxAPIRequest(this, url, "POST");
        request.shouldAuthenticate(false);
>>>>>>> 54e70fa8
        request.setBody(urlParameters);

        BoxJSONResponse response = (BoxJSONResponse) request.send();
        String json = response.getJSON();

        JsonObject jsonObject = JsonObject.readFrom(json);
        this.accessToken = jsonObject.get("access_token").asString();
        this.refreshToken = jsonObject.get("refresh_token").asString();
        this.lastRefresh = System.currentTimeMillis();
        this.expires = jsonObject.get("expires_in").asLong() * 1000;
    }

    /**
     * Sets the amount of time for which this connection's access token is valid before it must be refreshed.
     * @param milliseconds the number of milliseconds for which the access token is valid.
     */
    public void setExpires(long milliseconds) {
        this.expires = milliseconds;
    }

    /**
     * Gets the amount of time for which this connection's access token is valid.
     * @return the amount of time in milliseconds.
     */
    public long getExpires() {
        return this.expires;
    }

    /**
     * Gets the token URL that's used to request access tokens.  The default value is
     * "https://www.box.com/api/oauth2/token".
     * @return the token URL.
     */
    public String getTokenURL() {
        return this.tokenURL;
    }

    /**
     * Sets the token URL that's used to request access tokens.  For example, the default token URL is
     * "https://www.box.com/api/oauth2/token".
     * @param tokenURL the token URL.
     */
    public void setTokenURL(String tokenURL) {
        this.tokenURL = tokenURL;
    }

    /**
     * Gets the base URL that's used when sending requests to the Box API. The default value is
     * "https://api.box.com/2.0/".
     * @return the base URL.
     */
    public String getBaseURL() {
        return this.baseURL;
    }

    /**
     * Sets the base URL to be used when sending requests to the Box API. For example, the default base URL is
     * "https://api.box.com/2.0/".
     * @param baseURL a base URL
     */
    public void setBaseURL(String baseURL) {
        this.baseURL = baseURL;
    }

    /**
     * Gets the base upload URL that's used when performing file uploads to Box.
     * @return the base upload URL.
     */
    public String getBaseUploadURL() {
        return this.baseUploadURL;
    }

    /**
     * Sets the base upload URL to be used when performing file uploads to Box.
     * @param baseUploadURL a base upload URL.
     */
    public void setBaseUploadURL(String baseUploadURL) {
        this.baseUploadURL = baseUploadURL;
    }

    /**
     * Gets the user agent that's used when sending requests to the Box API.
     * @return the user agent.
     */
    public String getUserAgent() {
        return this.userAgent;
    }

    /**
     * Sets the user agent to be used when sending requests to the Box API.
     * @param userAgent the user agent.
     */
    public void setUserAgent(String userAgent) {
        this.userAgent = userAgent;
    }

    /**
     * Gets an access token that can be used to authenticate an API request. This method will automatically refresh the
     * access token if it has expired since the last call to <code>getAccessToken()</code>.
     * @return a valid access token that can be used to authenticate an API request.
     */
    public String getAccessToken() {
        if (this.autoRefresh && this.canRefresh() && this.needsRefresh()) {
            this.refreshLock.writeLock().lock();
            try {
                if (this.needsRefresh()) {
                    this.refresh();
                }
            } finally {
                this.refreshLock.writeLock().unlock();
            }
        }

        return this.accessToken;
    }

    /**
     * Sets the access token to use when authenticating API requests.
     * @param accessToken a valid access token to use when authenticating API requests.
     */
    public void setAccessToken(String accessToken) {
        this.accessToken = accessToken;
    }

    /**
     * Gets a refresh token that can be used to refresh an access token.
     * @return a valid refresh token.
     */
    public String getRefreshToken() {
        return this.refreshToken;
    }

    /**
     * Sets the refresh token to use when refreshing an access token.
     * @param refreshToken a valid refresh token.
     */
    public void setRefreshToken(String refreshToken) {
        this.refreshToken = refreshToken;
    }

    /**
     * Gets the last time that the access token was refreshed.
     *
     * @return the last refresh time in milliseconds.
     */
    public long getLastRefresh() {
        return this.lastRefresh;
    }

    /**
     * Sets the last time that the access token was refreshed.
     *
     * <p>This value is used when determining if an access token needs to be auto-refreshed. If the amount of time since
     * the last refresh exceeds the access token's expiration time, then the access token will be refreshed.</p>
     *
     * @param lastRefresh the new last refresh time in milliseconds.
     */
    public void setLastRefresh(long lastRefresh) {
        this.lastRefresh = lastRefresh;
    }

    /**
     * Enables or disables automatic refreshing of this connection's access token. Defaults to true.
     * @param autoRefresh true to enable auto token refresh; otherwise false.
     */
    public void setAutoRefresh(boolean autoRefresh) {
        this.autoRefresh = autoRefresh;
    }

    /**
     * Gets whether or not automatic refreshing of this connection's access token is enabled. Defaults to true.
     * @return true if auto token refresh is enabled; otherwise false.
     */
    public boolean getAutoRefresh() {
        return this.autoRefresh;
    }

    /**
     * Gets the maximum number of times an API request will be tried when an error occurs.
     * @return the maximum number of request attempts.
     */
    public int getMaxRequestAttempts() {
        return this.maxRequestAttempts;
    }

    /**
     * Sets the maximum number of times an API request will be tried when an error occurs.
     * @param attempts the maximum number of request attempts.
     */
    public void setMaxRequestAttempts(int attempts) {
        this.maxRequestAttempts = attempts;
    }

    /**
     * Gets the proxy value to use for API calls to Box.
     * @return the current proxy.
     */
    public Proxy getProxy() {
        return this.proxy;
    }

    /**
     * Sets the proxy to use for API calls to Box.
     * @param proxy the proxy to use for API calls to Box.
     */
    public void setProxy(Proxy proxy) {
        this.proxy = proxy;
    }

    /**
     * Gets the username to use for a proxy that requires basic auth.
     * @return the username to use for a proxy that requires basic auth.
     */
    public String getProxyUsername() {
        return this.proxyUsername;
    }

    /**
     * Sets the username to use for a proxy that requires basic auth.
     * @param proxyUsername the username to use for a proxy that requires basic auth.
     */
    public void setProxyUsername(String proxyUsername) {
        this.proxyUsername = proxyUsername;
    }

    /**
     * Gets the password to use for a proxy that requires basic auth.
     * @return the password to use for a proxy that requires basic auth.
     */
    public String getProxyPassword() {
        return this.proxyPassword;
    }

    /**
     * Sets the password to use for a proxy that requires basic auth.
     * @param proxyPassword the password to use for a proxy that requires basic auth.
     */
    public void setProxyPassword(String proxyPassword) {
        this.proxyPassword = proxyPassword;
    }

    /**
     * Determines if this connection's access token can be refreshed. An access token cannot be refreshed if a refresh
     * token was never set.
     * @return true if the access token can be refreshed; otherwise false.
     */
    public boolean canRefresh() {
        return this.refreshToken != null;
    }

    /**
     * Determines if this connection's access token has expired and needs to be refreshed.
     * @return true if the access token needs to be refreshed; otherwise false.
     */
    public boolean needsRefresh() {
        boolean needsRefresh;

        this.refreshLock.readLock().lock();
        long now = System.currentTimeMillis();
        long tokenDuration = (now - this.lastRefresh);
        needsRefresh = (tokenDuration >= this.expires - REFRESH_EPSILON);
        this.refreshLock.readLock().unlock();

        return needsRefresh;
    }

    /**
     * Refresh's this connection's access token using its refresh token.
     * @throws IllegalStateException if this connection's access token cannot be refreshed.
     */
    public void refresh() {
        this.refreshLock.writeLock().lock();

        if (!this.canRefresh()) {
            this.refreshLock.writeLock().unlock();
            throw new IllegalStateException("The BoxAPIConnection cannot be refreshed because it doesn't have a "
                + "refresh token.");
        }

        URL url = null;
        try {
            url = new URL(this.tokenURL);
        } catch (MalformedURLException e) {
            this.refreshLock.writeLock().unlock();
            assert false : "An invalid refresh URL indicates a bug in the SDK.";
            throw new RuntimeException("An invalid refresh URL indicates a bug in the SDK.", e);
        }

        String urlParameters = String.format("grant_type=refresh_token&refresh_token=%s&client_id=%s&client_secret=%s",
            this.refreshToken, this.clientID, this.clientSecret);

<<<<<<< HEAD
        BoxAPIRequest request = new BoxAPIRequest(url, "POST");
        request.addHeader("Content-Type", "application/x-www-form-urlencoded");
        request.addHeader("User-Agent", this.getUserAgent());
=======
        BoxAPIRequest request = new BoxAPIRequest(this, url, "POST");
        request.shouldAuthenticate(false);
>>>>>>> 54e70fa8
        request.setBody(urlParameters);

        String json;
        try {
            BoxJSONResponse response = (BoxJSONResponse) request.send();
            json = response.getJSON();
        } catch (BoxAPIException e) {
            this.notifyError(e);
            this.refreshLock.writeLock().unlock();
            throw e;
        }

        JsonObject jsonObject = JsonObject.readFrom(json);
        this.accessToken = jsonObject.get("access_token").asString();
        this.refreshToken = jsonObject.get("refresh_token").asString();
        this.lastRefresh = System.currentTimeMillis();
        this.expires = jsonObject.get("expires_in").asLong() * 1000;

        this.notifyRefresh();

        this.refreshLock.writeLock().unlock();
    }

    /**
     * Restores a saved connection state into this BoxAPIConnection.
     *
     * @see    #save
     * @param  state the saved state that was created with {@link #save}.
     */
    public void restore(String state) {
        JsonObject json = JsonObject.readFrom(state);
        String accessToken = json.get("accessToken").asString();
        String refreshToken = json.get("refreshToken").asString();
        long lastRefresh = json.get("lastRefresh").asLong();
        long expires = json.get("expires").asLong();
        String userAgent = json.get("userAgent").asString();
        String tokenURL = json.get("tokenURL").asString();
        String baseURL = json.get("baseURL").asString();
        String baseUploadURL = json.get("baseUploadURL").asString();
        boolean autoRefresh = json.get("autoRefresh").asBoolean();
        int maxRequestAttempts = json.get("maxRequestAttempts").asInt();

        this.accessToken = accessToken;
        this.refreshToken = refreshToken;
        this.lastRefresh = lastRefresh;
        this.expires = expires;
        this.userAgent = userAgent;
        this.tokenURL = tokenURL;
        this.baseURL = baseURL;
        this.baseUploadURL = baseUploadURL;
        this.autoRefresh = autoRefresh;
        this.maxRequestAttempts = maxRequestAttempts;
    }

    /**
     * Notifies a refresh event to all the listeners.
     */
    private void notifyRefresh() {
        for (BoxAPIConnectionListener listener : this.listeners) {
            listener.onRefresh(this);
        }
    }

    /**
     * Notifies an error event to all the listeners.
     */
    private void notifyError(BoxAPIException error) {
        for (BoxAPIConnectionListener listener : this.listeners) {
            listener.onError(this, error);
        }
    }

    /**
     * Add a listener to listen to Box API connection events.
     * @param listener a listener to listen to Box API connection.
     */
    public void addListener(BoxAPIConnectionListener listener) {
        this.listeners.add(listener);
    }

    /**
     * Remove a listener listening to Box API connection events.
     * @param listener the listener to remove.
     */
    public void removeListener(BoxAPIConnectionListener listener) {
        this.listeners.remove(listener);
    }

    /**
     * Gets the RequestInterceptor associated with this API connection.
     * @return the RequestInterceptor associated with this API connection.
     */
    public RequestInterceptor getRequestInterceptor() {
        return this.interceptor;
    }

    /**
     * Sets a RequestInterceptor that can intercept requests and manipulate them before they're sent to the Box API.
     * @param interceptor the RequestInterceptor.
     */
    public void setRequestInterceptor(RequestInterceptor interceptor) {
        this.interceptor = interceptor;
    }

    /**
     * Saves the state of this connection to a string so that it can be persisted and restored at a later time.
     *
<<<<<<< HEAD
=======
     * <p>Note that proxy settings aren't automatically saved or restored. This is mainly due to security concerns
     * around persisting proxy authentication details to the state string. If your connection uses a proxy, you will
     * have to manually configure it again after restoring the connection.</p>
     *
>>>>>>> 54e70fa8
     * @see    #restore
     * @return the state of this connection.
     */
    public String save() {
        JsonObject state = new JsonObject()
            .add("accessToken", this.accessToken)
            .add("refreshToken", this.refreshToken)
            .add("lastRefresh", this.lastRefresh)
            .add("expires", this.expires)
            .add("userAgent", this.userAgent)
            .add("tokenURL", this.tokenURL)
            .add("baseURL", this.baseURL)
            .add("baseUploadURL", this.baseUploadURL)
            .add("autoRefresh", this.autoRefresh)
            .add("maxRequestAttempts", this.maxRequestAttempts);
        return state.toString();
    }
<<<<<<< HEAD
=======

    String lockAccessToken() {
        if (this.autoRefresh && this.canRefresh() && this.needsRefresh()) {
            this.refreshLock.writeLock().lock();
            try {
                if (this.needsRefresh()) {
                    this.refresh();
                }
                this.refreshLock.readLock().lock();
            } finally {
                this.refreshLock.writeLock().unlock();
            }
        } else {
            this.refreshLock.readLock().lock();
        }

        return this.accessToken;
    }

    void unlockAccessToken() {
        this.refreshLock.readLock().unlock();
    }
>>>>>>> 54e70fa8
}<|MERGE_RESOLUTION|>--- conflicted
+++ resolved
@@ -83,11 +83,7 @@
         this.autoRefresh = true;
         this.maxRequestAttempts = DEFAULT_MAX_ATTEMPTS;
         this.refreshLock = new ReentrantReadWriteLock();
-<<<<<<< HEAD
-        this.userAgent = "Box Java SDK v1.0.0";
-=======
         this.userAgent = "Box Java SDK v1.1.0";
->>>>>>> 54e70fa8
         this.listeners = new ArrayList<BoxAPIConnectionListener>();
     }
 
@@ -143,14 +139,8 @@
         String urlParameters = String.format("grant_type=authorization_code&code=%s&client_id=%s&client_secret=%s",
             authCode, this.clientID, this.clientSecret);
 
-<<<<<<< HEAD
-        BoxAPIRequest request = new BoxAPIRequest(url, "POST");
-        request.addHeader("Content-Type", "application/x-www-form-urlencoded");
-        request.addHeader("User-Agent", this.getUserAgent());
-=======
         BoxAPIRequest request = new BoxAPIRequest(this, url, "POST");
         request.shouldAuthenticate(false);
->>>>>>> 54e70fa8
         request.setBody(urlParameters);
 
         BoxJSONResponse response = (BoxJSONResponse) request.send();
@@ -442,14 +432,8 @@
         String urlParameters = String.format("grant_type=refresh_token&refresh_token=%s&client_id=%s&client_secret=%s",
             this.refreshToken, this.clientID, this.clientSecret);
 
-<<<<<<< HEAD
-        BoxAPIRequest request = new BoxAPIRequest(url, "POST");
-        request.addHeader("Content-Type", "application/x-www-form-urlencoded");
-        request.addHeader("User-Agent", this.getUserAgent());
-=======
         BoxAPIRequest request = new BoxAPIRequest(this, url, "POST");
         request.shouldAuthenticate(false);
->>>>>>> 54e70fa8
         request.setBody(urlParameters);
 
         String json;
@@ -557,13 +541,10 @@
     /**
      * Saves the state of this connection to a string so that it can be persisted and restored at a later time.
      *
-<<<<<<< HEAD
-=======
      * <p>Note that proxy settings aren't automatically saved or restored. This is mainly due to security concerns
      * around persisting proxy authentication details to the state string. If your connection uses a proxy, you will
      * have to manually configure it again after restoring the connection.</p>
      *
->>>>>>> 54e70fa8
      * @see    #restore
      * @return the state of this connection.
      */
@@ -581,8 +562,6 @@
             .add("maxRequestAttempts", this.maxRequestAttempts);
         return state.toString();
     }
-<<<<<<< HEAD
-=======
 
     String lockAccessToken() {
         if (this.autoRefresh && this.canRefresh() && this.needsRefresh()) {
@@ -605,5 +584,4 @@
     void unlockAccessToken() {
         this.refreshLock.readLock().unlock();
     }
->>>>>>> 54e70fa8
 }