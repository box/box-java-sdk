--- conflicted
+++ resolved
@@ -48,11 +48,7 @@
     private static final String BOX_NOTIFICATIONS_HEADER = "Box-Notifications";
 
     private static final String JAVA_VERSION = System.getProperty("java.version");
-<<<<<<< HEAD
-    private static final String SDK_VERSION = "2.57.10";
-=======
     private static final String SDK_VERSION = "2.58.0";
->>>>>>> 26aaed51
 
     /**
      * The amount of buffer time, in milliseconds, to use when determining if an access token should be refreshed. For
