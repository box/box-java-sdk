package com.box.sdk;

import static java.lang.String.format;
import static java.lang.String.join;
import static java.util.Collections.singletonList;
import static okhttp3.ConnectionSpec.MODERN_TLS;

import com.eclipsesource.json.Json;
import com.eclipsesource.json.JsonObject;
import com.eclipsesource.json.JsonValue;
import java.io.IOException;
import java.net.MalformedURLException;
import java.net.Proxy;
import java.net.URI;
import java.net.URL;
import java.security.KeyManagementException;
import java.security.NoSuchAlgorithmException;
import java.time.Duration;
import java.util.ArrayList;
import java.util.HashMap;
import java.util.List;
import java.util.Map;
import java.util.Optional;
import java.util.concurrent.locks.ReadWriteLock;
import java.util.concurrent.locks.ReentrantReadWriteLock;
import java.util.regex.Pattern;
import javax.net.ssl.HostnameVerifier;
import javax.net.ssl.SSLContext;
import javax.net.ssl.TrustManager;
import javax.net.ssl.X509TrustManager;
import okhttp3.Authenticator;
import okhttp3.Credentials;
import okhttp3.OkHttpClient;
import okhttp3.Request;
import okhttp3.Response;

/**
 * Represents an authenticated connection to the Box API.
 *
 * <p>This class handles storing authentication information, automatic token refresh, and rate-limiting. It can also be
 * used to configure the Box API endpoint URL in order to hit a different version of the API. Multiple instances of
 * BoxAPIConnection may be created to support multi-user login.</p>
 */
public class BoxAPIConnection {

    /**
     * Used as a marker to setup connection to use default HostnameVerifier
     * Example:<pre>{@code
     * BoxApiConnection api = new BoxApiConnection(...);
     * HostnameVerifier myHostnameVerifier = ...
     * api.configureSslCertificatesValidation(DEFAULT_TRUST_MANAGER, myHostnameVerifier);
     * }</pre>
     */
    public static final X509TrustManager DEFAULT_TRUST_MANAGER = null;
    /**
     * Used as a marker to setup connection to use default HostnameVerifier
     * Example:<pre>{@code
     * BoxApiConnection api = new BoxApiConnection(...);
     * X509TrustManager myTrustManager = ...
     * api.configureSslCertificatesValidation(myTrustManager, DEFAULT_HOSTNAME_VERIFIER);
     * }</pre>
     */
    public static final HostnameVerifier DEFAULT_HOSTNAME_VERIFIER = null;

    /**
     * The default maximum number of times an API request will be retried after an error response
     * is received.
     */
    public static final int DEFAULT_MAX_RETRIES = 5;
    /**
     * Default authorization URL
     */
    protected static final String DEFAULT_BASE_AUTHORIZATION_URL = "https://account.box.com/api/";
    static final String AS_USER_HEADER = "As-User";

    private static final String API_VERSION = "2.0";
    private static final String OAUTH_SUFFIX = "oauth2/authorize";
    private static final String TOKEN_URL_SUFFIX = "oauth2/token";
    private static final String REVOKE_URL_SUFFIX = "oauth2/revoke";
    private static final String DEFAULT_BASE_URL = "https://api.box.com/";
    private static final String DEFAULT_BASE_UPLOAD_URL = "https://upload.box.com/api/";
    private static final String DEFAULT_BASE_APP_URL = "https://app.box.com";

    private static final String BOX_NOTIFICATIONS_HEADER = "Box-Notifications";

    private static final String JAVA_VERSION = System.getProperty("java.version");
    private static final String SDK_VERSION = "3.8.2";

    /**
     * The amount of buffer time, in milliseconds, to use when determining if an access token should be refreshed. For
     * example, if REFRESH_EPSILON = 60000 and the access token expires in less than one minute, it will be refreshed.
     */
    private static final long REFRESH_EPSILON = 60000;

    private final String clientID;
    private final String clientSecret;
    private final ReadWriteLock refreshLock;
    private X509TrustManager trustManager;
    private HostnameVerifier hostnameVerifier;

    // These volatile fields are used when determining if the access token needs to be refreshed. Since they are used in
    // the double-checked lock in getAccessToken(), they must be atomic.
    private volatile long lastRefresh;
    private volatile long expires;

    private Proxy proxy;
    private String proxyUsername;
    private String proxyPassword;

    private String userAgent;
    private String accessToken;
    private String refreshToken;
    private String tokenURL;
    private String revokeURL;
    private String baseURL;
    private String baseUploadURL;
    private String baseAppURL;
    private String baseAuthorizationURL;
    private boolean autoRefresh;
    private int maxRetryAttempts;
    private int connectTimeout;
    private int readTimeout;
    private final List<BoxAPIConnectionListener> listeners;
    private RequestInterceptor interceptor;
    private final Map<String, String> customHeaders;

    private OkHttpClient httpClient;
    private OkHttpClient noRedirectsHttpClient;
    private Authenticator authenticator;

    /**
     * Constructs a new BoxAPIConnection that authenticates with a developer or access token.
     *
     * @param accessToken a developer or access token to use for authenticating with the API.
     */
    public BoxAPIConnection(String accessToken) {
        this(null, null, accessToken, null);
    }

    /**
     * Constructs a new BoxAPIConnection with an access token that can be refreshed.
     *
     * @param clientID     the client ID to use when refreshing the access token.
     * @param clientSecret the client secret to use when refreshing the access token.
     * @param accessToken  an initial access token to use for authenticating with the API.
     * @param refreshToken an initial refresh token to use when refreshing the access token.
     */
    public BoxAPIConnection(String clientID, String clientSecret, String accessToken, String refreshToken) {
        this.clientID = clientID;
        this.clientSecret = clientSecret;
        this.accessToken = accessToken;
        this.refreshToken = refreshToken;
        this.baseURL = fixBaseUrl(DEFAULT_BASE_URL);
        this.baseUploadURL = fixBaseUrl(DEFAULT_BASE_UPLOAD_URL);
        this.baseAppURL = DEFAULT_BASE_APP_URL;
        this.baseAuthorizationURL = DEFAULT_BASE_AUTHORIZATION_URL;
        this.autoRefresh = true;
        this.maxRetryAttempts = BoxGlobalSettings.getMaxRetryAttempts();
        this.connectTimeout = BoxGlobalSettings.getConnectTimeout();
        this.readTimeout = BoxGlobalSettings.getReadTimeout();
        this.refreshLock = new ReentrantReadWriteLock();
        this.userAgent = "Box Java SDK v" + SDK_VERSION + " (Java " + JAVA_VERSION + ")";
        this.listeners = new ArrayList<>();
        this.customHeaders = new HashMap<>();

        buildHttpClients();
    }

    /**
     * Constructs a new BoxAPIConnection with an auth code that was obtained from the first half of OAuth.
     *
     * @param clientID     the client ID to use when exchanging the auth code for an access token.
     * @param clientSecret the client secret to use when exchanging the auth code for an access token.
     * @param authCode     an auth code obtained from the first half of the OAuth process.
     */
    public BoxAPIConnection(String clientID, String clientSecret, String authCode) {
        this(clientID, clientSecret, null, null);
        this.authenticate(authCode);
    }

    /**
     * Constructs a new BoxAPIConnection.
     *
     * @param clientID     the client ID to use when exchanging the auth code for an access token.
     * @param clientSecret the client secret to use when exchanging the auth code for an access token.
     */
    public BoxAPIConnection(String clientID, String clientSecret) {
        this(clientID, clientSecret, null, null);
    }

    /**
     * Constructs a new BoxAPIConnection levaraging BoxConfig.
     *
     * @param boxConfig BoxConfig file, which should have clientId and clientSecret
     */
    public BoxAPIConnection(BoxConfig boxConfig) {
        this(boxConfig.getClientId(), boxConfig.getClientSecret(), null, null);
    }

    private void buildHttpClients() {
        OkHttpClient.Builder httpClientBuilder = new OkHttpClient.Builder();
        if (trustManager != null) {
            try {
                SSLContext sslContext = SSLContext.getInstance("SSL");
                sslContext.init(null, new TrustManager[]{trustManager}, new java.security.SecureRandom());
                httpClientBuilder.sslSocketFactory(sslContext.getSocketFactory(), trustManager);
            } catch (NoSuchAlgorithmException | KeyManagementException e) {
                throw new RuntimeException(e);
            }
        }

        OkHttpClient.Builder builder = httpClientBuilder
            .followSslRedirects(true)
            .followRedirects(true)
            .connectTimeout(Duration.ofMillis(connectTimeout))
            .readTimeout(Duration.ofMillis(readTimeout))
            .connectionSpecs(singletonList(MODERN_TLS));

        if (hostnameVerifier != null) {
            httpClientBuilder.hostnameVerifier(hostnameVerifier);
        }

        if (proxy != null) {
            builder.proxy(proxy);
            if (proxyUsername != null && proxyPassword != null) {
                builder.proxyAuthenticator((route, response) -> {
                    String credential = Credentials.basic(proxyUsername, proxyPassword);
                    return response.request().newBuilder()
                        .header("Proxy-Authorization", credential)
                        .build();
                });
            }
            if (this.authenticator != null) {
                builder.proxyAuthenticator(authenticator);
            }
        }
        builder = modifyHttpClientBuilder(builder);

        this.httpClient = builder.build();
        this.noRedirectsHttpClient = new OkHttpClient.Builder(httpClient)
            .followSslRedirects(false)
            .followRedirects(false)
            .build();
    }

    /**
     * Can be used to modify OkHttp.Builder used to create connection. This method is called after all modifications
     * were done, thus allowing others to create their own connections and further customize builder.
     * @param httpClientBuilder Builder that will be used to create http connection.
     * @return Modified builder.
     */
    protected OkHttpClient.Builder modifyHttpClientBuilder(OkHttpClient.Builder httpClientBuilder) {
        return httpClientBuilder;
    }

    /**
     * Sets a proxy authenticator that will be used when proxy requires authentication.
     * If you use {@link BoxAPIConnection#setProxyBasicAuthentication(String, String)} it adds an authenticator
     * that performs Basic authorization. By calling this method you can override this behaviour.
     * You do not need to call {@link BoxAPIConnection#setProxyBasicAuthentication(String, String)}
     * in order to set custom authenticator.
     *
     * @param authenticator Custom authenticator that will be called when proxy asks for authorization.
     */
    public void setProxyAuthenticator(Authenticator authenticator) {
        this.authenticator = authenticator;
        buildHttpClients();
    }

    /**
     * Restores a BoxAPIConnection from a saved state.
     *
     * @param clientID     the client ID to use with the connection.
     * @param clientSecret the client secret to use with the connection.
     * @param state        the saved state that was created with {@link #save}.
     * @return a restored API connection.
     * @see #save
     */
    public static BoxAPIConnection restore(String clientID, String clientSecret, String state) {
        BoxAPIConnection api = new BoxAPIConnection(clientID, clientSecret);
        api.restore(state);
        return api;
    }

    /**
     * Returns the default authorization URL which is used to perform the authorization_code based OAuth2 flow.
     * If custom Authorization URL is needed use instance method {@link BoxAPIConnection#getAuthorizationURL}
     *
     * @param clientID    the client ID to use with the connection.
     * @param redirectUri the URL to which Box redirects the browser when authentication completes.
     * @param state       the text string that you choose.
     *                    Box sends the same string to your redirect URL when authentication is complete.
     * @param scopes      this optional parameter identifies the Box scopes available
     *                    to the application once it's authenticated.
     * @return the authorization URL
     */
    public static URL getAuthorizationURL(String clientID, URI redirectUri, String state, List<String> scopes) {
        return createFullAuthorizationUrl(DEFAULT_BASE_AUTHORIZATION_URL, clientID, redirectUri, state, scopes);
    }

    private static URL createFullAuthorizationUrl(
        String authorizationUrl, String clientID, URI redirectUri, String state, List<String> scopes
    ) {
        URLTemplate template = new URLTemplate(authorizationUrl + OAUTH_SUFFIX);
        QueryStringBuilder queryBuilder = new QueryStringBuilder().appendParam("client_id", clientID)
            .appendParam("response_type", "code")
            .appendParam("redirect_uri", redirectUri.toString())
            .appendParam("state", state);

        if (scopes != null && !scopes.isEmpty()) {
            queryBuilder.appendParam("scope", join(" ", scopes));
        }

        return template.buildWithQuery("", queryBuilder.toString());
    }

    /**
     * Authenticates the API connection by obtaining access and refresh tokens using the auth code that was obtained
     * from the first half of OAuth.
     *
     * @param authCode the auth code obtained from the first half of the OAuth process.
     */
    public void authenticate(String authCode) {
        URL url;
        try {
            url = new URL(this.getTokenURL());
        } catch (MalformedURLException e) {
            assert false : "An invalid token URL indicates a bug in the SDK.";
            throw new RuntimeException("An invalid token URL indicates a bug in the SDK.", e);
        }

        String urlParameters = format("grant_type=authorization_code&code=%s&client_id=%s&client_secret=%s",
            authCode, this.clientID, this.clientSecret);

        BoxAPIRequest request = new BoxAPIRequest(this, url, "POST");
        request.shouldAuthenticate(false);
        request.setBody(urlParameters);

        // authentication uses form url encoded but response is JSON
        try (BoxJSONResponse response = (BoxJSONResponse) request.send()) {
            String json = response.getJSON();

            JsonObject jsonObject = Json.parse(json).asObject();
            this.accessToken = jsonObject.get("access_token").asString();
            this.refreshToken = jsonObject.get("refresh_token").asString();
            this.lastRefresh = System.currentTimeMillis();
            this.expires = jsonObject.get("expires_in").asLong() * 1000;
        }
    }

    /**
     * Gets the client ID.
     *
     * @return the client ID.
     */
    public String getClientID() {
        return this.clientID;
    }

    /**
     * Gets the client secret.
     *
     * @return the client secret.
     */
    public String getClientSecret() {
        return this.clientSecret;
    }

    /**
     * Gets the amount of time for which this connection's access token is valid.
     *
     * @return the amount of time in milliseconds.
     */
    public long getExpires() {
        return this.expires;
    }

    /**
     * Sets the amount of time for which this connection's access token is valid before it must be refreshed.
     *
     * @param milliseconds the number of milliseconds for which the access token is valid.
     */
    public void setExpires(long milliseconds) {
        this.expires = milliseconds;
    }

    /**
     * Gets the token URL that's used to request access tokens.  The default value is
     * "https://www.box.com/api/oauth2/token".
     * The URL is created from {@link BoxAPIConnection#baseURL} and {@link BoxAPIConnection#TOKEN_URL_SUFFIX}.
     *
     * @return the token URL.
     */
    public String getTokenURL() {
        if (this.tokenURL != null) {
            return this.tokenURL;
        } else {
            return this.baseURL + TOKEN_URL_SUFFIX;
        }
    }

    /**
     * Returns the URL used for token revocation.
     * The URL is created from {@link BoxAPIConnection#baseURL} and {@link BoxAPIConnection#REVOKE_URL_SUFFIX}.
     *
     * @return The url used for token revocation.
     */
    public String getRevokeURL() {
        if (this.revokeURL != null) {
            return this.revokeURL;
        } else {
            return this.baseURL + REVOKE_URL_SUFFIX;
        }
    }

    /**
     * Gets the base URL that's used when sending requests to the Box API.
     * The URL is created from {@link BoxAPIConnection#baseURL} and {@link BoxAPIConnection#API_VERSION}.
     * The default value is "https://api.box.com/2.0/".
     *
     * @return the base URL.
     */
    public String getBaseURL() {
        return this.baseURL + API_VERSION + "/";
    }

    /**
     * Sets the base URL to be used when sending requests to the Box API. For example, the default base URL is
     * "https://api.box.com/". This method changes how {@link BoxAPIConnection#getRevokeURL()}
     * and {@link BoxAPIConnection#getTokenURL()} are constructed.
     *
     * @param baseURL a base URL
     */
    public void setBaseURL(String baseURL) {
        this.baseURL = fixBaseUrl(baseURL);
    }

    /**
     * Gets the base upload URL that's used when performing file uploads to Box.
     * The URL is created from {@link BoxAPIConnection#baseUploadURL} and {@link BoxAPIConnection#API_VERSION}.
     *
     * @return the base upload URL.
     */
    public String getBaseUploadURL() {
        return this.baseUploadURL + API_VERSION + "/";
    }

    /**
     * Sets the base upload URL to be used when performing file uploads to Box.
     *
     * @param baseUploadURL a base upload URL.
     */
    public void setBaseUploadURL(String baseUploadURL) {
        this.baseUploadURL = fixBaseUrl(baseUploadURL);
    }

    /**
     * Returns the authorization URL which is used to perform the authorization_code based OAuth2 flow.
     * The URL is created from {@link BoxAPIConnection#baseAuthorizationURL} and {@link BoxAPIConnection#OAUTH_SUFFIX}.
     *
     * @param redirectUri the URL to which Box redirects the browser when authentication completes.
     * @param state       the text string that you choose.
     *                    Box sends the same string to your redirect URL when authentication is complete.
     * @param scopes      this optional parameter identifies the Box scopes available
     *                    to the application once it's authenticated.
     * @return the authorization URL
     */
    public URL getAuthorizationURL(URI redirectUri, String state, List<String> scopes) {
        return createFullAuthorizationUrl(
            this.baseAuthorizationURL + OAUTH_SUFFIX, this.clientID, redirectUri, state, scopes
        );
    }

    /**
     * Sets authorization base URL which is used to perform the authorization_code based OAuth2 flow.
     *
     * @param baseAuthorizationURL Authorization URL. Default value is https://account.box.com/api/.
     */
    public void setBaseAuthorizationURL(String baseAuthorizationURL) {
        this.baseAuthorizationURL = fixBaseUrl(baseAuthorizationURL);
    }

    /**
     * Gets the user agent that's used when sending requests to the Box API.
     *
     * @return the user agent.
     */
    public String getUserAgent() {
        return this.userAgent;
    }

    /**
     * Sets the user agent to be used when sending requests to the Box API.
     *
     * @param userAgent the user agent.
     */
    public void setUserAgent(String userAgent) {
        this.userAgent = userAgent;
    }

    /**
     * Gets the base App url. Used for e.g. file requests.
     *
     * @return the base App Url.
     */
    public String getBaseAppUrl() {
        return this.baseAppURL;
    }

    /**
     * Sets the base App url. Used for e.g. file requests.
     *
     * @param baseAppURL a base App Url.
     */
    public void setBaseAppUrl(String baseAppURL) {
        this.baseAppURL = baseAppURL;
    }

    /**
     * Gets an access token that can be used to authenticate an API request. This method will automatically refresh the
     * access token if it has expired since the last call to <code>getAccessToken()</code>.
     *
     * @return a valid access token that can be used to authenticate an API request.
     */
    public String getAccessToken() {
        if (this.autoRefresh && this.canRefresh() && this.needsRefresh()) {
            this.refreshLock.writeLock().lock();
            try {
                if (this.needsRefresh()) {
                    this.refresh();
                }
            } finally {
                this.refreshLock.writeLock().unlock();
            }
        }

        return this.accessToken;
    }

    /**
     * Sets the access token to use when authenticating API requests.
     *
     * @param accessToken a valid access token to use when authenticating API requests.
     */
    public void setAccessToken(String accessToken) {
        this.accessToken = accessToken;
    }

    /**
     * Gets the refresh lock to be used when refreshing an access token.
     *
     * @return the refresh lock.
     */
    protected ReadWriteLock getRefreshLock() {
        return this.refreshLock;
    }

    /**
     * Gets a refresh token that can be used to refresh an access token.
     *
     * @return a valid refresh token.
     */
    public String getRefreshToken() {
        return this.refreshToken;
    }

    /**
     * Sets the refresh token to use when refreshing an access token.
     *
     * @param refreshToken a valid refresh token.
     */
    public void setRefreshToken(String refreshToken) {
        this.refreshToken = refreshToken;
    }

    /**
     * Gets the last time that the access token was refreshed.
     *
     * @return the last refresh time in milliseconds.
     */
    public long getLastRefresh() {
        return this.lastRefresh;
    }

    /**
     * Sets the last time that the access token was refreshed.
     *
     * <p>This value is used when determining if an access token needs to be auto-refreshed. If the amount of time since
     * the last refresh exceeds the access token's expiration time, then the access token will be refreshed.</p>
     *
     * @param lastRefresh the new last refresh time in milliseconds.
     */
    public void setLastRefresh(long lastRefresh) {
        this.lastRefresh = lastRefresh;
    }

    /**
     * Gets whether or not automatic refreshing of this connection's access token is enabled. Defaults to true.
     *
     * @return true if auto token refresh is enabled; otherwise false.
     */
    public boolean getAutoRefresh() {
        return this.autoRefresh;
    }

    /**
     * Enables or disables automatic refreshing of this connection's access token. Defaults to true.
     *
     * @param autoRefresh true to enable auto token refresh; otherwise false.
     */
    public void setAutoRefresh(boolean autoRefresh) {
        this.autoRefresh = autoRefresh;
    }


    /**
     * Gets the maximum number of times an API request will be retried after an error response
     * is received.
     *
     * @return the maximum number of request attempts.
     */
    public int getMaxRetryAttempts() {
        return this.maxRetryAttempts;
    }

    /**
     * Sets the maximum number of times an API request will be retried after an error response
     * is received.
     *
     * @param attempts the maximum number of request attempts.
     */
    public void setMaxRetryAttempts(int attempts) {
        this.maxRetryAttempts = attempts;
    }

    /**
     * Gets the connect timeout for this connection in milliseconds.
     *
     * @return the number of milliseconds to connect before timing out.
     */
    public int getConnectTimeout() {
        return this.connectTimeout;
    }

    /**
     * Sets the connect timeout for this connection.
     *
     * @param connectTimeout The number of milliseconds to wait for the connection to be established.
     */
    public void setConnectTimeout(int connectTimeout) {
        this.connectTimeout = connectTimeout;
        buildHttpClients();
    }

    /**
     * Gets the read timeout for this connection in milliseconds.
     *
     * @return the number of milliseconds to wait for bytes to be read before timing out.
     */
    public int getReadTimeout() {
        return this.readTimeout;
    }

    /**
     * Sets the read timeout for this connection.
     *
     * @param readTimeout The number of milliseconds to wait for bytes to be read.
     */
    public void setReadTimeout(int readTimeout) {
        this.readTimeout = readTimeout;
        buildHttpClients();
    }

    /**
     * Gets the proxy value to use for API calls to Box.
     *
     * @return the current proxy.
     */
    public Proxy getProxy() {
        return this.proxy;
    }

    /**
     * Sets the proxy to use for API calls to Box.
     *
     * @param proxy the proxy to use for API calls to Box.
     */
    public void setProxy(Proxy proxy) {
        this.proxy = proxy;
        buildHttpClients();
    }

    /**
     * Gets the username to use for a proxy that requires basic auth.
     *
     * @return the username to use for a proxy that requires basic auth.
     */
    public String getProxyUsername() {
        return this.proxyUsername;
    }

    /**
     * Sets the username to use for a proxy that requires basic auth.
     *
     * @param proxyUsername the username to use for a proxy that requires basic auth.
     * @deprecated Use {@link BoxAPIConnection#setProxyBasicAuthentication(String, String)}
     */
    public void setProxyUsername(String proxyUsername) {
        this.proxyUsername = proxyUsername;
        buildHttpClients();
    }

    /**
     * Gets the password to use for a proxy that requires basic auth.
     *
     * @return the password to use for a proxy that requires basic auth.
     */
    public String getProxyPassword() {
        return this.proxyPassword;
    }

    /**
     * Sets the proxy user and password used in basic authentication
     *
     * @param proxyUsername Username to use for a proxy that requires basic auth.
     * @param proxyPassword Password to use for a proxy that requires basic auth.
     */
    public void setProxyBasicAuthentication(String proxyUsername, String proxyPassword) {
        this.proxyUsername = proxyUsername;
        this.proxyPassword = proxyPassword;
        buildHttpClients();
    }

    /**
     * Sets the password to use for a proxy that requires basic auth.
     *
     * @param proxyPassword the password to use for a proxy that requires basic auth.
     * @deprecated Use {@link BoxAPIConnection#setProxyBasicAuthentication(String, String)}
     */
    public void setProxyPassword(String proxyPassword) {
        this.proxyPassword = proxyPassword;
        buildHttpClients();
    }

    /**
     * Determines if this connection's access token can be refreshed. An access token cannot be refreshed if a refresh
     * token was never set.
     *
     * @return true if the access token can be refreshed; otherwise false.
     */
    public boolean canRefresh() {
        return this.refreshToken != null;
    }

    /**
     * Determines if this connection's access token has expired and needs to be refreshed.
     *
     * @return true if the access token needs to be refreshed; otherwise false.
     */
    public boolean needsRefresh() {
        boolean needsRefresh;

        this.refreshLock.readLock().lock();
        long now = System.currentTimeMillis();
        long tokenDuration = (now - this.lastRefresh);
        needsRefresh = (tokenDuration >= this.expires - REFRESH_EPSILON);
        this.refreshLock.readLock().unlock();

        return needsRefresh;
    }

    /**
     * Refresh's this connection's access token using its refresh token.
     *
     * @throws IllegalStateException if this connection's access token cannot be refreshed.
     */
    public void refresh() {
        this.refreshLock.writeLock().lock();

        if (!this.canRefresh()) {
            this.refreshLock.writeLock().unlock();
            throw new IllegalStateException("The BoxAPIConnection cannot be refreshed because it doesn't have a "
                + "refresh token.");
        }

        URL url;
        try {
            url = new URL(getTokenURL());
        } catch (MalformedURLException e) {
            this.refreshLock.writeLock().unlock();
            assert false : "An invalid refresh URL indicates a bug in the SDK.";
            throw new RuntimeException("An invalid refresh URL indicates a bug in the SDK.", e);
        }

        BoxAPIRequest request = createTokenRequest(url);

        String json;
        try (BoxAPIResponse boxAPIResponse = request.send()) {
            BoxJSONResponse response = (BoxJSONResponse) boxAPIResponse;
            json = response.getJSON();
        } catch (BoxAPIException e) {
            this.refreshLock.writeLock().unlock();
            this.notifyError(e);
            throw e;
        }

        try {
            extractTokens(Json.parse(json).asObject());

            this.notifyRefresh();
        } finally {
            this.refreshLock.writeLock().unlock();
        }
    }

    /**
     * Restores a saved connection state into this BoxAPIConnection.
     *
     * @param state the saved state that was created with {@link #save}.
     * @see #save
     */
    public void restore(String state) {
        JsonObject json = Json.parse(state).asObject();
        String accessToken = json.get("accessToken").asString();
<<<<<<< HEAD
        String refreshToken = Optional.ofNullable(json.get("refreshToken"))
            .map(v -> v.isNull() ? null : v.asString())
            .orElse(null);
=======
        String refreshToken = getKeyValueOrDefault(json, "refreshToken", null);
>>>>>>> 6110facd
        long lastRefresh = json.get("lastRefresh").asLong();
        long expires = json.get("expires").asLong();
        String userAgent = json.get("userAgent").asString();
        String tokenURL = getKeyValueOrDefault(json, "tokenURL", null);
        String revokeURL = getKeyValueOrDefault(json, "revokeURL", null);
        String baseURL = adoptBaseUrlWhenLoadingFromOldVersion(
            getKeyValueOrDefault(json, "baseURL", DEFAULT_BASE_URL)
        );
        String baseUploadURL = adoptUploadBaseUrlWhenLoadingFromOldVersion(
            getKeyValueOrDefault(json, "baseUploadURL", DEFAULT_BASE_UPLOAD_URL)
        );
        String authorizationURL =
            getKeyValueOrDefault(json, "authorizationURL", DEFAULT_BASE_AUTHORIZATION_URL);
        boolean autoRefresh = json.get("autoRefresh").asBoolean();

        // Try to read deprecated value
        int maxRequestAttempts = -1;
        if (json.names().contains("maxRequestAttempts")) {
            maxRequestAttempts = json.get("maxRequestAttempts").asInt();
        }

        int maxRetryAttempts = -1;
        if (json.names().contains("maxRetryAttempts")) {
            maxRetryAttempts = json.get("maxRetryAttempts").asInt();
        }

        this.accessToken = accessToken;
        this.refreshToken = refreshToken;
        this.lastRefresh = lastRefresh;
        this.expires = expires;
        this.userAgent = userAgent;
        this.tokenURL = tokenURL;
        this.revokeURL = revokeURL;
        this.setBaseURL(baseURL);
        this.setBaseUploadURL(baseUploadURL);
        this.setBaseAuthorizationURL(authorizationURL);
        this.autoRefresh = autoRefresh;

        // Try to use deprecated value "maxRequestAttempts", else use newer value "maxRetryAttempts"
        if (maxRequestAttempts > -1) {
            this.maxRetryAttempts = maxRequestAttempts - 1;
        } else {
            this.maxRetryAttempts = maxRetryAttempts;
        }

    }

    private String adoptBaseUrlWhenLoadingFromOldVersion(String url) {
        if (url == null) {
            return null;
        }
        String urlEndingWithSlash = fixBaseUrl(url);
        return urlEndingWithSlash.equals("https://api.box.com/2.0/")
            ? DEFAULT_BASE_URL
            : urlEndingWithSlash;
    }

    private String adoptUploadBaseUrlWhenLoadingFromOldVersion(String url) {
        if (url == null) {
            return null;
        }
        String urlEndingWithSlash = fixBaseUrl(url);
        return urlEndingWithSlash.equals("https://upload.box.com/api/2.0/")
            ? DEFAULT_BASE_UPLOAD_URL
            : urlEndingWithSlash;
    }

    protected String getKeyValueOrDefault(JsonObject json, String key, String defaultValue) {
        return Optional.ofNullable(json.get(key))
            .filter(js -> !js.isNull())
            .map(JsonValue::asString)
            .orElse(defaultValue);
    }

    /**
     * Notifies a refresh event to all the listeners.
     */
    protected void notifyRefresh() {
        for (BoxAPIConnectionListener listener : this.listeners) {
            listener.onRefresh(this);
        }
    }

    /**
     * Notifies an error event to all the listeners.
     *
     * @param error A BoxAPIException instance.
     */
    protected void notifyError(BoxAPIException error) {
        for (BoxAPIConnectionListener listener : this.listeners) {
            listener.onError(this, error);
        }
    }

    /**
     * Add a listener to listen to Box API connection events.
     *
     * @param listener a listener to listen to Box API connection.
     */
    public void addListener(BoxAPIConnectionListener listener) {
        this.listeners.add(listener);
    }

    /**
     * Remove a listener listening to Box API connection events.
     *
     * @param listener the listener to remove.
     */
    public void removeListener(BoxAPIConnectionListener listener) {
        this.listeners.remove(listener);
    }

    /**
     * Gets the RequestInterceptor associated with this API connection.
     *
     * @return the RequestInterceptor associated with this API connection.
     */
    public RequestInterceptor getRequestInterceptor() {
        return this.interceptor;
    }

    /**
     * Sets a RequestInterceptor that can intercept requests and manipulate them before they're sent to the Box API.
     *
     * @param interceptor the RequestInterceptor.
     */
    public void setRequestInterceptor(RequestInterceptor interceptor) {
        this.interceptor = interceptor;
    }

    /**
     * Get a lower-scoped token restricted to a resource for the list of scopes that are passed.
     *
     * @param scopes   the list of scopes to which the new token should be restricted for
     * @param resource the resource for which the new token has to be obtained
     * @return scopedToken which has access token and other details
     * @throws BoxAPIException if resource is not a valid Box API endpoint or shared link
     */
    public ScopedToken getLowerScopedToken(List<String> scopes, String resource) {
        assert (scopes != null);
        assert (scopes.size() > 0);
        URL url;
        try {
            url = new URL(this.getTokenURL());
        } catch (MalformedURLException e) {
            assert false : "An invalid refresh URL indicates a bug in the SDK.";
            throw new BoxAPIException("An invalid refresh URL indicates a bug in the SDK.", e);
        }

        StringBuilder spaceSeparatedScopes = this.buildScopesForTokenDownscoping(scopes);

        String urlParameters = format("grant_type=urn:ietf:params:oauth:grant-type:token-exchange"
                + "&subject_token_type=urn:ietf:params:oauth:token-type:access_token&subject_token=%s"
                + "&scope=%s",
            this.getAccessToken(), spaceSeparatedScopes);

        if (resource != null) {

            ResourceLinkType resourceType = this.determineResourceLinkType(resource);

            if (resourceType == ResourceLinkType.APIEndpoint) {
                urlParameters = format(urlParameters + "&resource=%s", resource);
            } else if (resourceType == ResourceLinkType.SharedLink) {
                urlParameters = format(urlParameters + "&box_shared_link=%s", resource);
            } else if (resourceType == ResourceLinkType.Unknown) {
                String argExceptionMessage = format("Unable to determine resource type: %s", resource);
                BoxAPIException e = new BoxAPIException(argExceptionMessage);
                this.notifyError(e);
                throw e;
            } else {
                String argExceptionMessage = format("Unhandled resource type: %s", resource);
                BoxAPIException e = new BoxAPIException(argExceptionMessage);
                this.notifyError(e);
                throw e;
            }
        }

        BoxAPIRequest request = new BoxAPIRequest(this, url, "POST");
        request.shouldAuthenticate(false);
        request.setBody(urlParameters);

        String jsonResponse;
        try (BoxJSONResponse response = (BoxJSONResponse) request.send()) {
            jsonResponse = response.getJSON();
        } catch (BoxAPIException e) {
            this.notifyError(e);
            throw e;
        }

        JsonObject jsonObject = Json.parse(jsonResponse).asObject();
        ScopedToken token = new ScopedToken(jsonObject);
        token.setObtainedAt(System.currentTimeMillis());
        token.setExpiresIn(jsonObject.get("expires_in").asLong() * 1000);
        return token;
    }

    /**
     * Convert List<String> to space-delimited String.
     * Needed for versions prior to Java 8, which don't have String.join(delimiter, list)
     *
     * @param scopes the list of scopes to read from
     * @return space-delimited String of scopes
     */
    private StringBuilder buildScopesForTokenDownscoping(List<String> scopes) {
        StringBuilder spaceSeparatedScopes = new StringBuilder();
        for (int i = 0; i < scopes.size(); i++) {
            spaceSeparatedScopes.append(scopes.get(i));
            if (i < scopes.size() - 1) {
                spaceSeparatedScopes.append(" ");
            }
        }

        return spaceSeparatedScopes;
    }

    /**
     * Determines the type of resource, given a link to a Box resource.
     *
     * @param resourceLink the resource URL to check
     * @return ResourceLinkType that categorizes the provided resourceLink
     */
    protected ResourceLinkType determineResourceLinkType(String resourceLink) {

        ResourceLinkType resourceType = ResourceLinkType.Unknown;

        try {
            URL validUrl = new URL(resourceLink);
            String validURLStr = validUrl.toString();
            final String apiFilesEndpointPattern = ".*box.com/2.0/files/\\d+";
            final String apiFoldersEndpointPattern = ".*box.com/2.0/folders/\\d+";
            final String sharedLinkPattern = "(.*box.com/s/.*|.*box.com.*s=.*)";

            if (Pattern.matches(apiFilesEndpointPattern, validURLStr)
                || Pattern.matches(apiFoldersEndpointPattern, validURLStr)) {
                resourceType = ResourceLinkType.APIEndpoint;
            } else if (Pattern.matches(sharedLinkPattern, validURLStr)) {
                resourceType = ResourceLinkType.SharedLink;
            }
        } catch (MalformedURLException e) {
            //Swallow exception and return default ResourceLinkType set at top of function
        }

        return resourceType;
    }

    /**
     * Revokes the tokens associated with this API connection.  This results in the connection no
     * longer being able to make API calls until a fresh authorization is made by calling authenticate()
     */
    public void revokeToken() {

        URL url;
        try {
            url = new URL(getRevokeURL());
        } catch (MalformedURLException e) {
            assert false : "An invalid refresh URL indicates a bug in the SDK.";
            throw new RuntimeException("An invalid refresh URL indicates a bug in the SDK.", e);
        }

        String urlParameters = format("token=%s&client_id=%s&client_secret=%s",
            this.accessToken, this.clientID, this.clientSecret);

        BoxAPIRequest request = new BoxAPIRequest(this, url, "POST");
        request.shouldAuthenticate(false);
        request.setBody(urlParameters);

        request.send().close();
    }

    /**
     * Saves the state of this connection to a string so that it can be persisted and restored at a later time.
     *
     * <p>Note that proxy settings aren't automatically saved or restored. This is mainly due to security concerns
     * around persisting proxy authentication details to the state string. If your connection uses a proxy, you will
     * have to manually configure it again after restoring the connection.</p>
     *
     * @return the state of this connection.
     * @see #restore
     */
    public String save() {
        JsonObject state = new JsonObject()
            .add("accessToken", this.accessToken)
            .add("refreshToken", this.refreshToken)
            .add("lastRefresh", this.lastRefresh)
            .add("expires", this.expires)
            .add("userAgent", this.userAgent)
            .add("tokenURL", this.tokenURL)
            .add("revokeURL", this.revokeURL)
            .add("baseURL", this.baseURL)
            .add("baseUploadURL", this.baseUploadURL)
            .add("authorizationURL", this.baseAuthorizationURL)
            .add("autoRefresh", this.autoRefresh)
            .add("maxRetryAttempts", this.maxRetryAttempts);
        return state.toString();
    }

    String lockAccessToken() {
        if (this.autoRefresh && this.canRefresh() && this.needsRefresh()) {
            this.refreshLock.writeLock().lock();
            try {
                if (this.needsRefresh()) {
                    this.refresh();
                }
                this.refreshLock.readLock().lock();
            } finally {
                this.refreshLock.writeLock().unlock();
            }
        } else {
            this.refreshLock.readLock().lock();
        }

        return this.accessToken;
    }

    void unlockAccessToken() {
        this.refreshLock.readLock().unlock();
    }

    /**
     * Get the value for the X-Box-UA header.
     *
     * @return the header value.
     */
    String getBoxUAHeader() {

        return "agent=box-java-sdk/" + SDK_VERSION + "; env=Java/" + JAVA_VERSION;
    }

    /**
     * Sets a custom header to be sent on all requests through this API connection.
     *
     * @param header the header name.
     * @param value  the header value.
     */
    public void setCustomHeader(String header, String value) {
        this.customHeaders.put(header, value);
    }

    /**
     * Removes a custom header, so it will no longer be sent on requests through this API connection.
     *
     * @param header the header name.
     */
    public void removeCustomHeader(String header) {
        this.customHeaders.remove(header);
    }

    /**
     * Suppresses email notifications from API actions.  This is typically used by security or admin applications
     * to prevent spamming end users when doing automated processing on their content.
     */
    public void suppressNotifications() {
        this.setCustomHeader(BOX_NOTIFICATIONS_HEADER, "off");
    }

    /**
     * Re-enable email notifications from API actions if they have been suppressed.
     *
     * @see #suppressNotifications
     */
    public void enableNotifications() {
        this.removeCustomHeader(BOX_NOTIFICATIONS_HEADER);
    }

    /**
     * Set this API connection to make API calls on behalf of another users, impersonating them.  This
     * functionality can only be used by admins and service accounts.
     *
     * @param userID the ID of the user to act as.
     */
    public void asUser(String userID) {
        this.setCustomHeader(AS_USER_HEADER, userID);
    }

    /**
     * Sets this API connection to make API calls on behalf of the user with whom the access token is associated.
     * This undoes any previous calls to asUser().
     *
     * @see #asUser
     */
    public void asSelf() {
        this.removeCustomHeader(AS_USER_HEADER);
    }

    /**
     * Used to override default SSL certification handling. For example, you can provide your own
     * trust manager or hostname verifier to allow self-signed certificates.
     * You can check examples <a href="https://github.com/box/box-java-sdk/blob/main/doc/configuration.md#ssl-configuration">here</a>.
     *
     * @param trustManager     TrustManager that verifies certificates are valid.
     * @param hostnameVerifier HostnameVerifier that allows you to specify what hostnames are allowed.
     */
    public void configureSslCertificatesValidation(X509TrustManager trustManager, HostnameVerifier hostnameVerifier) {
        this.trustManager = trustManager;
        this.hostnameVerifier = hostnameVerifier;
        buildHttpClients();
    }

    Map<String, String> getHeaders() {
        return this.customHeaders;
    }

    protected void extractTokens(JsonObject jsonObject) {
        this.accessToken = jsonObject.get("access_token").asString();
        this.refreshToken = jsonObject.get("refresh_token").asString();
        this.lastRefresh = System.currentTimeMillis();
        this.expires = jsonObject.get("expires_in").asLong() * 1000;
    }

    protected BoxAPIRequest createTokenRequest(URL url) {
        String urlParameters = format("grant_type=refresh_token&refresh_token=%s&client_id=%s&client_secret=%s",
            this.refreshToken, this.clientID, this.clientSecret);

        BoxAPIRequest request = new BoxAPIRequest(this, url, "POST");
        request.shouldAuthenticate(false);
        request.setBody(urlParameters);
        return request;
    }

    private String fixBaseUrl(String baseUrl) {
        return baseUrl.endsWith("/") ? baseUrl : baseUrl + "/";
    }

    Response execute(Request request) {
        return executeOnClient(httpClient, request);
    }

    Response executeWithoutRedirect(Request request) {
        return executeOnClient(noRedirectsHttpClient, request);
    }

    private Response executeOnClient(OkHttpClient httpClient, Request request) {
        try {
            return httpClient.newCall(request).execute();
        } catch (IOException e) {
            throw new BoxAPIException("Couldn't connect to the Box API due to a network error. Request\n" + request, e);
        }
    }

    /**
     * Used to categorize the types of resource links.
     */
    protected enum ResourceLinkType {
        /**
         * Catch-all default for resource links that are unknown.
         */
        Unknown,

        /**
         * Resource URLs that point to an API endipoint such as https://api.box.com/2.0/files/:file_id.
         */
        APIEndpoint,

        /**
         * Resource URLs that point to a resource that has been shared
         * such as https://example.box.com/s/qwertyuiop1234567890asdfghjk
         * or https://example.app.box.com/notes/0987654321?s=zxcvbnm1234567890asdfghjk.
         */
        SharedLink
    }
}<|MERGE_RESOLUTION|>--- conflicted
+++ resolved
@@ -822,13 +822,7 @@
     public void restore(String state) {
         JsonObject json = Json.parse(state).asObject();
         String accessToken = json.get("accessToken").asString();
-<<<<<<< HEAD
-        String refreshToken = Optional.ofNullable(json.get("refreshToken"))
-            .map(v -> v.isNull() ? null : v.asString())
-            .orElse(null);
-=======
         String refreshToken = getKeyValueOrDefault(json, "refreshToken", null);
->>>>>>> 6110facd
         long lastRefresh = json.get("lastRefresh").asLong();
         long expires = json.get("expires").asLong();
         String userAgent = json.get("userAgent").asString();
