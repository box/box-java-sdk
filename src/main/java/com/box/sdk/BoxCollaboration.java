--- conflicted
+++ resolved
@@ -257,25 +257,12 @@
                     this.status = Status.valueOf(statusString);
 
                 } else if (memberName.equals("accessible_by")) {
-<<<<<<< HEAD
-                    JsonObject userJSON = value.asObject();
-                    if (this.accessibleBy == null) {
-                        String userID = userJSON.get("id").asString();
-                        BoxUser user = new BoxUser(getAPI(), userID);
-                        BoxUser.Info userInfo = user.new Info(userJSON);
-                        this.accessibleBy = userInfo;
-                    } else {
-                        this.accessibleBy.update(userJSON);
-                    }
-
-=======
                     JsonObject accessibleByJSON = value.asObject();
                     if (this.accessibleBy == null) {
                         this.accessibleBy = this.parseAccessibleBy(accessibleByJSON);
                     } else {
                         this.updateAccessibleBy(accessibleByJSON);
                     }
->>>>>>> 54e70fa8
                 } else if (memberName.equals("role")) {
                     this.role = Role.fromJSONString(value.asString());
 
