--- conflicted
+++ resolved
@@ -126,38 +126,7 @@
 
     @Override
     public void restore(String state) {
-<<<<<<< HEAD
-        JsonObject json = Json.parse(state).asObject();
-        String accessToken = json.get("accessToken").asString();
-        long lastRefresh = json.get("lastRefresh").asLong();
-        long expires = json.get("expires").asLong();
-        String userAgent = json.get("userAgent").asString();
-        String authorizationURL = getKeyValueOrDefault(json, "authorizationURL", DEFAULT_BASE_AUTHORIZATION_URL);
-        String baseURL = json.get("baseURL").asString();
-        String baseUploadURL = json.get("baseUploadURL").asString();
-        boolean autoRefresh = json.get("autoRefresh").asBoolean();
-        String subjectType = json.get("subjectType").asString();
-        String subjectId = json.get("subjectId").asString();
-
-        int maxRetryAttempts = -1;
-        if (json.names().contains("maxRetryAttempts")) {
-            maxRetryAttempts = json.get("maxRetryAttempts").asInt();
-        }
-
-        setAccessToken(accessToken);
-        setLastRefresh(lastRefresh);
-        setExpires(expires);
-        setUserAgent(userAgent);
-        setBaseAuthorizationURL(authorizationURL);
-        setBaseURL(baseURL);
-        setBaseUploadURL(baseUploadURL);
-        setAutoRefresh(autoRefresh);
-        setMaxRetryAttempts(maxRetryAttempts);
-        this.subjectType = subjectType;
-        this.subjectId = subjectId;
-=======
         super.restore(state);
->>>>>>> 6110facd
 
         JsonObject json = Json.parse(state).asObject();
         this.subjectType = json.get("subjectType").asString();
