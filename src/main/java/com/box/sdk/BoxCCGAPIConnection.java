package com.box.sdk;

import static com.box.sdk.http.ContentType.APPLICATION_FORM_URLENCODED;

import com.eclipsesource.json.Json;
import com.eclipsesource.json.JsonObject;
import java.net.URL;

/**
 * Creates and manages Client Credentials Grant API connection.
 */
public final class BoxCCGAPIConnection extends BoxAPIConnection {

    static final String ENTERPRISE_SUBJECT_TYPE = "enterprise";
    static final String USER_SUBJECT_TYPE = "user";
    private String subjectType;
    private String subjectId;

    // Hiding constructor
    private BoxCCGAPIConnection(String accessToken) {
        super(accessToken);
    }

    // Hiding constructor
    private BoxCCGAPIConnection(String clientID, String clientSecret, String accessToken, String refreshToken) {
        super(clientID, clientSecret, accessToken, refreshToken);
    }

    // Hiding constructor
    private BoxCCGAPIConnection(String clientID, String clientSecret, String authCode) {
        super(clientID, clientSecret, authCode);
    }

    // Hiding constructor
    private BoxCCGAPIConnection(String clientID, String clientSecret) {
        super(clientID, clientSecret);
    }

    // Hiding constructor
    private BoxCCGAPIConnection(BoxConfig boxConfig) {
        super(boxConfig);
    }

    /**
     * Creates connection that authenticates as a Service Account
     *
     * @param clientId     the client ID to use when getting the access token.
     * @param clientSecret the client secret to use when getting the access token.
     * @param enterpriseId the enterprise ID to use when getting the access token.
     * @return Client Credentials Grant API connection.
     */
    public static BoxCCGAPIConnection applicationServiceAccountConnection(
        String clientId, String clientSecret, String enterpriseId
    ) {
        BoxCCGAPIConnection api = new BoxCCGAPIConnection(clientId, clientSecret);
        api.subjectType = ENTERPRISE_SUBJECT_TYPE;
        api.subjectId = enterpriseId;
        return api;
    }

    /**
     * Creates connection that authenticates as a User
     *
     * @param clientId     the client ID to use when getting the access token.
     * @param clientSecret the client secret to use when getting the access token.
     * @param userId       the user ID to use when getting the access token.
     * @return Client Credentials Grant API connection.
     */
    public static BoxCCGAPIConnection userConnection(String clientId, String clientSecret, String userId) {
        BoxCCGAPIConnection api = new BoxCCGAPIConnection(clientId, clientSecret);
        api.subjectType = USER_SUBJECT_TYPE;
        api.subjectId = userId;
        return api;
    }

    /**
     * Restores a BoxAPIConnection from a saved state.
     *
     * @param clientID     the client ID to use with the connection.
     * @param clientSecret the client secret to use with the connection.
     * @param state        the saved state that was created with {@link #save}.
     * @return a restored API connection.
     * @see #save
     */
    public static BoxCCGAPIConnection restore(String clientID, String clientSecret, String state) {
        BoxCCGAPIConnection api = new BoxCCGAPIConnection(clientID, clientSecret);
        api.restore(state);
        return api;
    }

    @Override
    protected BoxAPIRequest createTokenRequest(URL url) {
        String urlParameters = String.format(
            "grant_type=client_credentials&client_id=%s&client_secret=%s&box_subject_type=%s&box_subject_id=%s",
            this.getClientID(), this.getClientSecret(), this.subjectType, this.subjectId);
        BoxAPIRequest request = new BoxAPIRequest(this, url, "POST");
        request.shouldAuthenticate(false);
        request.setBody(urlParameters);
        request.addHeader("Content-Type", APPLICATION_FORM_URLENCODED);
        return request;
    }

    @Override
    protected void extractTokens(JsonObject jsonObject) {
        this.setAccessToken(jsonObject.get("access_token").asString());
        this.setLastRefresh(System.currentTimeMillis());
        this.setExpires(jsonObject.get("expires_in").asLong() * 1000);
    }

    @Override
    public boolean canRefresh() {
        return true;
    }

    public boolean isUserConnection() {
        return subjectType.equals(USER_SUBJECT_TYPE);
    }

    @Override
    public String save() {
        JsonObject state = Json.parse(super.save()).asObject();
        state.add("subjectType", this.subjectType);
        state.add("subjectId", this.subjectId);
        return state.toString();
    }

    @Override
    public void restore(String state) {
        JsonObject json = Json.parse(state).asObject();
        String accessToken = json.get("accessToken").asString();
        long lastRefresh = json.get("lastRefresh").asLong();
        long expires = json.get("expires").asLong();
        String userAgent = json.get("userAgent").asString();
        String revokeURL = getKeyValueOrDefault(json, "revokeURL", null);
        String tokenURL = getKeyValueOrDefault(json, "tokenURL", null);
<<<<<<< HEAD
        String authorizationURL = getKeyValueOrDefault(json, "authorizationURL", DEFAULT_AUTHORIZATION_URL);
=======
        String authorizationURL = getKeyValueOrDefault(json, "authorizationURL", DEFAULT_BASE_AUTHORIZATION_URL);
>>>>>>> 129baf70
        String baseURL = json.get("baseURL").asString();
        String baseUploadURL = json.get("baseUploadURL").asString();
        boolean autoRefresh = json.get("autoRefresh").asBoolean();
        String subjectType = json.get("subjectType").asString();
        String subjectId = json.get("subjectId").asString();

        int maxRetryAttempts = -1;
        if (json.names().contains("maxRetryAttempts")) {
            maxRetryAttempts = json.get("maxRetryAttempts").asInt();
        }

        setAccessToken(accessToken);
        setLastRefresh(lastRefresh);
        setExpires(expires);
        setUserAgent(userAgent);
        setTokenURL(tokenURL);
        setRevokeURL(revokeURL);
<<<<<<< HEAD
        setAuthorizationURL(authorizationURL);
=======
        setBaseAuthorizationURL(authorizationURL);
>>>>>>> 129baf70
        setBaseURL(baseURL);
        setBaseUploadURL(baseUploadURL);
        setAutoRefresh(autoRefresh);
        setMaxRetryAttempts(maxRetryAttempts);
        this.subjectType = subjectType;
        this.subjectId = subjectId;

    }
}<|MERGE_RESOLUTION|>--- conflicted
+++ resolved
@@ -133,11 +133,7 @@
         String userAgent = json.get("userAgent").asString();
         String revokeURL = getKeyValueOrDefault(json, "revokeURL", null);
         String tokenURL = getKeyValueOrDefault(json, "tokenURL", null);
-<<<<<<< HEAD
-        String authorizationURL = getKeyValueOrDefault(json, "authorizationURL", DEFAULT_AUTHORIZATION_URL);
-=======
         String authorizationURL = getKeyValueOrDefault(json, "authorizationURL", DEFAULT_BASE_AUTHORIZATION_URL);
->>>>>>> 129baf70
         String baseURL = json.get("baseURL").asString();
         String baseUploadURL = json.get("baseUploadURL").asString();
         boolean autoRefresh = json.get("autoRefresh").asBoolean();
@@ -155,11 +151,7 @@
         setUserAgent(userAgent);
         setTokenURL(tokenURL);
         setRevokeURL(revokeURL);
-<<<<<<< HEAD
-        setAuthorizationURL(authorizationURL);
-=======
         setBaseAuthorizationURL(authorizationURL);
->>>>>>> 129baf70
         setBaseURL(baseURL);
         setBaseUploadURL(baseUploadURL);
         setAutoRefresh(autoRefresh);
