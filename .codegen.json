--- conflicted
+++ resolved
@@ -1,5 +1 @@
-<<<<<<< HEAD
-{ "engineHash": "504b5a7", "specHash": "62fdfd1", "version": "10.0.0" }
-=======
-{ "engineHash": "504b5a7", "specHash": "1ed059a", "version": "10.0.0" }
->>>>>>> 0d3f1e5c
+{ "engineHash": "504b5a7", "specHash": "62fdfd1", "version": "10.0.0" }