<?xml version="1.0"?>
<!DOCTYPE module PUBLIC
          "-//Puppy Crawl//DTD Check Configuration 1.3//EN"
          "http://www.puppycrawl.com/dtds/configuration_1_3.dtd">

<!--

  Checkstyle configuration that checks the sun coding conventions from:

    - the Java Language Specification at
      http://java.sun.com/docs/books/jls/second_edition/html/index.html

    - the Sun Code Conventions at http://java.sun.com/docs/codeconv/

    - the Javadoc guidelines at
      http://java.sun.com/j2se/javadoc/writingdoccomments/index.html

    - the JDK Api documentation http://java.sun.com/j2se/docs/api/index.html

    - some best practices

  Checkstyle is very configurable. Be sure to read the documentation at
  http://checkstyle.sf.net (or in your downloaded distribution).

  Most Checks are configurable, be sure to consult the documentation.

  To completely disable a check, just comment it out or delete it from the file.

  Finally, it is worth reading the documentation.

-->

<module name="Checker">
    <!--
        If you set the basedir property below, then all reported file
        names will be relative to the specified directory. See
        http://checkstyle.sourceforge.net/5.x/config.html#Checker

        <property name="basedir" value="${basedir}"/>
    -->

    <!-- Checks whether files end with a new line.                        -->
    <!-- See http://checkstyle.sf.net/config_misc.html#NewlineAtEndOfFile -->
    <module name="NewlineAtEndOfFile"/>

    <!-- Checks that property files contain the same keys.         -->
    <!-- See http://checkstyle.sf.net/config_misc.html#Translation -->
    <module name="Translation"/>

    <!-- Checks for Size Violations.                    -->
    <!-- See http://checkstyle.sf.net/config_sizes.html -->
    <module name="FileLength"/>

    <!-- Checks for whitespace                               -->
    <!-- See http://checkstyle.sf.net/config_whitespace.html -->
    <module name="FileTabCharacter"/>

    <!-- Miscellaneous other checks.                   -->
    <!-- See http://checkstyle.sf.net/config_misc.html -->
    <module name="RegexpSingleline">
       <property name="format" value="\s+$"/>
       <property name="minimum" value="0"/>
       <property name="maximum" value="0"/>
       <property name="message" value="Line has trailing spaces."/>
    </module>

    <module name="SuppressionCommentFilter"/>
    <module name="SuppressionFilter">
        <property name="file" value="${basedir}/config/checkstyle/suppressions.xml"/>
    </module>

    <!-- Checks for Headers                                -->
    <!-- See http://checkstyle.sf.net/config_header.html   -->
    <!-- <module name="Header"> -->
    <!--   <property name="headerFile" value="${checkstyle.header.file}"/> -->
    <!--   <property name="fileExtensions" value="java"/> -->
    <!-- </module> -->

    <module name="TreeWalker">
        <module name="FileContentsHolder"/>

        <!-- Checks for Javadoc comments.                     -->
        <!-- See http://checkstyle.sf.net/config_javadoc.html -->
        <module name="JavadocMethod">
            <property name="scope" value="protected"/>
            <property name="allowUndeclaredRTE" value="true"/>
        </module>
        <module name="JavadocType">
            <property name="scope" value="protected"/>
        </module>
        <module name="JavadocVariable">
            <property name="scope" value="protected"/>
        </module>
        <module name="JavadocStyle"/>


        <!-- Checks for Naming Conventions.                  -->
        <!-- See http://checkstyle.sf.net/config_naming.html -->
        <module name="ConstantName"/>
        <module name="LocalFinalVariableName"/>
        <module name="LocalVariableName"/>
        <module name="MemberName"/>
        <module name="MethodName"/>
        <module name="PackageName"/>
        <module name="ParameterName"/>
        <module name="StaticVariableName"/>
        <module name="TypeName"/>


        <!-- Checks for imports                              -->
        <!-- See http://checkstyle.sf.net/config_import.html -->
        <module name="AvoidStarImport"/>
        <module name="IllegalImport"/> <!-- defaults to sun.* packages -->
        <module name="RedundantImport"/>
        <module name="UnusedImports"/>
        <module name="ImportOrder">
            <property name="groups" value="/^javax?\./,javafx,org,com"/>
            <property name="ordered" value="true"/>
            <property name="separated" value="true"/>
            <property name="option" value="above"/>
        </module>


        <!-- Checks for Size Violations.                    -->
        <!-- See http://checkstyle.sf.net/config_sizes.html -->
        <module name="LineLength">
            <property name="max" value="140"/>
        </module>
        <module name="MethodLength"/>
        <module name="ParameterNumber"/>


        <!-- Checks for whitespace                               -->
        <!-- See http://checkstyle.sf.net/config_whitespace.html -->
        <module name="EmptyForIteratorPad"/>
        <module name="GenericWhitespace"/>
        <module name="MethodParamPad"/>
        <module name="NoWhitespaceAfter"/>
        <module name="NoWhitespaceBefore"/>
        <module name="OperatorWrap"/>
        <module name="ParenPad"/>
        <module name="TypecastParenPad"/>
        <module name="WhitespaceAfter"/>
        <module name="WhitespaceAround"/>


        <!-- Modifier Checks                                    -->
        <!-- See http://checkstyle.sf.net/config_modifiers.html -->
        <module name="ModifierOrder"/>
        <module name="RedundantModifier"/>


        <!-- Checks for blocks. You know, those {}'s         -->
        <!-- See http://checkstyle.sf.net/config_blocks.html -->
        <module name="AvoidNestedBlocks"/>
        <module name="EmptyBlock">
            <property name="tokens" value="LITERAL_DO, LITERAL_ELSE, LITERAL_FINALLY, LITERAL_IF, LITERAL_FOR, LITERAL_TRY, LITERAL_WHILE, INSTANCE_INIT, STATIC_INIT"/>
        </module>
        <module name="LeftCurly"/>
        <module name="NeedBraces"/>
        <module name="RightCurly"/>


        <!-- Checks for common coding problems               -->
        <!-- See http://checkstyle.sf.net/config_coding.html -->
        <module name="EmptyStatement"/>
        <module name="EqualsHashCode"/>
        <module name="IllegalInstantiation"/>
        <module name="InnerAssignment"/>
        <module name="MissingSwitchDefault"/>
<<<<<<< HEAD
=======
        <!-- module name="RedundantThrows"   RedundantThrows was removed with version 6.2  -->
>>>>>>> adb41e7a
        <module name="SimplifyBooleanExpression"/>
        <module name="SimplifyBooleanReturn"/>

        <!-- Checks for class design                         -->
        <!-- See http://checkstyle.sf.net/config_design.html -->
        <module name="FinalClass"/>
        <module name="HideUtilityClassConstructor"/>
        <module name="InterfaceIsType"/>
        <module name="VisibilityModifier"/>


        <!-- Miscellaneous other checks.                   -->
        <!-- See http://checkstyle.sf.net/config_misc.html -->
        <module name="ArrayTypeStyle"/>
        <module name="TodoComment"/>
        <module name="UpperEll"/>

        <module name="ParameterAssignment"/>
        <module name="DeclarationOrder"/>
        <module name="RequireThis"/>
        <module name="Indentation"/>

    </module>

</module><|MERGE_RESOLUTION|>--- conflicted
+++ resolved
@@ -168,10 +168,7 @@
         <module name="IllegalInstantiation"/>
         <module name="InnerAssignment"/>
         <module name="MissingSwitchDefault"/>
-<<<<<<< HEAD
-=======
         <!-- module name="RedundantThrows"   RedundantThrows was removed with version 6.2  -->
->>>>>>> adb41e7a
         <module name="SimplifyBooleanExpression"/>
         <module name="SimplifyBooleanReturn"/>
 
